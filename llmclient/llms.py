import asyncio
import contextlib
import functools
import json
import logging
from abc import ABC
from collections.abc import (
    AsyncIterable,
    Awaitable,
    Callable,
    Coroutine,
    Iterable,
    Mapping,
)
from enum import StrEnum
from inspect import isasyncgenfunction, isawaitable, signature
from typing import Any, ClassVar, ParamSpec, TypeAlias, cast, overload

import litellm
from aviary.core import (
    Message,
    Tool,
    ToolRequestMessage,
    ToolsAdapter,
    ToolSelector,
    is_coroutine_callable,
)
from pydantic import (
    BaseModel,
    ConfigDict,
    Field,
    TypeAdapter,
    ValidationError,
    model_validator,
)

from llmclient.constants import (
    CHARACTERS_PER_TOKEN_ASSUMPTION,
    DEFAULT_VERTEX_SAFETY_SETTINGS,
    IS_PYTHON_BELOW_312,
)
from llmclient.cost_tracker import track_costs, track_costs_iter
from llmclient.exceptions import JSONSchemaValidationError
from llmclient.rate_limiter import GLOBAL_LIMITER
from llmclient.types import LLMResult
from llmclient.utils import get_litellm_retrying_config

logger = logging.getLogger(__name__)

if not IS_PYTHON_BELOW_312:
    _DeploymentTypedDictValidator = TypeAdapter(
        list[litellm.DeploymentTypedDict],
        config=ConfigDict(arbitrary_types_allowed=True),
    )

# Yes, this is a hack, it mostly matches
# https://github.com/python-jsonschema/referencing/blob/v0.35.1/referencing/jsonschema.py#L20-L21
JSONSchema: TypeAlias = Mapping[str, Any]


class CommonLLMNames(StrEnum):
    """When you don't want to think about models, just use one from here."""

    # Use these to avoid thinking about exact versions
    GPT_4O = "gpt-4o-2024-11-20"
    GPT_35_TURBO = "gpt-3.5-turbo-0125"
    CLAUDE_35_SONNET = "claude-3-5-sonnet-20241022"

    # Use these when trying to think of a somewhat opinionated default
    OPENAI_BASELINE = "gpt-4o-2024-11-20"  # Fast and decent

    # Use these in unit testing
    OPENAI_TEST = "gpt-4o-mini-2024-07-18"  # Cheap, fast, and not OpenAI's cutting edge
    ANTHROPIC_TEST = (
        "claude-3-5-haiku-20241022"  # Cheap, fast, and not Anthropic's cutting edge
    )


def sum_logprobs(choice: litellm.utils.Choices | list[float]) -> float | None:
    """Calculate the sum of the log probabilities of an LLM completion (a Choices object).

    Args:
        choice: A sequence of choices from the completion or an iterable with logprobs.

    Returns:
        The sum of the log probabilities of the choice.
    """
    if isinstance(choice, litellm.utils.Choices):
        try:
            logprob_obj = choice.logprobs
        except AttributeError:
            return None
        if isinstance(logprob_obj, dict):
            if logprob_obj.get("content"):
                return sum(
                    logprob_info["logprob"] for logprob_info in logprob_obj["content"]
                )
        elif choice.logprobs.content:
            return sum(logprob_info.logprob for logprob_info in choice.logprobs.content)
    elif isinstance(choice, list):
        return sum(choice)
    return None


def validate_json_completion(
    completion: litellm.ModelResponse,
    output_type: type[BaseModel] | TypeAdapter | JSONSchema,
) -> None:
    """Validate a completion against a JSON schema.

    Args:
        completion: The completion to validate.
        output_type: A Pydantic model, Pydantic type adapter, or a JSON schema to
            validate the completion.
    """
    try:
        for choice in completion.choices:
            if not hasattr(choice, "message") or not choice.message.content:
                continue
            # make sure it is a JSON completion, even if None
            # We do want to modify the underlying message
            # so that users of it can just parse it as expected
            choice.message.content = (
                choice.message.content.split("```json")[-1].split("```")[0] or ""
            )
            if isinstance(output_type, Mapping):  # JSON schema
                litellm.litellm_core_utils.json_validation_rule.validate_schema(
                    schema=dict(output_type), response=choice.message.content
                )
            elif isinstance(output_type, TypeAdapter):
                output_type.validate_json(choice.message.content)
            else:
                output_type.model_validate_json(choice.message.content)
    except ValidationError as err:
        raise JSONSchemaValidationError(
            "The completion does not match the specified schema."
        ) from err


def prepare_args(
    func: Callable, completion: str, name: str | None
) -> tuple[tuple, dict]:
    with contextlib.suppress(TypeError):
        if "name" in signature(func).parameters:
            return (completion,), {"name": name}
    return (completion,), {}


async def do_callbacks(
    async_callbacks: Iterable[Callable[..., Awaitable]],
    sync_callbacks: Iterable[Callable[..., Any]],
    completion: str,
    name: str | None,
) -> None:
    await asyncio.gather(
        *(
            f(*args, **kwargs)
            for f in async_callbacks
            for args, kwargs in (prepare_args(f, completion, name),)
        )
    )
    for f in sync_callbacks:
        args, kwargs = prepare_args(f, completion, name)
        f(*args, **kwargs)


class LLMModel(ABC, BaseModel):
    model_config = ConfigDict(extra="forbid", arbitrary_types_allowed=True)

    llm_type: str | None = None
    name: str
    llm_result_callback: Callable[[LLMResult], Any | Awaitable[Any]] | None = Field(
        default=None,
        description=(
            "An async callback that will be executed on each"
            " LLMResult (different than callbacks that execute on each completion)"
        ),
        exclude=True,
    )
    config: dict = Field(default_factory=dict)

    async def acompletion(self, messages: list[Message], **kwargs) -> list[LLMResult]:
        """Return the completion as string and the number of tokens in the prompt and completion."""
        raise NotImplementedError

    async def acompletion_iter(
        self, messages: list[Message], **kwargs
    ) -> AsyncIterable[LLMResult]:
        """Return an async generator that yields completions.

        Only the last tuple will be non-zero.
        """
        raise NotImplementedError

    def count_tokens(self, text: str) -> int:
        return len(text) // 4  # gross approximation

    def __str__(self) -> str:
        return f"{type(self).__name__} {self.name}"

    # SEE: https://platform.openai.com/docs/api-reference/chat/create#chat-create-tool_choice
    # > `none` means the model will not call any tool and instead generates a message.
    # > `auto` means the model can pick between generating a message or calling one or more tools.
    # > `required` means the model must call one or more tools.
    NO_TOOL_CHOICE: ClassVar[str] = "none"
    MODEL_CHOOSES_TOOL: ClassVar[str] = "auto"
    TOOL_CHOICE_REQUIRED: ClassVar[str] = "required"
    # None means we won't provide a tool_choice to the LLM API
    UNSPECIFIED_TOOL_CHOICE: ClassVar[None] = None

    async def call(  # noqa: C901, PLR0915
        self,
        messages: list[Message],
        callbacks: Iterable[Callable] | None = None,
        name: str | None = None,
        output_type: type[BaseModel] | TypeAdapter | JSONSchema | None = None,
        tools: list[Tool] | None = None,
        tool_choice: Tool | str | None = TOOL_CHOICE_REQUIRED,
        **chat_kwargs,
    ) -> list[LLMResult]:
        """Call the LLM model with the given messages and configuration.

        messages: A list of messages to send to the language model.
        callbacks: A list of callback functions to execute
        name: Optional name for the result.
        output_type: The type of the output.
        tools: A list of tools to use.
        tool_choice: The tool choice to use.

        Results: A list of LLMResult objects containing the result of the call.

        Raises:
            ValueError: If the LLM type is unknown.
        """
        n = chat_kwargs.get("n") or self.config.get("n", 1)
        if n < 1:
            raise ValueError("Number of completions (n) must be >= 1.")

        # deal with tools
        if tools:
            chat_kwargs["tools"] = ToolsAdapter.dump_python(
                tools, exclude_none=True, by_alias=True
            )
            if tool_choice is not None:
                chat_kwargs["tool_choice"] = (
                    {
                        "type": "function",
                        "function": {"name": tool_choice.info.name},
                    }
                    if isinstance(tool_choice, Tool)
                    else tool_choice
                )

        # deal with specifying output type
        if isinstance(output_type, Mapping):  # Use structured outputs
            model_name: str = chat_kwargs.get("model") or self.name
            if not litellm.supports_response_schema(model_name, None):
                raise ValueError(f"Model {model_name} does not support JSON schema.")

            chat_kwargs["response_format"] = {
                "type": "json_schema",
                "json_schema": {
                    "strict": True,
                    # SEE: https://platform.openai.com/docs/guides/structured-outputs#additionalproperties-false-must-always-be-set-in-objects
                    "schema": dict(output_type) | {"additionalProperties": False},
                    "name": output_type["title"],  # Required by OpenAI as of 12/3/2024
                },
            }
        elif output_type is not None:  # Use JSON mode
            if isinstance(output_type, TypeAdapter):
                schema: str = json.dumps(output_type.json_schema())
            else:
                schema = json.dumps(output_type.model_json_schema())
            schema_msg = f"Respond following this JSON schema:\n\n{schema}"
            # Get the system prompt and its index, or the index to add it
            i, system_prompt = next(
                ((i, m) for i, m in enumerate(messages) if m.role == "system"),
                (0, None),
            )
            messages = [
                *messages[:i],
                (
                    system_prompt.append_text(schema_msg, inplace=False)
                    if system_prompt
                    else Message(role="system", content=schema_msg)
                ),
                *messages[i + 1 if system_prompt else i :],
            ]
            chat_kwargs["response_format"] = {"type": "json_object"}

        messages = [
            (
                m
                if not isinstance(m, ToolRequestMessage) or m.tool_calls
                # OpenAI doesn't allow for empty tool_calls lists, so downcast empty
                # ToolRequestMessage to Message here
                else Message(role=m.role, content=m.content)
            )
            for m in messages
        ]
        results: list[LLMResult] = []

        start_clock = asyncio.get_running_loop().time()
        if callbacks is None:
            results = await self.acompletion(messages, **chat_kwargs)
        else:
            if tools:
                raise NotImplementedError("Using tools with callbacks is not supported")
            n = chat_kwargs.get("n") or self.config.get("n", 1)
            if n > 1:
                raise NotImplementedError(
                    "Multiple completions with callbacks is not supported"
                )
            sync_callbacks = [f for f in callbacks if not is_coroutine_callable(f)]
            async_callbacks = [f for f in callbacks if is_coroutine_callable(f)]
            stream_results = await self.acompletion_iter(messages, **chat_kwargs)
            text_result = []
            async for result in stream_results:
                if result.text:
                    if result.seconds_to_first_token == 0:
                        result.seconds_to_first_token = (
                            asyncio.get_running_loop().time() - start_clock
                        )
                    text_result.append(result.text)
                    await do_callbacks(
                        async_callbacks, sync_callbacks, result.text, name
                    )
                results.append(result)

        for result in results:
            usage = result.prompt_count, result.completion_count
            if not sum(usage):
                result.completion_count = self.count_tokens(cast(str, result.text))
            result.seconds_to_last_token = (
                asyncio.get_running_loop().time() - start_clock
            )

            if self.llm_result_callback:
                possibly_awaitable_result = self.llm_result_callback(result)
                if isawaitable(possibly_awaitable_result):
                    await possibly_awaitable_result
        return results

    async def call_single(
        self,
        messages: list[Message],
        callbacks: Iterable[Callable] | None = None,
        name: str | None = None,
        output_type: type[BaseModel] | TypeAdapter | JSONSchema | None = None,
        tools: list[Tool] | None = None,
        tool_choice: Tool | str | None = TOOL_CHOICE_REQUIRED,
    ) -> LLMResult:
        results = await self.call(
            messages, callbacks, name, output_type, tools, tool_choice, n=1
        )
        if not results:
            raise ValueError("No results returned from call")
        return results[0]


P = ParamSpec("P")
<<<<<<< HEAD
=======


@overload
def rate_limited(
    func: Callable[P, Coroutine[Any, Any, list[LLMResult]]],
) -> Callable[P, Coroutine[Any, Any, list[LLMResult]]]: ...
>>>>>>> d5102dca


@overload
def rate_limited(
<<<<<<< HEAD
    func: Callable[P, Coroutine[Any, Any, list[LLMResult]]],
) -> Callable[P, Coroutine[Any, Any, list[LLMResult]]]: ...


@overload
def rate_limited(
=======
>>>>>>> d5102dca
    func: Callable[P, AsyncIterable[LLMResult]],
) -> Callable[P, Coroutine[Any, Any, AsyncIterable[LLMResult]]]: ...


def rate_limited(func):
    """Decorator to rate limit relevant methods of an LLMModel."""

    @functools.wraps(func)
    async def wrapper(self, *args, **kwargs):
        if not hasattr(self, "check_rate_limit"):
            raise NotImplementedError(
                f"Model {self.name} must have a `check_rate_limit` method."
            )

        # Estimate token count based on input
        if func.__name__ in {"acompletion", "acompletion_iter"}:
            messages = args[0] if args else kwargs.get("messages", [])
            token_count = len(str(messages)) / CHARACTERS_PER_TOKEN_ASSUMPTION
        else:
            token_count = 0  # Default if method is unknown

        await self.check_rate_limit(token_count)

        # If wrapping a generator, count the tokens for each
        # portion before yielding
        if isasyncgenfunction(func):

            async def rate_limited_generator() -> AsyncIterable[LLMResult]:
                async for item in func(self, *args, **kwargs):
                    token_count = 0
                    if isinstance(item, LLMResult):
                        token_count = int(
                            len(item.text or "") / CHARACTERS_PER_TOKEN_ASSUMPTION
                        )
                    await self.check_rate_limit(token_count)
                    yield item

            return rate_limited_generator()

        # We checked isasyncgenfunction above, so this must be an Awaitable
        result = await func(self, *args, **kwargs)
        if func.__name__ == "acompletion" and isinstance(result, list):
            await self.check_rate_limit(sum(r.completion_count for r in result))
        return result

    return wrapper


class PassThroughRouter(litellm.Router):  # TODO: add rate_limited
    """Router that is just a wrapper on LiteLLM's normal free functions."""

    def __init__(self, **kwargs):
        self._default_kwargs = kwargs

    async def atext_completion(self, *args, **kwargs):
        return await litellm.atext_completion(*args, **(self._default_kwargs | kwargs))

    async def acompletion(self, *args, **kwargs):
        return await litellm.acompletion(*args, **(self._default_kwargs | kwargs))


class LiteLLMModel(LLMModel):
    """A wrapper around the litellm library."""

    model_config = ConfigDict(extra="forbid")

    name: str = "gpt-4o-mini"
    config: dict = Field(
        default_factory=dict,
        description=(
            "Configuration of this model containing several important keys. The"
            " optional `model_list` key stores a list of all model configurations"
            " (SEE: https://docs.litellm.ai/docs/routing). The optional"
            " `router_kwargs` key is keyword arguments to pass to the Router class."
            " Inclusion of a key `pass_through_router` with a truthy value will lead"
            " to using not using LiteLLM's Router, instead just LiteLLM's free"
            f" functions (see {PassThroughRouter.__name__}). Rate limiting applies"
            " regardless of `pass_through_router` being present. The optional"
            " `rate_limit` key is a dictionary keyed by model group name with values"
            " of type limits.RateLimitItem (in tokens / minute) or valid"
            " limits.RateLimitItem string for parsing."
        ),
    )
    _router: litellm.Router | None = None

    @model_validator(mode="before")
    @classmethod
    def maybe_set_config_attribute(cls, data: dict[str, Any]) -> dict[str, Any]:
        """If a user only gives a name, make a sensible config dict for them."""
        if "config" not in data:
            data["config"] = {}
        if "name" in data and "model_list" not in data["config"]:
            data["config"] = {
                "model_list": [
                    {
                        "model_name": data["name"],
                        "litellm_params": {
                            "model": data["name"],
                            "n": data["config"].get("n", 1),
                            "temperature": data["config"].get("temperature", 0.1),
                            "max_tokens": data["config"].get("max_tokens", 4096),
                        }
                        | (
                            {}
                            if "gemini" not in data["name"]
                            else {"safety_settings": DEFAULT_VERTEX_SAFETY_SETTINGS}
                        ),
                    }
                ],
            } | data["config"]

        if "router_kwargs" not in data["config"]:
            data["config"]["router_kwargs"] = {}
        data["config"]["router_kwargs"] = (
            get_litellm_retrying_config() | data["config"]["router_kwargs"]
        )
        if not data["config"].get("pass_through_router"):
            data["config"]["router_kwargs"] = {"retry_after": 5} | data["config"][
                "router_kwargs"
            ]

        # we only support one "model name" for now, here we validate
        model_list = data["config"]["model_list"]
        if IS_PYTHON_BELOW_312:
            if not isinstance(model_list, list):
                # Work around https://github.com/BerriAI/litellm/issues/5664
                raise TypeError(f"model_list must be a list, not a {type(model_list)}.")
        else:
            # pylint: disable-next=possibly-used-before-assignment
            _DeploymentTypedDictValidator.validate_python(model_list)
        if len({m["model_name"] for m in model_list}) > 1:
            raise ValueError("Only one model name per model list is supported for now.")
        return data

    # SEE: https://platform.openai.com/docs/api-reference/chat/create#chat-create-tool_choice
    # > `none` means the model will not call any tool and instead generates a message.
    # > `auto` means the model can pick between generating a message or calling one or more tools.
    # > `required` means the model must call one or more tools.
    NO_TOOL_CHOICE: ClassVar[str] = "none"
    MODEL_CHOOSES_TOOL: ClassVar[str] = "auto"
    TOOL_CHOICE_REQUIRED: ClassVar[str] = "required"
    # None means we won't provide a tool_choice to the LLM API
    UNSPECIFIED_TOOL_CHOICE: ClassVar[None] = None

    def __getstate__(self):
        # Prevent _router from being pickled, SEE: https://stackoverflow.com/a/2345953
        state = super().__getstate__()
        state["__dict__"] = state["__dict__"].copy()
        state["__dict__"].pop("_router", None)
        return state

    @property
    def router(self) -> litellm.Router:
        if self._router is None:
            router_kwargs: dict = self.config.get("router_kwargs", {})
            if self.config.get("pass_through_router"):
                self._router = PassThroughRouter(**router_kwargs)
            else:
                self._router = litellm.Router(
                    model_list=self.config["model_list"], **router_kwargs
                )
        return self._router

    async def check_rate_limit(self, token_count: float, **kwargs) -> None:
        if "rate_limit" in self.config:
            await GLOBAL_LIMITER.try_acquire(
                ("client", self.name),
                self.config["rate_limit"].get(self.name, None),
                weight=max(int(token_count), 1),
                **kwargs,
            )

    @rate_limited
    async def acompletion(self, messages: list[Message], **kwargs) -> list[LLMResult]:
        prompts = [m.model_dump(by_alias=True) for m in messages if m.content]
        completions = await track_costs(self.router.acompletion)(
            self.name, prompts, **kwargs
        )
        results: list[LLMResult] = []

        # We are not streaming here, so we can cast to list[litellm.utils.Choices]
        choices = cast(list[litellm.utils.Choices], completions.choices)
        for completion in choices:
            if completion.finish_reason == "tool_calls" or getattr(
                completion.message, "tool_calls", None
            ):
                serialized_message = completion.message.model_dump()
                serialized_message["tool_calls"] = (
                    serialized_message.get("tool_calls") or []
                )
                output_messages: list[Message | ToolRequestMessage] = [
                    ToolRequestMessage(**serialized_message)
                ]
            else:
                output_messages = [Message(**completion.message.model_dump())]

            reasoning_content = None
            if hasattr(completion.message, "provider_specific_fields"):
                provider_specific_fields = completion.message.provider_specific_fields
                if isinstance(provider_specific_fields, dict):
                    reasoning_content = provider_specific_fields.get(
                        "reasoning_content", None
                    )

            results.append(
                LLMResult(
                    model=self.name,
                    text=completion.message.content,
                    prompt=messages,
                    messages=output_messages,
                    logprob=sum_logprobs(completion),
                    prompt_count=completions.usage.prompt_tokens,  # type: ignore[attr-defined]
                    completion_count=completions.usage.completion_tokens,  # type: ignore[attr-defined]
                    system_fingerprint=completions.system_fingerprint,
                    reasoning_content=reasoning_content,
                )
            )
        return results

    @rate_limited
    async def acompletion_iter(
        self, messages: list[Message], **kwargs
    ) -> AsyncIterable[LLMResult]:
        prompts = [m.model_dump(by_alias=True) for m in messages if m.content]
        stream_completions = await track_costs_iter(self.router.acompletion)(
            self.name,
            prompts,
            stream=True,
            stream_options={"include_usage": True},
            **kwargs,
        )
        start_clock = asyncio.get_running_loop().time()
        outputs = []
        logprobs = []
        role = None
        async for completion in stream_completions:
            choice = completion.choices[0]
            delta = choice.delta
            if hasattr(choice.logprobs, "content"):
                logprobs.append(choice.logprobs.content[0].logprob or 0)
            outputs.append(delta.content or "")
            role = delta.role or role
            # NOTE: litellm is not populating provider_specific_fields in streaming mode.
            # TODO: Get reasoning_content when this issue is fixed
            # https://github.com/BerriAI/litellm/issues/7942

        text = "".join(outputs)
        result = LLMResult(
            model=self.name,
            text=text,
            prompt=messages,
            messages=[Message(role=role, content=text)],
            logprob=sum_logprobs(logprobs),
        )

        if text:
            result.seconds_to_first_token = (
                asyncio.get_running_loop().time() - start_clock
            )
        if hasattr(completion, "usage"):
            result.prompt_count = completion.usage.prompt_tokens
            result.completion_count = completion.usage.completion_tokens

        yield result

    def count_tokens(self, text: str) -> int:
        return litellm.token_counter(model=self.name, text=text)

    async def select_tool(
        self, *selection_args, **selection_kwargs
    ) -> ToolRequestMessage:
        """Shim to aviary.core.ToolSelector that supports tool schemae."""
        tool_selector = ToolSelector(
            model_name=self.name, acompletion=track_costs(self.router.acompletion)
        )
        return await tool_selector(*selection_args, **selection_kwargs)<|MERGE_RESOLUTION|>--- conflicted
+++ resolved
@@ -359,28 +359,16 @@
 
 
 P = ParamSpec("P")
-<<<<<<< HEAD
-=======
 
 
 @overload
 def rate_limited(
     func: Callable[P, Coroutine[Any, Any, list[LLMResult]]],
 ) -> Callable[P, Coroutine[Any, Any, list[LLMResult]]]: ...
->>>>>>> d5102dca
 
 
 @overload
 def rate_limited(
-<<<<<<< HEAD
-    func: Callable[P, Coroutine[Any, Any, list[LLMResult]]],
-) -> Callable[P, Coroutine[Any, Any, list[LLMResult]]]: ...
-
-
-@overload
-def rate_limited(
-=======
->>>>>>> d5102dca
     func: Callable[P, AsyncIterable[LLMResult]],
 ) -> Callable[P, Coroutine[Any, Any, AsyncIterable[LLMResult]]]: ...
 
