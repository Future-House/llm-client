--- conflicted
+++ resolved
@@ -601,17 +601,11 @@
             )
 
     @rate_limited
-<<<<<<< HEAD
     async def acomplete(self, prompt: str) -> LLMResult:  # type: ignore[override]
-        response = await self.router.atext_completion(model=self.name, prompt=prompt)
-        return LLMResult(
-=======
-    async def acomplete(self, prompt: str) -> Chunk:  # type: ignore[override]
         response = await track_costs(self.router.atext_completion)(
             model=self.name, prompt=prompt
         )
-        return Chunk(
->>>>>>> 02ba26c0
+        return LLMResult(
             text=response.choices[0].text,
             prompt_count=response.usage.prompt_tokens,
             completion_count=response.usage.completion_tokens,
@@ -620,13 +614,8 @@
     @rate_limited
     async def acomplete_iter(  # type: ignore[override]
         self, prompt: str
-<<<<<<< HEAD
     ) -> AsyncIterable[LLMResult]:
-        completion = await self.router.atext_completion(
-=======
-    ) -> AsyncIterable[Chunk]:
         completion = await track_costs_iter(self.router.atext_completion)(
->>>>>>> 02ba26c0
             model=self.name,
             prompt=prompt,
             stream=True,
@@ -644,13 +633,8 @@
     @rate_limited
     async def achat(self, messages: list[Message]) -> LLMResult:  # type: ignore[override]
         prompts = [m.model_dump(by_alias=True) for m in messages if m.content]
-<<<<<<< HEAD
-        response = await self.router.acompletion(self.name, prompts)
+        response = await track_costs(self.router.acompletion)(self.name, prompts)
         return LLMResult(
-=======
-        response = await track_costs(self.router.acompletion)(self.name, prompts)
-        return Chunk(
->>>>>>> 02ba26c0
             text=cast(litellm.Choices, response.choices[0]).message.content,
             prompt_count=response.usage.prompt_tokens,  # type: ignore[attr-defined]
             completion_count=response.usage.completion_tokens,  # type: ignore[attr-defined]
@@ -734,8 +718,6 @@
         # because that could be true if the model is fine-tuned
         return self
 
-<<<<<<< HEAD
-=======
     async def achat(
         self, messages: Iterable[Message], **kwargs
     ) -> litellm.ModelResponse:
@@ -766,7 +748,6 @@
     # None means we won't provide a tool_choice to the LLM API
     UNSPECIFIED_TOOL_CHOICE: ClassVar[None] = None
 
->>>>>>> 02ba26c0
     async def call(  # noqa: C901, PLR0915
         self,
         messages: list[Message],
