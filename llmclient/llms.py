import asyncio
import contextlib
import functools
import json
import logging
from abc import ABC
from collections.abc import (
    AsyncIterable,
    Awaitable,
    Callable,
    Coroutine,
    Iterable,
    Mapping,
)
from enum import StrEnum
from inspect import isasyncgenfunction, isawaitable, signature
from typing import Any, ClassVar, ParamSpec, TypeAlias, cast, overload

import litellm
from aviary.core import (
    Message,
    Tool,
    ToolRequestMessage,
    ToolsAdapter,
    ToolSelector,
    is_coroutine_callable,
)
from pydantic import (
    BaseModel,
    ConfigDict,
    Field,
    TypeAdapter,
    ValidationError,
    model_validator,
)

from llmclient.constants import (
    CHARACTERS_PER_TOKEN_ASSUMPTION,
    DEFAULT_VERTEX_SAFETY_SETTINGS,
    IS_PYTHON_BELOW_312,
)
from llmclient.cost_tracker import track_costs, track_costs_iter
from llmclient.exceptions import JSONSchemaValidationError
from llmclient.rate_limiter import GLOBAL_LIMITER
from llmclient.types import LLMResult
from llmclient.utils import get_litellm_retrying_config

logger = logging.getLogger(__name__)

if not IS_PYTHON_BELOW_312:
    _DeploymentTypedDictValidator = TypeAdapter(
        list[litellm.DeploymentTypedDict],
        config=ConfigDict(arbitrary_types_allowed=True),
    )

# Yes, this is a hack, it mostly matches
# https://github.com/python-jsonschema/referencing/blob/v0.35.1/referencing/jsonschema.py#L20-L21
JSONSchema: TypeAlias = Mapping[str, Any]


class CommonLLMNames(StrEnum):
    """When you don't want to think about models, just use one from here."""

    # Use these to avoid thinking about exact versions
    GPT_4O = "gpt-4o-2024-11-20"
    GPT_35_TURBO = "gpt-3.5-turbo-0125"
    CLAUDE_35_SONNET = "claude-3-5-sonnet-20241022"

    # Use these when trying to think of a somewhat opinionated default
    OPENAI_BASELINE = "gpt-4o-2024-11-20"  # Fast and decent

    # Use these in unit testing
    OPENAI_TEST = "gpt-4o-mini-2024-07-18"  # Cheap, fast, and not OpenAI's cutting edge
    ANTHROPIC_TEST = (
        "claude-3-5-haiku-20241022"  # Cheap, fast, and not Anthropic's cutting edge
    )


def sum_logprobs(choice: litellm.utils.Choices | list[float]) -> float | None:
    """Calculate the sum of the log probabilities of an LLM completion (a Choices object).

    Args:
        choice: A sequence of choices from the completion or an iterable with logprobs.

    Returns:
        The sum of the log probabilities of the choice.
    """
    if isinstance(choice, litellm.utils.Choices):
        try:
            logprob_obj = choice.logprobs
        except AttributeError:
            return None
        if isinstance(logprob_obj, dict):
            if logprob_obj.get("content"):
                return sum(
                    logprob_info["logprob"] for logprob_info in logprob_obj["content"]
                )
        elif choice.logprobs.content:
            return sum(logprob_info.logprob for logprob_info in choice.logprobs.content)
    elif isinstance(choice, list):
        return sum(choice)
    return None


def validate_json_completion(
    completion: litellm.ModelResponse,
    output_type: type[BaseModel] | TypeAdapter | JSONSchema,
) -> None:
    """Validate a completion against a JSON schema.

    Args:
        completion: The completion to validate.
        output_type: A Pydantic model, Pydantic type adapter, or a JSON schema to
            validate the completion.
    """
    try:
        for choice in completion.choices:
            if not hasattr(choice, "message") or not choice.message.content:
                continue
            # make sure it is a JSON completion, even if None
            # We do want to modify the underlying message
            # so that users of it can just parse it as expected
            choice.message.content = (
                choice.message.content.split("```json")[-1].split("```")[0] or ""
            )
            if isinstance(output_type, Mapping):  # JSON schema
                litellm.litellm_core_utils.json_validation_rule.validate_schema(
                    schema=dict(output_type), response=choice.message.content
                )
            elif isinstance(output_type, TypeAdapter):
                output_type.validate_json(choice.message.content)
            else:
                output_type.model_validate_json(choice.message.content)
    except ValidationError as err:
        raise JSONSchemaValidationError(
            "The completion does not match the specified schema."
        ) from err


def prepare_args(
    func: Callable, completion: str, name: str | None
) -> tuple[tuple, dict]:
    with contextlib.suppress(TypeError):
        if "name" in signature(func).parameters:
            return (completion,), {"name": name}
    return (completion,), {}


async def do_callbacks(
    async_callbacks: Iterable[Callable[..., Awaitable]],
    sync_callbacks: Iterable[Callable[..., Any]],
    completion: str,
    name: str | None,
) -> None:
    await asyncio.gather(
        *(
            f(*args, **kwargs)
            for f in async_callbacks
            for args, kwargs in (prepare_args(f, completion, name),)
        )
    )
    for f in sync_callbacks:
        args, kwargs = prepare_args(f, completion, name)
        f(*args, **kwargs)


class LLMModel(ABC, BaseModel):
    model_config = ConfigDict(extra="forbid", arbitrary_types_allowed=True)

    llm_type: str | None = None
    name: str
    llm_result_callback: Callable[[LLMResult], Any | Awaitable[Any]] | None = Field(
        default=None,
        description=(
            "An async callback that will be executed on each"
            " LLMResult (different than callbacks that execute on each completion)"
        ),
        exclude=True,
    )
    config: dict = Field(default_factory=dict)

    async def acompletion(self, messages: list[Message], **kwargs) -> list[LLMResult]:
        """Return the completion as string and the number of tokens in the prompt and completion."""
        raise NotImplementedError

    async def acompletion_iter(
        self, messages: list[Message], **kwargs
    ) -> AsyncIterable[LLMResult]:
        """Return an async generator that yields completions.

        Only the last tuple will be non-zero.
        """
        raise NotImplementedError

    def count_tokens(self, text: str) -> int:
        return len(text) // 4  # gross approximation

    def __str__(self) -> str:
        return f"{type(self).__name__} {self.name}"

    # SEE: https://platform.openai.com/docs/api-reference/chat/create#chat-create-tool_choice
    # > `none` means the model will not call any tool and instead generates a message.
    # > `auto` means the model can pick between generating a message or calling one or more tools.
    # > `required` means the model must call one or more tools.
    NO_TOOL_CHOICE: ClassVar[str] = "none"
    MODEL_CHOOSES_TOOL: ClassVar[str] = "auto"
    TOOL_CHOICE_REQUIRED: ClassVar[str] = "required"
    # None means we won't provide a tool_choice to the LLM API
    UNSPECIFIED_TOOL_CHOICE: ClassVar[None] = None

    async def call(  # noqa: C901, PLR0915
        self,
        messages: list[Message],
        callbacks: Iterable[Callable] | None = None,
        name: str | None = None,
        output_type: type[BaseModel] | TypeAdapter | JSONSchema | None = None,
        tools: list[Tool] | None = None,
        tool_choice: Tool | str | None = TOOL_CHOICE_REQUIRED,
        **chat_kwargs,
    ) -> list[LLMResult]:
        """Call the LLM model with the given messages and configuration.

        messages: A list of messages to send to the language model.
        callbacks: A list of callback functions to execute
        name: Optional name for the result.
        output_type: The type of the output.
        tools: A list of tools to use.
        tool_choice: The tool choice to use.

        Results: A list of LLMResult objects containing the result of the call.

        Raises:
            ValueError: If the LLM type is unknown.
        """
        n = chat_kwargs.get("n") or self.config.get("n", 1)
        if n < 1:
            raise ValueError("Number of completions (n) must be >= 1.")

        # deal with tools
        if tools:
            chat_kwargs["tools"] = ToolsAdapter.dump_python(
                tools, exclude_none=True, by_alias=True
            )
            if tool_choice is not None:
                chat_kwargs["tool_choice"] = (
                    {
                        "type": "function",
                        "function": {"name": tool_choice.info.name},
                    }
                    if isinstance(tool_choice, Tool)
                    else tool_choice
                )

        # deal with specifying output type
        if isinstance(output_type, Mapping):  # Use structured outputs
            model_name: str = chat_kwargs.get("model") or self.name
            if not litellm.supports_response_schema(model_name, None):
                raise ValueError(f"Model {model_name} does not support JSON schema.")

            chat_kwargs["response_format"] = {
                "type": "json_schema",
                "json_schema": {
                    "strict": True,
                    # SEE: https://platform.openai.com/docs/guides/structured-outputs#additionalproperties-false-must-always-be-set-in-objects
                    "schema": dict(output_type) | {"additionalProperties": False},
                    "name": output_type["title"],  # Required by OpenAI as of 12/3/2024
                },
            }
        elif output_type is not None:  # Use JSON mode
            if isinstance(output_type, TypeAdapter):
                schema: str = json.dumps(output_type.json_schema())
            else:
                schema = json.dumps(output_type.model_json_schema())
            schema_msg = f"Respond following this JSON schema:\n\n{schema}"
            # Get the system prompt and its index, or the index to add it
            i, system_prompt = next(
                ((i, m) for i, m in enumerate(messages) if m.role == "system"),
                (0, None),
            )
            messages = [
                *messages[:i],
                (
                    system_prompt.append_text(schema_msg, inplace=False)
                    if system_prompt
                    else Message(role="system", content=schema_msg)
                ),
                *messages[i + 1 if system_prompt else i :],
            ]
            chat_kwargs["response_format"] = {"type": "json_object"}

        messages = [
            (
                m
                if not isinstance(m, ToolRequestMessage) or m.tool_calls
                # OpenAI doesn't allow for empty tool_calls lists, so downcast empty
                # ToolRequestMessage to Message here
                else Message(role=m.role, content=m.content)
            )
            for m in messages
        ]
        results: list[LLMResult] = []

        start_clock = asyncio.get_running_loop().time()
        if callbacks is None:
<<<<<<< HEAD
            chunk = await self.achat(messages)
            output = chunk.text
            result.reasoning_content = chunk.reasoning_content
=======
            results = await self.acompletion(messages, **chat_kwargs)
>>>>>>> 6c41ddfd
        else:
            if tools:
                raise NotImplementedError("Using tools with callbacks is not supported")
            n = chat_kwargs.get("n") or self.config.get("n", 1)
            if n > 1:
                raise NotImplementedError(
                    "Multiple completions with callbacks is not supported"
                )
            sync_callbacks = [f for f in callbacks if not is_coroutine_callable(f)]
            async_callbacks = [f for f in callbacks if is_coroutine_callable(f)]
            stream_results = await self.acompletion_iter(messages, **chat_kwargs)
            text_result = []
            async for result in stream_results:
                if result.text:
                    if result.seconds_to_first_token == 0:
                        result.seconds_to_first_token = (
                            asyncio.get_running_loop().time() - start_clock
                        )
                    text_result.append(result.text)
                    await do_callbacks(
                        async_callbacks, sync_callbacks, result.text, name
                    )
                results.append(result)

        for result in results:
            usage = result.prompt_count, result.completion_count
            if not sum(usage):
                result.completion_count = self.count_tokens(cast(str, result.text))
            result.seconds_to_last_token = (
                asyncio.get_running_loop().time() - start_clock
            )

            if self.llm_result_callback:
                possibly_awaitable_result = self.llm_result_callback(result)
                if isawaitable(possibly_awaitable_result):
                    await possibly_awaitable_result
        return results

    async def call_single(
        self,
        messages: list[Message],
        callbacks: Iterable[Callable] | None = None,
        name: str | None = None,
        output_type: type[BaseModel] | TypeAdapter | JSONSchema | None = None,
        tools: list[Tool] | None = None,
        tool_choice: Tool | str | None = TOOL_CHOICE_REQUIRED,
    ) -> LLMResult:
        results = await self.call(
            messages, callbacks, name, output_type, tools, tool_choice, n=1
        )
        if not results:
            raise ValueError("No results returned from call")
        return results[0]


P = ParamSpec("P")


@overload
def rate_limited(
    func: Callable[P, Coroutine[Any, Any, list[LLMResult]]],
) -> Callable[P, Coroutine[Any, Any, list[LLMResult]]]: ...


@overload
def rate_limited(
    func: Callable[P, AsyncIterable[LLMResult]],
) -> Callable[P, Coroutine[Any, Any, AsyncIterable[LLMResult]]]: ...


def rate_limited(func):
    """Decorator to rate limit relevant methods of an LLMModel."""

    @functools.wraps(func)
    async def wrapper(self, *args, **kwargs):
        if not hasattr(self, "check_rate_limit"):
            raise NotImplementedError(
                f"Model {self.name} must have a `check_rate_limit` method."
            )

        # Estimate token count based on input
        if func.__name__ in {"acompletion", "acompletion_iter"}:
            messages = args[0] if args else kwargs.get("messages", [])
            token_count = len(str(messages)) / CHARACTERS_PER_TOKEN_ASSUMPTION
        else:
            token_count = 0  # Default if method is unknown

        await self.check_rate_limit(token_count)

        # If wrapping a generator, count the tokens for each
        # portion before yielding
        if isasyncgenfunction(func):

            async def rate_limited_generator() -> AsyncIterable[LLMResult]:
                async for item in func(self, *args, **kwargs):
                    token_count = 0
                    if isinstance(item, LLMResult):
                        token_count = int(
                            len(item.text or "") / CHARACTERS_PER_TOKEN_ASSUMPTION
                        )
                    await self.check_rate_limit(token_count)
                    yield item

            return rate_limited_generator()

        # We checked isasyncgenfunction above, so this must be an Awaitable
        result = await func(self, *args, **kwargs)
        if func.__name__ == "acompletion" and isinstance(result, list):
            await self.check_rate_limit(sum(r.completion_count for r in result))
        return result

    return wrapper


class PassThroughRouter(litellm.Router):  # TODO: add rate_limited
    """Router that is just a wrapper on LiteLLM's normal free functions."""

    def __init__(self, **kwargs):
        self._default_kwargs = kwargs

    async def atext_completion(self, *args, **kwargs):
        return await litellm.atext_completion(*args, **(self._default_kwargs | kwargs))

    async def acompletion(self, *args, **kwargs):
        return await litellm.acompletion(*args, **(self._default_kwargs | kwargs))


class LiteLLMModel(LLMModel):
    """A wrapper around the litellm library."""

    model_config = ConfigDict(extra="forbid")

    name: str = "gpt-4o-mini"
    config: dict = Field(
        default_factory=dict,
        description=(
            "Configuration of this model containing several important keys. The"
            " optional `model_list` key stores a list of all model configurations"
            " (SEE: https://docs.litellm.ai/docs/routing). The optional"
            " `router_kwargs` key is keyword arguments to pass to the Router class."
            " Inclusion of a key `pass_through_router` with a truthy value will lead"
            " to using not using LiteLLM's Router, instead just LiteLLM's free"
            f" functions (see {PassThroughRouter.__name__}). Rate limiting applies"
            " regardless of `pass_through_router` being present. The optional"
            " `rate_limit` key is a dictionary keyed by model group name with values"
            " of type limits.RateLimitItem (in tokens / minute) or valid"
            " limits.RateLimitItem string for parsing."
        ),
    )
    _router: litellm.Router | None = None

    @model_validator(mode="before")
    @classmethod
    def maybe_set_config_attribute(cls, data: dict[str, Any]) -> dict[str, Any]:
        """If a user only gives a name, make a sensible config dict for them."""
        if "config" not in data:
            data["config"] = {}
        if "name" in data and "model_list" not in data["config"]:
            data["config"] = {
                "model_list": [
                    {
                        "model_name": data["name"],
                        "litellm_params": {
                            "model": data["name"],
                            "n": data["config"].get("n", 1),
                            "temperature": data["config"].get("temperature", 0.1),
                            "max_tokens": data["config"].get("max_tokens", 4096),
                        }
                        | (
                            {}
                            if "gemini" not in data["name"]
                            else {"safety_settings": DEFAULT_VERTEX_SAFETY_SETTINGS}
                        ),
                    }
                ],
            } | data["config"]

        if "router_kwargs" not in data["config"]:
            data["config"]["router_kwargs"] = {}
        data["config"]["router_kwargs"] = (
            get_litellm_retrying_config() | data["config"]["router_kwargs"]
        )
        if not data["config"].get("pass_through_router"):
            data["config"]["router_kwargs"] = {"retry_after": 5} | data["config"][
                "router_kwargs"
            ]

        # we only support one "model name" for now, here we validate
        model_list = data["config"]["model_list"]
        if IS_PYTHON_BELOW_312:
            if not isinstance(model_list, list):
                # Work around https://github.com/BerriAI/litellm/issues/5664
                raise TypeError(f"model_list must be a list, not a {type(model_list)}.")
        else:
            # pylint: disable-next=possibly-used-before-assignment
            _DeploymentTypedDictValidator.validate_python(model_list)
        if len({m["model_name"] for m in model_list}) > 1:
            raise ValueError("Only one model name per model list is supported for now.")
        return data

    # SEE: https://platform.openai.com/docs/api-reference/chat/create#chat-create-tool_choice
    # > `none` means the model will not call any tool and instead generates a message.
    # > `auto` means the model can pick between generating a message or calling one or more tools.
    # > `required` means the model must call one or more tools.
    NO_TOOL_CHOICE: ClassVar[str] = "none"
    MODEL_CHOOSES_TOOL: ClassVar[str] = "auto"
    TOOL_CHOICE_REQUIRED: ClassVar[str] = "required"
    # None means we won't provide a tool_choice to the LLM API
    UNSPECIFIED_TOOL_CHOICE: ClassVar[None] = None

    def __getstate__(self):
        # Prevent _router from being pickled, SEE: https://stackoverflow.com/a/2345953
        state = super().__getstate__()
        state["__dict__"] = state["__dict__"].copy()
        state["__dict__"].pop("_router", None)
        return state

    @property
    def router(self) -> litellm.Router:
        if self._router is None:
            router_kwargs: dict = self.config.get("router_kwargs", {})
            if self.config.get("pass_through_router"):
                self._router = PassThroughRouter(**router_kwargs)
            else:
                self._router = litellm.Router(
                    model_list=self.config["model_list"], **router_kwargs
                )
        return self._router

    async def check_rate_limit(self, token_count: float, **kwargs) -> None:
        if "rate_limit" in self.config:
            await GLOBAL_LIMITER.try_acquire(
                ("client", self.name),
                self.config["rate_limit"].get(self.name, None),
                weight=max(int(token_count), 1),
                **kwargs,
            )

    @rate_limited
    async def acompletion(self, messages: list[Message], **kwargs) -> list[LLMResult]:
        prompts = [m.model_dump(by_alias=True) for m in messages if m.content]
        completions = await track_costs(self.router.acompletion)(
            self.name, prompts, **kwargs
        )
        results: list[LLMResult] = []

        # We are not streaming here, so we can cast to list[litellm.utils.Choices]
        choices = cast(list[litellm.utils.Choices], completions.choices)
        for completion in choices:
            if completion.finish_reason == "tool_calls" or getattr(
                completion.message, "tool_calls", None
            ):
                serialized_message = completion.message.model_dump()
                serialized_message["tool_calls"] = (
                    serialized_message.get("tool_calls") or []
                )
                output_messages: list[Message | ToolRequestMessage] = [
                    ToolRequestMessage(**serialized_message)
                ]
            else:
                output_messages = [Message(**completion.message.model_dump())]

            reasoning_content = None
            if hasattr(completion.message, "provider_specific_fields"):
                provider_specific_fields = completion.message.provider_specific_fields
                if isinstance(provider_specific_fields, dict):
                    reasoning_content = provider_specific_fields.get(
                        "reasoning_content", None
                    )

<<<<<<< HEAD
    @rate_limited
    async def achat(self, messages: list[Message]) -> Chunk:  # type: ignore[override]
        prompts = [m.model_dump(by_alias=True) for m in messages if m.content]
        # type ignore of arg-type is due to https://github.com/BerriAI/litellm/issues/7641
        response = await track_costs(self.router.acompletion)(self.name, prompts)  # type: ignore[arg-type]
        choice = response.choices[0]
        reasoning_content = None
        if (
            isinstance(choice, litellm.Choices)
            and hasattr(choice.message, "provider_specific_fields")
            and isinstance(choice.message.provider_specific_fields, dict)
        ):
            reasoning_content = choice.message.provider_specific_fields.get(
                "reasoning_content", None
            )

        return Chunk(
            text=cast(litellm.Choices, choice).message.content,
            prompt_tokens=response.usage.prompt_tokens,  # type: ignore[attr-defined]
            completion_tokens=response.usage.completion_tokens,  # type: ignore[attr-defined]
            reasoning_content=reasoning_content,
        )
=======
            results.append(
                LLMResult(
                    model=self.name,
                    text=completion.message.content,
                    prompt=messages,
                    messages=output_messages,
                    logprob=sum_logprobs(completion),
                    prompt_count=completions.usage.prompt_tokens,  # type: ignore[attr-defined]
                    completion_count=completions.usage.completion_tokens,  # type: ignore[attr-defined]
                    system_fingerprint=completions.system_fingerprint,
                    reasoning_content=reasoning_content,
                )
            )
        return results
>>>>>>> 6c41ddfd

    @rate_limited
    async def acompletion_iter(
        self, messages: list[Message], **kwargs
    ) -> AsyncIterable[LLMResult]:
        prompts = [m.model_dump(by_alias=True) for m in messages if m.content]
<<<<<<< HEAD
        completion = await track_costs_iter(self.router.acompletion)(  # type: ignore[call-overload]
=======
        stream_completions = await track_costs_iter(self.router.acompletion)(
>>>>>>> 6c41ddfd
            self.name,
            prompts,
            stream=True,
            stream_options={"include_usage": True},
            **kwargs,
        )
        start_clock = asyncio.get_running_loop().time()
        outputs = []
        logprobs = []
        role = None
        async for completion in stream_completions:
            choice = completion.choices[0]
            delta = choice.delta
            if hasattr(choice.logprobs, "content"):
                logprobs.append(choice.logprobs.content[0].logprob or 0)
            outputs.append(delta.content or "")
            role = delta.role or role
            # NOTE: litellm is not populating provider_specific_fields in streaming mode.
            # TODO: Get reasoning_content when this issue is fixed
            # https://github.com/BerriAI/litellm/issues/7942

        text = "".join(outputs)
        result = LLMResult(
            model=self.name,
            text=text,
            prompt=messages,
            messages=[Message(role=role, content=text)],
            logprob=sum_logprobs(logprobs),
        )

        if text:
            result.seconds_to_first_token = (
                asyncio.get_running_loop().time() - start_clock
            )
        if hasattr(completion, "usage"):
            result.prompt_count = completion.usage.prompt_tokens
            result.completion_count = completion.usage.completion_tokens

        yield result

    def count_tokens(self, text: str) -> int:
        return litellm.token_counter(model=self.name, text=text)

    async def select_tool(
        self, *selection_args, **selection_kwargs
    ) -> ToolRequestMessage:
        """Shim to aviary.core.ToolSelector that supports tool schemae."""
        tool_selector = ToolSelector(
            model_name=self.name, acompletion=track_costs(self.router.acompletion)
        )
<<<<<<< HEAD
        return await tool_selector(*selection_args, **selection_kwargs)


class MultipleCompletionLLMModel(BaseModel):
    """Run n completions at once, all starting from the same messages."""

    model_config = ConfigDict(extra="forbid")

    # this should keep the original model
    # if fine-tuned, this should still refer to the base model
    name: str = "unknown"
    config: dict = Field(
        default_factory=lambda: {
            "model": "gpt-4o-mini",  # TODO: create a field validator
            "temperature": 0.1,
        },
        description=(
            "Configuration of the model:"
            "model is the name of the llm model to use,"
            "temperature is the sampling temperature, and"
            "n is the number of completions to generate by default."
        ),
    )
    encoding: Any | None = None

    def __str__(self) -> str:
        return f"{type(self).__name__} {self.name}"

    @model_validator(mode="after")
    def set_model_name(self) -> Self:
        if (self.config.get("model") is None and self.name != "unknown") or (
            self.name != "unknown" and "model" not in self.config
        ):
            self.config["model"] = self.name
        elif "model" in self.config and self.name == "unknown":
            self.name = self.config["model"]
        # note we do not consider case where both are set
        # because that could be true if the model is fine-tuned
        return self

    async def achat(
        self, messages: Iterable[Message], **kwargs
    ) -> litellm.ModelResponse:
        return await track_costs(litellm.acompletion)(
            messages=[m.model_dump(by_alias=True) for m in messages],
            **(self.config | kwargs),
        )

    async def achat_iter(
        self, messages: Iterable[Message], **kwargs
    ) -> TrackedStreamWrapper:
        return await track_costs_iter(litellm.acompletion)(
            messages=[m.model_dump(by_alias=True) for m in messages],
            stream=True,
            stream_options={
                "include_usage": True,  # Included to get prompt token counts
            },
            **(self.config | kwargs),
        )

    # SEE: https://platform.openai.com/docs/api-reference/chat/create#chat-create-tool_choice
    # > `none` means the model will not call any tool and instead generates a message.
    # > `auto` means the model can pick between generating a message or calling one or more tools.
    # > `required` means the model must call one or more tools.
    NO_TOOL_CHOICE: ClassVar[str] = "none"
    MODEL_CHOOSES_TOOL: ClassVar[str] = "auto"
    TOOL_CHOICE_REQUIRED: ClassVar[str] = "required"
    # None means we won't provide a tool_choice to the LLM API
    UNSPECIFIED_TOOL_CHOICE: ClassVar[None] = None

    async def call(  # noqa: C901, PLR0915
        self,
        messages: list[Message],
        callbacks: list[Callable] | None = None,
        output_type: type[BaseModel] | TypeAdapter | JSONSchema | None = None,
        tools: list[Tool] | None = None,
        tool_choice: Tool | str | None = TOOL_CHOICE_REQUIRED,
        **chat_kwargs,
    ) -> list[LLMResult]:
        """
        Call the LLM model with the given messages and configuration.

        Args:
            messages: A list of messages to send to the language model.
            callbacks: A list of callback functions to execute after receiving the response.
            output_type: The type of the output model.
            tools: A list of tools to use during the call.
            tool_choice: The tool or tool identifier to use.
            **chat_kwargs: Additional keyword arguments to pass to the chat function.

        Returns:
            A list of LLMResult objects containing the results of the call.

        Raises:
            ValueError: If the number of completions (n) is invalid.
        """
        # add static configuration to kQwargs
        chat_kwargs = self.config | chat_kwargs

        start_clock = asyncio.get_running_loop().time()

        # Deal with tools. Note OpenAI throws a 400 response if tools is empty:
        # > Invalid 'tools': empty array. Expected an array with minimum length 1,
        # > but got an empty array instead.
        # So, circumvent this behavior if tools in (None, [])
        if tools:
            chat_kwargs["tools"] = ToolsAdapter.dump_python(
                tools, exclude_none=True, by_alias=True
            )
            if tool_choice is not None:
                chat_kwargs["tool_choice"] = (
                    {
                        "type": "function",
                        "function": {"name": tool_choice.info.name},
                    }
                    if isinstance(tool_choice, Tool)
                    else tool_choice
                )

        # deal with specifying output type
        if isinstance(output_type, Mapping):  # Use structured outputs
            model_name: str = chat_kwargs.get("model", "")
            if not litellm.supports_response_schema(model_name, None):
                raise ValueError(f"Model {model_name} does not support JSON schema.")

            chat_kwargs["response_format"] = {
                "type": "json_schema",
                "json_schema": {
                    "strict": True,
                    # SEE: https://platform.openai.com/docs/guides/structured-outputs#additionalproperties-false-must-always-be-set-in-objects
                    "schema": dict(output_type) | {"additionalProperties": False},
                    "name": output_type["title"],  # Required by OpenAI as of 12/3/2024
                },
            }
        elif output_type is not None:  # Use JSON mode
            if isinstance(output_type, TypeAdapter):
                schema: str = json.dumps(output_type.json_schema())
            else:
                schema = json.dumps(output_type.model_json_schema())
            schema_msg = f"Respond following this JSON schema:\n\n{schema}"
            # Get the system prompt and its index, or the index to add it
            i, system_prompt = next(
                ((i, m) for i, m in enumerate(messages) if m.role == "system"),
                (0, None),
            )
            messages = [
                *messages[:i],
                (
                    system_prompt.append_text(schema_msg, inplace=False)
                    if system_prompt
                    else Message(role="system", content=schema_msg)
                ),
                *messages[i + 1 if system_prompt else i :],
            ]
            chat_kwargs["response_format"] = {"type": "json_object"}

        n = chat_kwargs.get("n", 1)  # number of completions
        if n < 1:
            raise ValueError("Number of completions (n) must be >= 1.")

        prompt = [
            (
                m
                if not isinstance(m, ToolRequestMessage) or m.tool_calls
                # OpenAI doesn't allow for empty tool_calls lists, so downcast empty
                # ToolRequestMessage to Message here
                else Message(role=m.role, content=m.content)
            )
            for m in messages
        ]
        results: list[LLMResult] = []

        if callbacks is None:
            completion = await self.achat(prompt, **chat_kwargs)
            if output_type is not None:
                validate_json_completion(completion, output_type)

            for choice in completion.choices:
                if isinstance(choice, litellm.utils.StreamingChoices):
                    raise NotImplementedError("Streaming is not yet supported.")

                if (
                    tools is not None  # Allows for empty tools list
                    or choice.finish_reason == "tool_calls"
                    or (getattr(choice.message, "tool_calls", None) is not None)
                ):
                    serialized_choice_message = choice.message.model_dump()
                    serialized_choice_message["tool_calls"] = (
                        serialized_choice_message.get("tool_calls") or []
                    )
                    output_messages: list[Message | ToolRequestMessage] = [
                        ToolRequestMessage(**serialized_choice_message)
                    ]
                else:
                    output_messages = [Message(**choice.message.model_dump())]

                reasoning_content = None
                if hasattr(choice.message, "provider_specific_fields") and isinstance(
                    choice.message.provider_specific_fields, dict
                ):
                    reasoning_content = choice.message.provider_specific_fields.get(
                        "reasoning_content", None
                    )

                results.append(
                    LLMResult(
                        model=self.name,
                        config=chat_kwargs,
                        prompt=prompt,
                        messages=output_messages,
                        logprob=sum_logprobs(choice),
                        system_fingerprint=completion.system_fingerprint,
                        # Note that these counts are aggregated over all choices
                        completion_count=completion.usage.completion_tokens,  # type: ignore[attr-defined,unused-ignore]
                        prompt_count=completion.usage.prompt_tokens,  # type: ignore[attr-defined,unused-ignore]
                        reasoning_content=reasoning_content,
                    )
                )
        else:
            if tools:
                raise NotImplementedError("Using tools with callbacks is not supported")
            if n > 1:
                raise NotImplementedError(
                    "Multiple completions with callbacks is not supported"
                )
            result = LLMResult(model=self.name, config=chat_kwargs, prompt=prompt)

            sync_callbacks = [f for f in callbacks if not is_coroutine_callable(f)]
            async_callbacks = [f for f in callbacks if is_coroutine_callable(f)]
            stream_completion = await self.achat_iter(messages, **chat_kwargs)
            text_result = []
            role = "assistant"

            async for chunk in stream_completion:
                delta = chunk.choices[0].delta
                role = delta.role or role
                if delta.content:
                    s = delta.content
                    if result.seconds_to_first_token == 0:
                        result.seconds_to_first_token = (
                            asyncio.get_running_loop().time() - start_clock
                        )
                    text_result.append(s)
                    [await f(s) for f in async_callbacks]
                    [f(s) for f in sync_callbacks]
                if hasattr(chunk, "usage"):
                    result.prompt_count = chunk.usage.prompt_tokens

            output = "".join(text_result)
            result.completion_count = litellm.token_counter(
                model=self.name,
                text=output,
            )
            # TODO: figure out how tools stream, and log probs
            result.messages = [Message(role=role, content=output)]
            results.append(result)

        if not results:
            # This happens in unit tests. We should probably not keep this block around
            # long-term. Previously, we would emit an empty ToolRequestMessage if
            # completion.choices were empty, so  I am replicating that here.
            results.append(
                LLMResult(
                    model=self.name,
                    config=chat_kwargs,
                    prompt=prompt,
                    messages=[ToolRequestMessage(tool_calls=[])],
                )
            )

        end_clock = asyncio.get_running_loop().time()

        for result in results:
            # Manually update prompt count if not set, which can
            # happen if the target model doesn't support 'include_usage'
            if not result.prompt_count and result.messages:
                result.prompt_count = litellm.token_counter(
                    model=self.name,
                    messages=[m.model_dump() for m in result.messages],
                )

            # update with server-side counts
            result.seconds_to_last_token = end_clock - start_clock

        return results

    async def call_single(
        self,
        messages: list[Message],
        callbacks: list[Callable] | None = None,
        output_type: type[BaseModel] | TypeAdapter | None = None,
        tools: list[Tool] | None = None,
        tool_choice: Tool | str | None = TOOL_CHOICE_REQUIRED,
        **chat_kwargs,
    ) -> LLMResult:
        return (
            await self.call(
                messages, callbacks, output_type, tools, tool_choice, n=1, **chat_kwargs
            )
        )[0]
=======
        return await tool_selector(*selection_args, **selection_kwargs)
>>>>>>> 6c41ddfd
<|MERGE_RESOLUTION|>--- conflicted
+++ resolved
@@ -302,13 +302,7 @@
 
         start_clock = asyncio.get_running_loop().time()
         if callbacks is None:
-<<<<<<< HEAD
-            chunk = await self.achat(messages)
-            output = chunk.text
-            result.reasoning_content = chunk.reasoning_content
-=======
             results = await self.acompletion(messages, **chat_kwargs)
->>>>>>> 6c41ddfd
         else:
             if tools:
                 raise NotImplementedError("Using tools with callbacks is not supported")
@@ -579,30 +573,6 @@
                         "reasoning_content", None
                     )
 
-<<<<<<< HEAD
-    @rate_limited
-    async def achat(self, messages: list[Message]) -> Chunk:  # type: ignore[override]
-        prompts = [m.model_dump(by_alias=True) for m in messages if m.content]
-        # type ignore of arg-type is due to https://github.com/BerriAI/litellm/issues/7641
-        response = await track_costs(self.router.acompletion)(self.name, prompts)  # type: ignore[arg-type]
-        choice = response.choices[0]
-        reasoning_content = None
-        if (
-            isinstance(choice, litellm.Choices)
-            and hasattr(choice.message, "provider_specific_fields")
-            and isinstance(choice.message.provider_specific_fields, dict)
-        ):
-            reasoning_content = choice.message.provider_specific_fields.get(
-                "reasoning_content", None
-            )
-
-        return Chunk(
-            text=cast(litellm.Choices, choice).message.content,
-            prompt_tokens=response.usage.prompt_tokens,  # type: ignore[attr-defined]
-            completion_tokens=response.usage.completion_tokens,  # type: ignore[attr-defined]
-            reasoning_content=reasoning_content,
-        )
-=======
             results.append(
                 LLMResult(
                     model=self.name,
@@ -617,18 +587,13 @@
                 )
             )
         return results
->>>>>>> 6c41ddfd
 
     @rate_limited
     async def acompletion_iter(
         self, messages: list[Message], **kwargs
     ) -> AsyncIterable[LLMResult]:
         prompts = [m.model_dump(by_alias=True) for m in messages if m.content]
-<<<<<<< HEAD
-        completion = await track_costs_iter(self.router.acompletion)(  # type: ignore[call-overload]
-=======
         stream_completions = await track_costs_iter(self.router.acompletion)(
->>>>>>> 6c41ddfd
             self.name,
             prompts,
             stream=True,
@@ -679,307 +644,4 @@
         tool_selector = ToolSelector(
             model_name=self.name, acompletion=track_costs(self.router.acompletion)
         )
-<<<<<<< HEAD
-        return await tool_selector(*selection_args, **selection_kwargs)
-
-
-class MultipleCompletionLLMModel(BaseModel):
-    """Run n completions at once, all starting from the same messages."""
-
-    model_config = ConfigDict(extra="forbid")
-
-    # this should keep the original model
-    # if fine-tuned, this should still refer to the base model
-    name: str = "unknown"
-    config: dict = Field(
-        default_factory=lambda: {
-            "model": "gpt-4o-mini",  # TODO: create a field validator
-            "temperature": 0.1,
-        },
-        description=(
-            "Configuration of the model:"
-            "model is the name of the llm model to use,"
-            "temperature is the sampling temperature, and"
-            "n is the number of completions to generate by default."
-        ),
-    )
-    encoding: Any | None = None
-
-    def __str__(self) -> str:
-        return f"{type(self).__name__} {self.name}"
-
-    @model_validator(mode="after")
-    def set_model_name(self) -> Self:
-        if (self.config.get("model") is None and self.name != "unknown") or (
-            self.name != "unknown" and "model" not in self.config
-        ):
-            self.config["model"] = self.name
-        elif "model" in self.config and self.name == "unknown":
-            self.name = self.config["model"]
-        # note we do not consider case where both are set
-        # because that could be true if the model is fine-tuned
-        return self
-
-    async def achat(
-        self, messages: Iterable[Message], **kwargs
-    ) -> litellm.ModelResponse:
-        return await track_costs(litellm.acompletion)(
-            messages=[m.model_dump(by_alias=True) for m in messages],
-            **(self.config | kwargs),
-        )
-
-    async def achat_iter(
-        self, messages: Iterable[Message], **kwargs
-    ) -> TrackedStreamWrapper:
-        return await track_costs_iter(litellm.acompletion)(
-            messages=[m.model_dump(by_alias=True) for m in messages],
-            stream=True,
-            stream_options={
-                "include_usage": True,  # Included to get prompt token counts
-            },
-            **(self.config | kwargs),
-        )
-
-    # SEE: https://platform.openai.com/docs/api-reference/chat/create#chat-create-tool_choice
-    # > `none` means the model will not call any tool and instead generates a message.
-    # > `auto` means the model can pick between generating a message or calling one or more tools.
-    # > `required` means the model must call one or more tools.
-    NO_TOOL_CHOICE: ClassVar[str] = "none"
-    MODEL_CHOOSES_TOOL: ClassVar[str] = "auto"
-    TOOL_CHOICE_REQUIRED: ClassVar[str] = "required"
-    # None means we won't provide a tool_choice to the LLM API
-    UNSPECIFIED_TOOL_CHOICE: ClassVar[None] = None
-
-    async def call(  # noqa: C901, PLR0915
-        self,
-        messages: list[Message],
-        callbacks: list[Callable] | None = None,
-        output_type: type[BaseModel] | TypeAdapter | JSONSchema | None = None,
-        tools: list[Tool] | None = None,
-        tool_choice: Tool | str | None = TOOL_CHOICE_REQUIRED,
-        **chat_kwargs,
-    ) -> list[LLMResult]:
-        """
-        Call the LLM model with the given messages and configuration.
-
-        Args:
-            messages: A list of messages to send to the language model.
-            callbacks: A list of callback functions to execute after receiving the response.
-            output_type: The type of the output model.
-            tools: A list of tools to use during the call.
-            tool_choice: The tool or tool identifier to use.
-            **chat_kwargs: Additional keyword arguments to pass to the chat function.
-
-        Returns:
-            A list of LLMResult objects containing the results of the call.
-
-        Raises:
-            ValueError: If the number of completions (n) is invalid.
-        """
-        # add static configuration to kQwargs
-        chat_kwargs = self.config | chat_kwargs
-
-        start_clock = asyncio.get_running_loop().time()
-
-        # Deal with tools. Note OpenAI throws a 400 response if tools is empty:
-        # > Invalid 'tools': empty array. Expected an array with minimum length 1,
-        # > but got an empty array instead.
-        # So, circumvent this behavior if tools in (None, [])
-        if tools:
-            chat_kwargs["tools"] = ToolsAdapter.dump_python(
-                tools, exclude_none=True, by_alias=True
-            )
-            if tool_choice is not None:
-                chat_kwargs["tool_choice"] = (
-                    {
-                        "type": "function",
-                        "function": {"name": tool_choice.info.name},
-                    }
-                    if isinstance(tool_choice, Tool)
-                    else tool_choice
-                )
-
-        # deal with specifying output type
-        if isinstance(output_type, Mapping):  # Use structured outputs
-            model_name: str = chat_kwargs.get("model", "")
-            if not litellm.supports_response_schema(model_name, None):
-                raise ValueError(f"Model {model_name} does not support JSON schema.")
-
-            chat_kwargs["response_format"] = {
-                "type": "json_schema",
-                "json_schema": {
-                    "strict": True,
-                    # SEE: https://platform.openai.com/docs/guides/structured-outputs#additionalproperties-false-must-always-be-set-in-objects
-                    "schema": dict(output_type) | {"additionalProperties": False},
-                    "name": output_type["title"],  # Required by OpenAI as of 12/3/2024
-                },
-            }
-        elif output_type is not None:  # Use JSON mode
-            if isinstance(output_type, TypeAdapter):
-                schema: str = json.dumps(output_type.json_schema())
-            else:
-                schema = json.dumps(output_type.model_json_schema())
-            schema_msg = f"Respond following this JSON schema:\n\n{schema}"
-            # Get the system prompt and its index, or the index to add it
-            i, system_prompt = next(
-                ((i, m) for i, m in enumerate(messages) if m.role == "system"),
-                (0, None),
-            )
-            messages = [
-                *messages[:i],
-                (
-                    system_prompt.append_text(schema_msg, inplace=False)
-                    if system_prompt
-                    else Message(role="system", content=schema_msg)
-                ),
-                *messages[i + 1 if system_prompt else i :],
-            ]
-            chat_kwargs["response_format"] = {"type": "json_object"}
-
-        n = chat_kwargs.get("n", 1)  # number of completions
-        if n < 1:
-            raise ValueError("Number of completions (n) must be >= 1.")
-
-        prompt = [
-            (
-                m
-                if not isinstance(m, ToolRequestMessage) or m.tool_calls
-                # OpenAI doesn't allow for empty tool_calls lists, so downcast empty
-                # ToolRequestMessage to Message here
-                else Message(role=m.role, content=m.content)
-            )
-            for m in messages
-        ]
-        results: list[LLMResult] = []
-
-        if callbacks is None:
-            completion = await self.achat(prompt, **chat_kwargs)
-            if output_type is not None:
-                validate_json_completion(completion, output_type)
-
-            for choice in completion.choices:
-                if isinstance(choice, litellm.utils.StreamingChoices):
-                    raise NotImplementedError("Streaming is not yet supported.")
-
-                if (
-                    tools is not None  # Allows for empty tools list
-                    or choice.finish_reason == "tool_calls"
-                    or (getattr(choice.message, "tool_calls", None) is not None)
-                ):
-                    serialized_choice_message = choice.message.model_dump()
-                    serialized_choice_message["tool_calls"] = (
-                        serialized_choice_message.get("tool_calls") or []
-                    )
-                    output_messages: list[Message | ToolRequestMessage] = [
-                        ToolRequestMessage(**serialized_choice_message)
-                    ]
-                else:
-                    output_messages = [Message(**choice.message.model_dump())]
-
-                reasoning_content = None
-                if hasattr(choice.message, "provider_specific_fields") and isinstance(
-                    choice.message.provider_specific_fields, dict
-                ):
-                    reasoning_content = choice.message.provider_specific_fields.get(
-                        "reasoning_content", None
-                    )
-
-                results.append(
-                    LLMResult(
-                        model=self.name,
-                        config=chat_kwargs,
-                        prompt=prompt,
-                        messages=output_messages,
-                        logprob=sum_logprobs(choice),
-                        system_fingerprint=completion.system_fingerprint,
-                        # Note that these counts are aggregated over all choices
-                        completion_count=completion.usage.completion_tokens,  # type: ignore[attr-defined,unused-ignore]
-                        prompt_count=completion.usage.prompt_tokens,  # type: ignore[attr-defined,unused-ignore]
-                        reasoning_content=reasoning_content,
-                    )
-                )
-        else:
-            if tools:
-                raise NotImplementedError("Using tools with callbacks is not supported")
-            if n > 1:
-                raise NotImplementedError(
-                    "Multiple completions with callbacks is not supported"
-                )
-            result = LLMResult(model=self.name, config=chat_kwargs, prompt=prompt)
-
-            sync_callbacks = [f for f in callbacks if not is_coroutine_callable(f)]
-            async_callbacks = [f for f in callbacks if is_coroutine_callable(f)]
-            stream_completion = await self.achat_iter(messages, **chat_kwargs)
-            text_result = []
-            role = "assistant"
-
-            async for chunk in stream_completion:
-                delta = chunk.choices[0].delta
-                role = delta.role or role
-                if delta.content:
-                    s = delta.content
-                    if result.seconds_to_first_token == 0:
-                        result.seconds_to_first_token = (
-                            asyncio.get_running_loop().time() - start_clock
-                        )
-                    text_result.append(s)
-                    [await f(s) for f in async_callbacks]
-                    [f(s) for f in sync_callbacks]
-                if hasattr(chunk, "usage"):
-                    result.prompt_count = chunk.usage.prompt_tokens
-
-            output = "".join(text_result)
-            result.completion_count = litellm.token_counter(
-                model=self.name,
-                text=output,
-            )
-            # TODO: figure out how tools stream, and log probs
-            result.messages = [Message(role=role, content=output)]
-            results.append(result)
-
-        if not results:
-            # This happens in unit tests. We should probably not keep this block around
-            # long-term. Previously, we would emit an empty ToolRequestMessage if
-            # completion.choices were empty, so  I am replicating that here.
-            results.append(
-                LLMResult(
-                    model=self.name,
-                    config=chat_kwargs,
-                    prompt=prompt,
-                    messages=[ToolRequestMessage(tool_calls=[])],
-                )
-            )
-
-        end_clock = asyncio.get_running_loop().time()
-
-        for result in results:
-            # Manually update prompt count if not set, which can
-            # happen if the target model doesn't support 'include_usage'
-            if not result.prompt_count and result.messages:
-                result.prompt_count = litellm.token_counter(
-                    model=self.name,
-                    messages=[m.model_dump() for m in result.messages],
-                )
-
-            # update with server-side counts
-            result.seconds_to_last_token = end_clock - start_clock
-
-        return results
-
-    async def call_single(
-        self,
-        messages: list[Message],
-        callbacks: list[Callable] | None = None,
-        output_type: type[BaseModel] | TypeAdapter | None = None,
-        tools: list[Tool] | None = None,
-        tool_choice: Tool | str | None = TOOL_CHOICE_REQUIRED,
-        **chat_kwargs,
-    ) -> LLMResult:
-        return (
-            await self.call(
-                messages, callbacks, output_type, tools, tool_choice, n=1, **chat_kwargs
-            )
-        )[0]
-=======
-        return await tool_selector(*selection_args, **selection_kwargs)
->>>>>>> 6c41ddfd
+        return await tool_selector(*selection_args, **selection_kwargs)