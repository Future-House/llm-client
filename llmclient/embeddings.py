import asyncio
from abc import ABC, abstractmethod
from collections import Counter
from enum import StrEnum
from itertools import chain
from typing import Any

import litellm
import tiktoken
from pydantic import BaseModel, ConfigDict, Field, field_validator, model_validator

from llmclient.constants import CHARACTERS_PER_TOKEN_ASSUMPTION, MODEL_COST_MAP
from llmclient.rate_limiter import GLOBAL_LIMITER
from llmclient.utils import get_litellm_retrying_config


class EmbeddingModes(StrEnum):
    """Enum representing the different modes of an embedding model."""

    DOCUMENT = "document"
    QUERY = "query"


class EmbeddingModel(ABC, BaseModel):
    name: str
    ndim: int | None = None
    config: dict[str, Any] = Field(
        default_factory=dict,
        description=(
            "Optional `rate_limit` key, value must be a RateLimitItem or RateLimitItem"
            " string for parsing"
        ),
    )

    def set_mode(self, mode: EmbeddingModes) -> None:
        """Several embedding models have a 'mode' or prompt which affects output."""

    @abstractmethod
    async def embed_documents(self, texts: list[str]) -> list[list[float]]:
        pass

    async def embed_document(self, text: str) -> list[float]:
        return (await self.embed_documents([text]))[0]

    @staticmethod
    def from_name(embedding: str, **kwargs) -> "EmbeddingModel":
        if embedding.startswith("hybrid"):
            dense_model = LiteLLMEmbeddingModel(name="-".join(embedding.split("-")[1:]))
            return HybridEmbeddingModel(
                name=embedding, models=[dense_model, SparseEmbeddingModel(**kwargs)]
            )
        if embedding == "sparse":
            return SparseEmbeddingModel(**kwargs)
        return LiteLLMEmbeddingModel(name=embedding, **kwargs)

    async def check_rate_limit(self, token_count: float, **kwargs) -> None:
        if "rate_limit" in self.config:
            await GLOBAL_LIMITER.try_acquire(
                ("client", self.name),
                self.config["rate_limit"],
                weight=max(int(token_count), 1),
                **kwargs,
            )


class LiteLLMEmbeddingModel(EmbeddingModel):
    name: str = Field(default="text-embedding-3-small")
    ndim: int | None = Field(
        default=None,
        description=(
            "The length an embedding will have. If left unspecified, we attempt to"
            " infer an un-truncated length via LiteLLM's internal model map. If this"
            " inference fails, the embedding will be un-truncated."
        ),
    )
    batch_size: int = 16
    embed_kwargs: dict[str, Any] = Field(
        default_factory=dict,
        description="Extra kwargs to pass to litellm.aembedding.",
    )
    config: dict[str, Any] = Field(
        default_factory=dict,  # See below field_validator for injection of kwargs
        description=(
            "The optional `rate_limit` key's value must be a RateLimitItem or"
            " RateLimitItem string for parsing. The optional `kwargs` key is keyword"
            " arguments to pass to the litellm.aembedding function. Note that LiteLLM's"
            " Router is not used here."
        ),
    )

    @model_validator(mode="before")
    @classmethod
    def infer_dimensions(cls, data: dict[str, Any]) -> dict[str, Any]:
        if data.get("ndim") is not None:
            return data
        # Let's infer the dimensions
        config: dict[str, dict[str, Any]] = litellm.get_model_cost_map(
            url="https://raw.githubusercontent.com/BerriAI/litellm/main/litellm/model_prices_and_context_window_backup.json"
        )
        output_vector_size: int | None = config.get(  # noqa: FURB184
            data.get("name", ""), {}
        ).get("output_vector_size")
        if output_vector_size:
            data["ndim"] = output_vector_size
        return data

    @field_validator("config", mode="before")
    @classmethod
    def set_up_default_config(cls, value: dict[str, Any]) -> dict[str, Any]:
        if "kwargs" not in value:
            value["kwargs"] = get_litellm_retrying_config(
                timeout=120,  # 2-min timeout seemed reasonable
            )
        return value

    def _truncate_if_large(self, texts: list[str]) -> list[str]:
        """Truncate texts if they are too large by using litellm cost map."""
        if self.name not in MODEL_COST_MAP:
            return texts
        max_tokens = MODEL_COST_MAP[self.name]["max_input_tokens"]
        # heuristic about ratio of tokens to characters
        conservative_char_token_ratio = 3
        maybe_too_large = max_tokens * conservative_char_token_ratio
        if any(len(t) > maybe_too_large for t in texts):
            try:
                enct = tiktoken.encoding_for_model("cl100k_base")
                enc_batch = enct.encode_ordinary_batch(texts)
                return [enct.decode(t[:max_tokens]) for t in enc_batch]
            except KeyError:
                return [t[: max_tokens * conservative_char_token_ratio] for t in texts]

        return texts

    async def embed_documents(
        self, texts: list[str], batch_size: int = 16
    ) -> list[list[float]]:
        texts = self._truncate_if_large(texts)
        N = len(texts)
        embeddings = []
        for i in range(0, N, batch_size):

            await self.check_rate_limit(
                sum(
                    len(t) / CHARACTERS_PER_TOKEN_ASSUMPTION
                    for t in texts[i : i + batch_size]
                )
            )

            response = await litellm.aembedding(
                model=self.name,
                input=texts[i : i + batch_size],
                dimensions=self.ndim,
                **self.config.get("kwargs", {}),
            )
            embeddings.extend([e["embedding"] for e in response.data])

        return embeddings


class SparseEmbeddingModel(EmbeddingModel):
    """This is a very simple keyword search model - probably best to be mixed with others."""

    model_config = ConfigDict(arbitrary_types_allowed=True)

    name: str = "sparse"
    ndim: int = 256
    enc: tiktoken.Encoding = Field(
        default_factory=lambda: tiktoken.get_encoding("cl100k_base")
    )

    async def embed_documents(self, texts: list[str]) -> list[list[float]]:
        enc_batch = self.enc.encode_ordinary_batch(texts)
        # now get frequency of each token rel to length
        return [
<<<<<<< HEAD
            [token_counts.get(xi, 0) / len(x) for xi in range(self.ndim)]
=======
            [token_counts.get(i, 0) / len(x) for i in range(self.ndim)]
>>>>>>> ba974e5e
            for x in enc_batch
            if (token_counts := Counter(xi % self.ndim for xi in x))
        ]


class HybridEmbeddingModel(EmbeddingModel):
    name: str = "hybrid-embed"
    models: list[EmbeddingModel]

    @model_validator(mode="before")
    @classmethod
    def infer_dimensions(cls, data: dict[str, Any]) -> dict[str, Any]:
        if data.get("ndim") is not None:
            raise ValueError(f"Don't specify dimensions to {cls.__name__}.")
        if not data.get("models") or any(m.ndim is None for m in data["models"]):
            return data
        data["ndim"] = sum(m.ndim for m in data["models"])
        return data

    async def embed_documents(self, texts: list[str]) -> list[list[float]]:
        all_embeds = await asyncio.gather(
            *[m.embed_documents(texts) for m in self.models]
        )

        return [
<<<<<<< HEAD
            list(chain.from_iterable(embed_group))
=======
            [val for sublist in embed_group for val in sublist]
>>>>>>> ba974e5e
            for embed_group in zip(*all_embeds, strict=True)
        ]

    def set_mode(self, mode: EmbeddingModes) -> None:
        # Set mode for all component models
        for model in self.models:
            model.set_mode(mode)


class SentenceTransformerEmbeddingModel(EmbeddingModel):
    """An embedding model using SentenceTransformers."""

    name: str = Field(default="multi-qa-MiniLM-L6-cos-v1")
    config: dict[str, Any] = Field(default_factory=dict)
    _model: Any = None

    def __init__(self, **kwargs):
        super().__init__(**kwargs)
        try:
<<<<<<< HEAD
            import numpy as np  # noqa: F401
=======
            import numpy as np
>>>>>>> ba974e5e
            from sentence_transformers import SentenceTransformer
        except ImportError as exc:
            raise ImportError(
                "Please install fh-llm-client[local] to use"
                " SentenceTransformerEmbeddingModel."
            ) from exc

        self._model = SentenceTransformer(self.name)

    def set_mode(self, mode: EmbeddingModes) -> None:
        # SentenceTransformer does not support different modes.
        pass

    async def embed_documents(self, texts: list[str]) -> list[list[float]]:
        """
        Asynchronously embed a list of documents using SentenceTransformer.

        Args:
            texts: A list of text documents to embed.

        Returns:
            A list of embedding vectors.
        """
        import numpy as np

        # Extract additional configurations if needed
        batch_size = self.config.get("batch_size", 32)
        device = self.config.get("device", "cpu")

        # Update the model's device if necessary
        if device:
            self._model.to(device)

        # Run the synchronous encode method in a thread pool to avoid blocking the event loop.
        embeddings = await asyncio.to_thread(
            lambda: self._model.encode(
                texts,
                convert_to_numpy=True,
                show_progress_bar=False,  # Disabled progress bar
                batch_size=batch_size,
                device=device,
            ),
        )
        # If embeddings are returned as numpy arrays, convert them to lists.
        if isinstance(embeddings, np.ndarray):
            embeddings = embeddings.tolist()
        return embeddings


def embedding_model_factory(embedding: str, **kwargs) -> EmbeddingModel:
    """
    Factory function to create an appropriate EmbeddingModel based on the embedding string.

    Supports:
    - SentenceTransformer models prefixed with "st-" (e.g., "st-multi-qa-MiniLM-L6-cos-v1")
    - LiteLLM models (default if no prefix is provided)
    - Hybrid embeddings prefixed with "hybrid-", contains a sparse and a dense model

    Args:
        embedding: The embedding model identifier. Supports prefixes like "st-" for SentenceTransformer
                   and "hybrid-" for combining multiple embedding models.
        **kwargs: Additional keyword arguments for the embedding model.
    """
    embedding = embedding.strip()  # Remove any leading/trailing whitespace

    if embedding.startswith("hybrid-"):
        # Extract the component embedding identifiers after "hybrid-"
        dense_name = embedding[len("hybrid-") :]

        if not dense_name:
            raise ValueError(
                "Hybrid embedding must contain at least one component embedding."
            )

        # Recursively create each component embedding model
        dense_model = embedding_model_factory(dense_name, **kwargs)
        sparse_model = SparseEmbeddingModel(**kwargs)

        return HybridEmbeddingModel(models=[dense_model, sparse_model])

    if embedding.startswith("st-"):
        # Extract the SentenceTransformer model name after "st-"
        model_name = embedding[len("st-") :].strip()
        if not model_name:
            raise ValueError(
                "SentenceTransformer model name must be specified after 'st-'."
            )

        return SentenceTransformerEmbeddingModel(
            name=model_name,
            config=kwargs,
        )

    if embedding.startswith("litellm-"):
        # Extract the LiteLLM model name after "litellm-"
        model_name = embedding[len("litellm-") :].strip()
        if not model_name:
            raise ValueError("model name must be specified after 'litellm-'.")

        return LiteLLMEmbeddingModel(
            name=model_name,
            config=kwargs,
        )

    if embedding == "sparse":
        return SparseEmbeddingModel(**kwargs)

    # Default to LiteLLMEmbeddingModel if no special prefix is found
    return LiteLLMEmbeddingModel(name=embedding, config=kwargs)<|MERGE_RESOLUTION|>--- conflicted
+++ resolved
@@ -1,5 +1,6 @@
 import asyncio
 from abc import ABC, abstractmethod
+from collections import Counter
 from collections import Counter
 from enum import StrEnum
 from itertools import chain
@@ -172,12 +173,9 @@
         enc_batch = self.enc.encode_ordinary_batch(texts)
         # now get frequency of each token rel to length
         return [
-<<<<<<< HEAD
             [token_counts.get(xi, 0) / len(x) for xi in range(self.ndim)]
-=======
-            [token_counts.get(i, 0) / len(x) for i in range(self.ndim)]
->>>>>>> ba974e5e
             for x in enc_batch
+            if (token_counts := Counter(xi % self.ndim for xi in x))
             if (token_counts := Counter(xi % self.ndim for xi in x))
         ]
 
@@ -202,11 +200,7 @@
         )
 
         return [
-<<<<<<< HEAD
             list(chain.from_iterable(embed_group))
-=======
-            [val for sublist in embed_group for val in sublist]
->>>>>>> ba974e5e
             for embed_group in zip(*all_embeds, strict=True)
         ]
 
@@ -226,11 +220,7 @@
     def __init__(self, **kwargs):
         super().__init__(**kwargs)
         try:
-<<<<<<< HEAD
             import numpy as np  # noqa: F401
-=======
-            import numpy as np
->>>>>>> ba974e5e
             from sentence_transformers import SentenceTransformer
         except ImportError as exc:
             raise ImportError(
