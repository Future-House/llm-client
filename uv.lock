version = 1
requires-python = ">=3.11"
resolution-markers = [
    "python_full_version < '3.12' and platform_python_implementation == 'PyPy' and sys_platform != 'linux'",
    "python_full_version < '3.12' and platform_python_implementation != 'PyPy' and sys_platform != 'linux'",
    "python_full_version < '3.12' and platform_python_implementation == 'PyPy' and sys_platform == 'linux'",
    "python_full_version < '3.12' and platform_python_implementation != 'PyPy' and sys_platform == 'linux'",
    "python_full_version >= '3.12' and platform_python_implementation == 'PyPy' and sys_platform == 'linux'",
    "python_full_version >= '3.12' and platform_python_implementation != 'PyPy' and sys_platform == 'linux'",
    "python_full_version >= '3.12' and platform_python_implementation == 'PyPy' and sys_platform != 'linux'",
    "python_full_version >= '3.12' and platform_python_implementation != 'PyPy' and sys_platform != 'linux'",
]

[[package]]
name = "aiohappyeyeballs"
version = "2.4.4"
source = { registry = "https://pypi.org/simple" }
sdist = { url = "https://files.pythonhosted.org/packages/7f/55/e4373e888fdacb15563ef6fa9fa8c8252476ea071e96fb46defac9f18bf2/aiohappyeyeballs-2.4.4.tar.gz", hash = "sha256:5fdd7d87889c63183afc18ce9271f9b0a7d32c2303e394468dd45d514a757745", size = 21977 }
wheels = [
    { url = "https://files.pythonhosted.org/packages/b9/74/fbb6559de3607b3300b9be3cc64e97548d55678e44623db17820dbd20002/aiohappyeyeballs-2.4.4-py3-none-any.whl", hash = "sha256:a980909d50efcd44795c4afeca523296716d50cd756ddca6af8c65b996e27de8", size = 14756 },
]

[[package]]
name = "aiohttp"
version = "3.11.9"
source = { registry = "https://pypi.org/simple" }
dependencies = [
    { name = "aiohappyeyeballs" },
    { name = "aiosignal" },
    { name = "attrs" },
    { name = "frozenlist" },
    { name = "multidict" },
    { name = "propcache" },
    { name = "yarl" },
]
sdist = { url = "https://files.pythonhosted.org/packages/3f/24/d5c0aed3ed90896f8505786e3a1e348fd9c61284ef21f54ee9cdf8b92e4f/aiohttp-3.11.9.tar.gz", hash = "sha256:a9266644064779840feec0e34f10a89b3ff1d2d6b751fe90017abcad1864fa7c", size = 7668012 }
wheels = [
    { url = "https://files.pythonhosted.org/packages/3e/ec/d65424fb507f414fb363b210dff29406462ba1e15893ccaabf9dbb1eaf13/aiohttp-3.11.9-cp311-cp311-macosx_10_9_universal2.whl", hash = "sha256:afcda759a69c6a8be3aae764ec6733155aa4a5ad9aad4f398b52ba4037942fe3", size = 707624 },
    { url = "https://files.pythonhosted.org/packages/23/3d/7d2797b1b0bd60d548ab927c879fada2bfad0705c6055f250eefd1790bb9/aiohttp-3.11.9-cp311-cp311-macosx_10_9_x86_64.whl", hash = "sha256:c5bba6b83fde4ca233cfda04cbd4685ab88696b0c8eaf76f7148969eab5e248a", size = 467506 },
    { url = "https://files.pythonhosted.org/packages/9f/41/5796191183588f3ed469db3a32e13aa23da51693b65ac66890d66e1f9b98/aiohttp-3.11.9-cp311-cp311-macosx_11_0_arm64.whl", hash = "sha256:442356e8924fe1a121f8c87866b0ecdc785757fd28924b17c20493961b3d6697", size = 454577 },
    { url = "https://files.pythonhosted.org/packages/1c/6c/03753bf70534c442635480b91f0d9bf98dc726cccd6a707a384bfef40875/aiohttp-3.11.9-cp311-cp311-manylinux_2_17_aarch64.manylinux2014_aarch64.whl", hash = "sha256:f737fef6e117856400afee4f17774cdea392b28ecf058833f5eca368a18cf1bf", size = 1684693 },
    { url = "https://files.pythonhosted.org/packages/84/1b/40e3866a0f0851c7406779b0c010efb6d135814a1107deda2c72c14a527e/aiohttp-3.11.9-cp311-cp311-manylinux_2_17_ppc64le.manylinux2014_ppc64le.whl", hash = "sha256:ea142255d4901b03f89cb6a94411ecec117786a76fc9ab043af8f51dd50b5313", size = 1742652 },
    { url = "https://files.pythonhosted.org/packages/cf/77/1ce991ea0ba2acac23df8ade94e554c5d077e7c3b0110a7495ce4d4d1c92/aiohttp-3.11.9-cp311-cp311-manylinux_2_17_s390x.manylinux2014_s390x.whl", hash = "sha256:6e1e9e447856e9b7b3d38e1316ae9a8c92e7536ef48373de758ea055edfd5db5", size = 1784415 },
    { url = "https://files.pythonhosted.org/packages/fb/91/43a53cc3b559b0edf863fd2dde69ab8fec58602fbe94484a687dc375d41b/aiohttp-3.11.9-cp311-cp311-manylinux_2_17_x86_64.manylinux2014_x86_64.whl", hash = "sha256:e7f6173302f8a329ca5d1ee592af9e628d3ade87816e9958dcf7cdae2841def7", size = 1674140 },
    { url = "https://files.pythonhosted.org/packages/88/64/6893b99cb4fa43e92d39cc788ceb003ffd9aa3e5aa4f9a73ba796be14a3e/aiohttp-3.11.9-cp311-cp311-manylinux_2_5_i686.manylinux1_i686.manylinux_2_17_i686.manylinux2014_i686.whl", hash = "sha256:a7c6147c6306f537cff59409609508a1d2eff81199f0302dd456bb9e7ea50c39", size = 1618798 },
    { url = "https://files.pythonhosted.org/packages/44/0f/f1d62912c4507411b84bb1f651c0029bc99848dcf36f89787843789940c1/aiohttp-3.11.9-cp311-cp311-musllinux_1_2_aarch64.whl", hash = "sha256:e9d036a9a41fc78e8a3f10a86c2fc1098fca8fab8715ba9eb999ce4788d35df0", size = 1652997 },
    { url = "https://files.pythonhosted.org/packages/54/71/9ef035c1ac7b8c1f54925396be4b3f633d757ab06fb7f45c975e10303e82/aiohttp-3.11.9-cp311-cp311-musllinux_1_2_i686.whl", hash = "sha256:2ac9fd83096df36728da8e2f4488ac3b5602238f602706606f3702f07a13a409", size = 1649014 },
    { url = "https://files.pythonhosted.org/packages/4e/66/3dcf6ca727dbf20ac79ef09ad367e6d41ae06943423800f21b8749fca205/aiohttp-3.11.9-cp311-cp311-musllinux_1_2_ppc64le.whl", hash = "sha256:d3108f0ad5c6b6d78eec5273219a5bbd884b4aacec17883ceefaac988850ce6e", size = 1731893 },
    { url = "https://files.pythonhosted.org/packages/79/3b/b6ee96bef06f8bae0764c0fd8ecbd363e79fac2056b0fa79ede2a8673e30/aiohttp-3.11.9-cp311-cp311-musllinux_1_2_s390x.whl", hash = "sha256:96bbec47beb131bbf4bae05d8ef99ad9e5738f12717cfbbf16648b78b0232e87", size = 1754135 },
    { url = "https://files.pythonhosted.org/packages/f0/42/9a44c25105c232f1bbed50664ebc30de740e08d1d8de880836536ae5bc92/aiohttp-3.11.9-cp311-cp311-musllinux_1_2_x86_64.whl", hash = "sha256:fc726c3fa8f606d07bd2b500e5dc4c0fd664c59be7788a16b9e34352c50b6b6b", size = 1691731 },
    { url = "https://files.pythonhosted.org/packages/23/18/6d0d5873f6e1b2ce24520d4473998c246b3849724b4522cd3839e20f829f/aiohttp-3.11.9-cp311-cp311-win32.whl", hash = "sha256:5720ebbc7a1b46c33a42d489d25d36c64c419f52159485e55589fbec648ea49a", size = 415406 },
    { url = "https://files.pythonhosted.org/packages/f4/e9/472aa43749d48b3de28e4b16a5a663555e7b832d3b7fa9a3ceb766b1287e/aiohttp-3.11.9-cp311-cp311-win_amd64.whl", hash = "sha256:17af09d963fa1acd7e4c280e9354aeafd9e3d47eaa4a6bfbd2171ad7da49f0c5", size = 441501 },
    { url = "https://files.pythonhosted.org/packages/fa/43/b3c28a7e8f8b5e8ef0bea9fcabe8e99787c70fa526e5bc8185fd89f46434/aiohttp-3.11.9-cp312-cp312-macosx_10_13_universal2.whl", hash = "sha256:c1f2d7fd583fc79c240094b3e7237d88493814d4b300d013a42726c35a734bc9", size = 703661 },
    { url = "https://files.pythonhosted.org/packages/f3/2c/be4624671e5ed344fca9196d0823eb6a17383cbe13d051d22d3a1f6ecbf7/aiohttp-3.11.9-cp312-cp312-macosx_10_13_x86_64.whl", hash = "sha256:d4b8a1b6c7a68c73191f2ebd3bf66f7ce02f9c374e309bdb68ba886bbbf1b938", size = 463054 },
    { url = "https://files.pythonhosted.org/packages/d6/21/8d14fa0bdae468ebe419df1764583ecc9e995a2ccd8a11ee8146a09fb5e5/aiohttp-3.11.9-cp312-cp312-macosx_11_0_arm64.whl", hash = "sha256:bd3f711f4c99da0091ced41dccdc1bcf8be0281dc314d6d9c6b6cf5df66f37a9", size = 455006 },
    { url = "https://files.pythonhosted.org/packages/42/de/3fc5e94a24bf079709e9fed3572ebb5efb32f0995baf08a985ee9f517b0b/aiohttp-3.11.9-cp312-cp312-manylinux_2_17_aarch64.manylinux2014_aarch64.whl", hash = "sha256:44cb1a1326a0264480a789e6100dc3e07122eb8cd1ad6b784a3d47d13ed1d89c", size = 1681364 },
    { url = "https://files.pythonhosted.org/packages/69/e0/bd9346efcdd3344284e4b4088bc2c720065176bd9180517bdc7097218903/aiohttp-3.11.9-cp312-cp312-manylinux_2_17_ppc64le.manylinux2014_ppc64le.whl", hash = "sha256:7a7ddf981a0b953ade1c2379052d47ccda2f58ab678fca0671c7c7ca2f67aac2", size = 1735986 },
    { url = "https://files.pythonhosted.org/packages/9b/a5/549ce29e21ebf555dcf5c81e19e6eb30eb8de26f8da304f05a28d6d66d8c/aiohttp-3.11.9-cp312-cp312-manylinux_2_17_s390x.manylinux2014_s390x.whl", hash = "sha256:6ffa45cc55b18d4ac1396d1ddb029f139b1d3480f1594130e62bceadf2e1a838", size = 1792263 },
    { url = "https://files.pythonhosted.org/packages/7a/2b/23124c04701e0d2e215be59bf445c33602b1ccc4d9acb7bccc2ec20c892d/aiohttp-3.11.9-cp312-cp312-manylinux_2_17_x86_64.manylinux2014_x86_64.whl", hash = "sha256:cca505829cdab58c2495ff418c96092d225a1bbd486f79017f6de915580d3c44", size = 1690838 },
    { url = "https://files.pythonhosted.org/packages/af/a6/ebb8be53787c57dd7dd8b9617357af60d603ccd2fbf7a9e306f33178894b/aiohttp-3.11.9-cp312-cp312-manylinux_2_5_i686.manylinux1_i686.manylinux_2_17_i686.manylinux2014_i686.whl", hash = "sha256:44d323aa80a867cb6db6bebb4bbec677c6478e38128847f2c6b0f70eae984d72", size = 1618311 },
    { url = "https://files.pythonhosted.org/packages/9b/3c/cb8e5af30e33775539b4a6ea818eb16b0b01f68ce7a2fa77dff5df3dee80/aiohttp-3.11.9-cp312-cp312-musllinux_1_2_aarch64.whl", hash = "sha256:b2fab23003c4bb2249729a7290a76c1dda38c438300fdf97d4e42bf78b19c810", size = 1640417 },
    { url = "https://files.pythonhosted.org/packages/16/2d/62593ce65e5811ea46e521644e03d0c47345bf9b6c2e6efcb759915d6aa3/aiohttp-3.11.9-cp312-cp312-musllinux_1_2_i686.whl", hash = "sha256:be0c7c98e38a1e3ad7a6ff64af8b6d6db34bf5a41b1478e24c3c74d9e7f8ed42", size = 1645507 },
    { url = "https://files.pythonhosted.org/packages/4f/6b/810981c99932665a225d7bdffacbda512dde6f11364ce11477662e457115/aiohttp-3.11.9-cp312-cp312-musllinux_1_2_ppc64le.whl", hash = "sha256:5cc5e0d069c56645446c45a4b5010d4b33ac6c5ebfd369a791b5f097e46a3c08", size = 1701090 },
    { url = "https://files.pythonhosted.org/packages/1c/01/79c8d156534c034207ccbb94a51f1ae4a625834a31e27670175f1e1e79b2/aiohttp-3.11.9-cp312-cp312-musllinux_1_2_s390x.whl", hash = "sha256:9bcf97b971289be69638d8b1b616f7e557e1342debc7fc86cf89d3f08960e411", size = 1733598 },
    { url = "https://files.pythonhosted.org/packages/c0/8f/873f0d3a47ec203ccd04dbd623f2428b6010ba6b11107aa9b44ad0ebfc86/aiohttp-3.11.9-cp312-cp312-musllinux_1_2_x86_64.whl", hash = "sha256:c7333e7239415076d1418dbfb7fa4df48f3a5b00f8fdf854fca549080455bc14", size = 1693573 },
    { url = "https://files.pythonhosted.org/packages/2f/8c/a4964108383eb8f0e5a85ee0fdc00f9f0bdf28bb6a751be05a63c047ccbe/aiohttp-3.11.9-cp312-cp312-win32.whl", hash = "sha256:9384b07cfd3045b37b05ed002d1c255db02fb96506ad65f0f9b776b762a7572e", size = 410354 },
    { url = "https://files.pythonhosted.org/packages/c8/9e/79aed1b3e110a02081ca47ba4a27d7e20040af241643a2e527c668634f22/aiohttp-3.11.9-cp312-cp312-win_amd64.whl", hash = "sha256:f5252ba8b43906f206048fa569debf2cd0da0316e8d5b4d25abe53307f573941", size = 436657 },
    { url = "https://files.pythonhosted.org/packages/33/ec/217d8918032703639d64360e4534a33899cc1a5eda89268d4fa621e18b67/aiohttp-3.11.9-cp313-cp313-macosx_10_13_universal2.whl", hash = "sha256:282e0a7ddd36ebc411f156aeaa0491e8fe7f030e2a95da532cf0c84b0b70bc66", size = 696994 },
    { url = "https://files.pythonhosted.org/packages/48/e4/262211b96cba78614be9bae7086af0dba8e8050c43996f2912992173eb57/aiohttp-3.11.9-cp313-cp313-macosx_10_13_x86_64.whl", hash = "sha256:ebd3e6b0c7d4954cca59d241970011f8d3327633d555051c430bd09ff49dc494", size = 459669 },
    { url = "https://files.pythonhosted.org/packages/51/f5/ef76735af2d69671aa8cb185c07da84973a2ca74bb44af9fdb980207118f/aiohttp-3.11.9-cp313-cp313-macosx_11_0_arm64.whl", hash = "sha256:30f9f89ae625d412043f12ca3771b2ccec227cc93b93bb1f994db6e1af40a7d3", size = 451949 },
    { url = "https://files.pythonhosted.org/packages/ba/83/867487d4ca86327060b93f3eea70963996a7ebb0c16f61c214f801351d4a/aiohttp-3.11.9-cp313-cp313-manylinux_2_17_aarch64.manylinux2014_aarch64.whl", hash = "sha256:7a3b5b2c012d70c63d9d13c57ed1603709a4d9d7d473e4a9dfece0e4ea3d5f51", size = 1664171 },
    { url = "https://files.pythonhosted.org/packages/ca/7d/b185b4b6b01bf66bcaf1b23afff3073fc85d2f0765203269ee4976be2cf8/aiohttp-3.11.9-cp313-cp313-manylinux_2_17_ppc64le.manylinux2014_ppc64le.whl", hash = "sha256:6ef1550bb5f55f71b97a6a395286db07f7f2c01c8890e613556df9a51da91e8d", size = 1716933 },
    { url = "https://files.pythonhosted.org/packages/a9/b3/70d7f26a874e96f932237e53017b048ecd754f06a29947bdf7ce39cade98/aiohttp-3.11.9-cp313-cp313-manylinux_2_17_s390x.manylinux2014_s390x.whl", hash = "sha256:317251b9c9a2f1a9ff9cd093775b34c6861d1d7df9439ce3d32a88c275c995cd", size = 1774117 },
    { url = "https://files.pythonhosted.org/packages/a5/6e/457acf09ac5bd6db5ae8b1fa68beb3000c989a2a20dc265a507123f7a689/aiohttp-3.11.9-cp313-cp313-manylinux_2_17_x86_64.manylinux2014_x86_64.whl", hash = "sha256:21cbe97839b009826a61b143d3ca4964c8590d7aed33d6118125e5b71691ca46", size = 1676168 },
    { url = "https://files.pythonhosted.org/packages/e8/e8/2b4719633d0a8189dfce343af800d23163b8831cb5aa175d4c400b03895b/aiohttp-3.11.9-cp313-cp313-manylinux_2_5_i686.manylinux1_i686.manylinux_2_17_i686.manylinux2014_i686.whl", hash = "sha256:618b18c3a2360ac940a5503da14fa4f880c5b9bc315ec20a830357bcc62e6bae", size = 1602187 },
    { url = "https://files.pythonhosted.org/packages/d8/0c/8938b85edaf0a8fee2ede7bbffd32e09b056475f7586b0852973749c5fff/aiohttp-3.11.9-cp313-cp313-musllinux_1_2_aarch64.whl", hash = "sha256:a0cf4d814689e58f57ecd5d8c523e6538417ca2e72ff52c007c64065cef50fb2", size = 1617286 },
    { url = "https://files.pythonhosted.org/packages/1e/5c/825714aa554c4ef331a8c1a16b3183c5e4bf27c66073955d4f51344907dc/aiohttp-3.11.9-cp313-cp313-musllinux_1_2_i686.whl", hash = "sha256:15c4e489942d987d5dac0ba39e5772dcbed4cc9ae3710d1025d5ba95e4a5349c", size = 1615518 },
    { url = "https://files.pythonhosted.org/packages/c8/1c/6c821e7cf956e833a72a5284ff19484c7dedb749224e16fda297fa38bbc2/aiohttp-3.11.9-cp313-cp313-musllinux_1_2_ppc64le.whl", hash = "sha256:ec8df0ff5a911c6d21957a9182402aad7bf060eaeffd77c9ea1c16aecab5adbf", size = 1684466 },
    { url = "https://files.pythonhosted.org/packages/6b/47/3e921cbf7d7c4edfe95ddb7e8315a8f3645d824863ef2c2eab5dfa0342bc/aiohttp-3.11.9-cp313-cp313-musllinux_1_2_s390x.whl", hash = "sha256:ed95d66745f53e129e935ad726167d3a6cb18c5d33df3165974d54742c373868", size = 1714304 },
    { url = "https://files.pythonhosted.org/packages/25/89/e68e3efd357f233265abcf22c48c4d1e81f992f264cd4dc69b96c5a13c47/aiohttp-3.11.9-cp313-cp313-musllinux_1_2_x86_64.whl", hash = "sha256:647ec5bee7e4ec9f1034ab48173b5fa970d9a991e565549b965e93331f1328fe", size = 1671774 },
    { url = "https://files.pythonhosted.org/packages/79/e1/4adaed8c8ef93c2ae54b001cd0e8dd6c84b40044038acb322b649150dc96/aiohttp-3.11.9-cp313-cp313-win32.whl", hash = "sha256:ef2c9499b7bd1e24e473dc1a85de55d72fd084eea3d8bdeec7ee0720decb54fa", size = 409216 },
    { url = "https://files.pythonhosted.org/packages/00/9b/bf33704ac9b438d6dad417f86f1e9439e2538180189b0e347a95ff819011/aiohttp-3.11.9-cp313-cp313-win_amd64.whl", hash = "sha256:84de955314aa5e8d469b00b14d6d714b008087a0222b0f743e7ffac34ef56aff", size = 435069 },
]

[[package]]
name = "aiosignal"
version = "1.3.1"
source = { registry = "https://pypi.org/simple" }
dependencies = [
    { name = "frozenlist" },
]
sdist = { url = "https://files.pythonhosted.org/packages/ae/67/0952ed97a9793b4958e5736f6d2b346b414a2cd63e82d05940032f45b32f/aiosignal-1.3.1.tar.gz", hash = "sha256:54cd96e15e1649b75d6c87526a6ff0b6c1b0dd3459f43d9ca11d48c339b68cfc", size = 19422 }
wheels = [
    { url = "https://files.pythonhosted.org/packages/76/ac/a7305707cb852b7e16ff80eaf5692309bde30e2b1100a1fcacdc8f731d97/aiosignal-1.3.1-py3-none-any.whl", hash = "sha256:f8376fb07dd1e86a584e4fcdec80b36b7f81aac666ebc724e2c090300dd83b17", size = 7617 },
]

[[package]]
name = "annotated-types"
version = "0.7.0"
source = { registry = "https://pypi.org/simple" }
sdist = { url = "https://files.pythonhosted.org/packages/ee/67/531ea369ba64dcff5ec9c3402f9f51bf748cec26dde048a2f973a4eea7f5/annotated_types-0.7.0.tar.gz", hash = "sha256:aff07c09a53a08bc8cfccb9c85b05f1aa9a2a6f23728d790723543408344ce89", size = 16081 }
wheels = [
    { url = "https://files.pythonhosted.org/packages/78/b6/6307fbef88d9b5ee7421e68d78a9f162e0da4900bc5f5793f6d3d0e34fb8/annotated_types-0.7.0-py3-none-any.whl", hash = "sha256:1f02e8b43a8fbbc3f3e0d4f0f4bfc8131bcb4eebe8849b8e5c773f3a1c582a53", size = 13643 },
]

[[package]]
name = "ansicon"
version = "1.89.0"
source = { registry = "https://pypi.org/simple" }
sdist = { url = "https://files.pythonhosted.org/packages/b6/e2/1c866404ddbd280efedff4a9f15abfe943cb83cde6e895022370f3a61f85/ansicon-1.89.0.tar.gz", hash = "sha256:e4d039def5768a47e4afec8e89e83ec3ae5a26bf00ad851f914d1240b444d2b1", size = 67312 }
wheels = [
    { url = "https://files.pythonhosted.org/packages/75/f9/f1c10e223c7b56a38109a3f2eb4e7fe9a757ea3ed3a166754fb30f65e466/ansicon-1.89.0-py2.py3-none-any.whl", hash = "sha256:f1def52d17f65c2c9682cf8370c03f541f410c1752d6a14029f97318e4b9dfec", size = 63675 },
]

[[package]]
name = "anyio"
version = "4.6.2.post1"
source = { registry = "https://pypi.org/simple" }
dependencies = [
    { name = "idna" },
    { name = "sniffio" },
]
sdist = { url = "https://files.pythonhosted.org/packages/9f/09/45b9b7a6d4e45c6bcb5bf61d19e3ab87df68e0601fa8c5293de3542546cc/anyio-4.6.2.post1.tar.gz", hash = "sha256:4c8bc31ccdb51c7f7bd251f51c609e038d63e34219b44aa86e47576389880b4c", size = 173422 }
wheels = [
    { url = "https://files.pythonhosted.org/packages/e4/f5/f2b75d2fc6f1a260f340f0e7c6a060f4dd2961cc16884ed851b0d18da06a/anyio-4.6.2.post1-py3-none-any.whl", hash = "sha256:6d170c36fba3bdd840c73d3868c1e777e33676a69c3a72cf0a0d5d6d8009b61d", size = 90377 },
]

[[package]]
name = "astroid"
version = "3.3.5"
source = { registry = "https://pypi.org/simple" }
sdist = { url = "https://files.pythonhosted.org/packages/38/1e/326fb1d3d83a3bb77c9f9be29d31f2901e35acb94b0605c3f2e5085047f9/astroid-3.3.5.tar.gz", hash = "sha256:5cfc40ae9f68311075d27ef68a4841bdc5cc7f6cf86671b49f00607d30188e2d", size = 397229 }
wheels = [
    { url = "https://files.pythonhosted.org/packages/41/30/624365383fa4a40329c0f0bbbc151abc4a64e30dfc110fc8f6e2afcd02bb/astroid-3.3.5-py3-none-any.whl", hash = "sha256:a9d1c946ada25098d790e079ba2a1b112157278f3fb7e718ae6a9252f5835dc8", size = 274586 },
]

[[package]]
name = "asttokens"
version = "3.0.0"
source = { registry = "https://pypi.org/simple" }
sdist = { url = "https://files.pythonhosted.org/packages/4a/e7/82da0a03e7ba5141f05cce0d302e6eed121ae055e0456ca228bf693984bc/asttokens-3.0.0.tar.gz", hash = "sha256:0dcd8baa8d62b0c1d118b399b2ddba3c4aff271d0d7a9e0d4c1681c79035bbc7", size = 61978 }
wheels = [
    { url = "https://files.pythonhosted.org/packages/25/8a/c46dcc25341b5bce5472c718902eb3d38600a903b14fa6aeecef3f21a46f/asttokens-3.0.0-py3-none-any.whl", hash = "sha256:e3078351a059199dd5138cb1c706e6430c05eff2ff136af5eb4790f9d28932e2", size = 26918 },
]

[[package]]
name = "async-timeout"
version = "4.0.3"
source = { registry = "https://pypi.org/simple" }
sdist = { url = "https://files.pythonhosted.org/packages/87/d6/21b30a550dafea84b1b8eee21b5e23fa16d010ae006011221f33dcd8d7f8/async-timeout-4.0.3.tar.gz", hash = "sha256:4640d96be84d82d02ed59ea2b7105a0f7b33abe8703703cd0ab0bf87c427522f", size = 8345 }
wheels = [
    { url = "https://files.pythonhosted.org/packages/a7/fa/e01228c2938de91d47b307831c62ab9e4001e747789d0b05baf779a6488c/async_timeout-4.0.3-py3-none-any.whl", hash = "sha256:7405140ff1230c310e51dc27b3145b9092d659ce68ff733fb0cefe3ee42be028", size = 5721 },
]

[[package]]
name = "attrs"
version = "24.2.0"
source = { registry = "https://pypi.org/simple" }
sdist = { url = "https://files.pythonhosted.org/packages/fc/0f/aafca9af9315aee06a89ffde799a10a582fe8de76c563ee80bbcdc08b3fb/attrs-24.2.0.tar.gz", hash = "sha256:5cfb1b9148b5b086569baec03f20d7b6bf3bcacc9a42bebf87ffaaca362f6346", size = 792678 }
wheels = [
    { url = "https://files.pythonhosted.org/packages/6a/21/5b6702a7f963e95456c0de2d495f67bf5fd62840ac655dc451586d23d39a/attrs-24.2.0-py3-none-any.whl", hash = "sha256:81921eb96de3191c8258c199618104dd27ac608d9366f5e35d011eae1867ede2", size = 63001 },
]

[[package]]
name = "backoff"
version = "2.2.1"
source = { registry = "https://pypi.org/simple" }
sdist = { url = "https://files.pythonhosted.org/packages/47/d7/5bbeb12c44d7c4f2fb5b56abce497eb5ed9f34d85701de869acedd602619/backoff-2.2.1.tar.gz", hash = "sha256:03f829f5bb1923180821643f8753b0502c3b682293992485b0eef2807afa5cba", size = 17001 }
wheels = [
    { url = "https://files.pythonhosted.org/packages/df/73/b6e24bd22e6720ca8ee9a85a0c4a2971af8497d8f3193fa05390cbd46e09/backoff-2.2.1-py3-none-any.whl", hash = "sha256:63579f9a0628e06278f7e47b7d7d5b6ce20dc65c5e96a6f3ca99a6adca0396e8", size = 15148 },
]

[[package]]
name = "black"
version = "24.10.0"
source = { registry = "https://pypi.org/simple" }
dependencies = [
    { name = "click" },
    { name = "mypy-extensions" },
    { name = "packaging" },
    { name = "pathspec" },
    { name = "platformdirs" },
]
sdist = { url = "https://files.pythonhosted.org/packages/d8/0d/cc2fb42b8c50d80143221515dd7e4766995bd07c56c9a3ed30baf080b6dc/black-24.10.0.tar.gz", hash = "sha256:846ea64c97afe3bc677b761787993be4991810ecc7a4a937816dd6bddedc4875", size = 645813 }
wheels = [
    { url = "https://files.pythonhosted.org/packages/c2/cc/7496bb63a9b06a954d3d0ac9fe7a73f3bf1cd92d7a58877c27f4ad1e9d41/black-24.10.0-cp311-cp311-macosx_10_9_x86_64.whl", hash = "sha256:5a2221696a8224e335c28816a9d331a6c2ae15a2ee34ec857dcf3e45dbfa99ad", size = 1607468 },
    { url = "https://files.pythonhosted.org/packages/2b/e3/69a738fb5ba18b5422f50b4f143544c664d7da40f09c13969b2fd52900e0/black-24.10.0-cp311-cp311-macosx_11_0_arm64.whl", hash = "sha256:f9da3333530dbcecc1be13e69c250ed8dfa67f43c4005fb537bb426e19200d50", size = 1437270 },
    { url = "https://files.pythonhosted.org/packages/c9/9b/2db8045b45844665c720dcfe292fdaf2e49825810c0103e1191515fc101a/black-24.10.0-cp311-cp311-manylinux_2_17_x86_64.manylinux2014_x86_64.manylinux_2_28_x86_64.whl", hash = "sha256:4007b1393d902b48b36958a216c20c4482f601569d19ed1df294a496eb366392", size = 1737061 },
    { url = "https://files.pythonhosted.org/packages/a3/95/17d4a09a5be5f8c65aa4a361444d95edc45def0de887810f508d3f65db7a/black-24.10.0-cp311-cp311-win_amd64.whl", hash = "sha256:394d4ddc64782e51153eadcaaca95144ac4c35e27ef9b0a42e121ae7e57a9175", size = 1423293 },
    { url = "https://files.pythonhosted.org/packages/90/04/bf74c71f592bcd761610bbf67e23e6a3cff824780761f536512437f1e655/black-24.10.0-cp312-cp312-macosx_10_13_x86_64.whl", hash = "sha256:b5e39e0fae001df40f95bd8cc36b9165c5e2ea88900167bddf258bacef9bbdc3", size = 1644256 },
    { url = "https://files.pythonhosted.org/packages/4c/ea/a77bab4cf1887f4b2e0bce5516ea0b3ff7d04ba96af21d65024629afedb6/black-24.10.0-cp312-cp312-macosx_11_0_arm64.whl", hash = "sha256:d37d422772111794b26757c5b55a3eade028aa3fde43121ab7b673d050949d65", size = 1448534 },
    { url = "https://files.pythonhosted.org/packages/4e/3e/443ef8bc1fbda78e61f79157f303893f3fddf19ca3c8989b163eb3469a12/black-24.10.0-cp312-cp312-manylinux_2_17_x86_64.manylinux2014_x86_64.manylinux_2_28_x86_64.whl", hash = "sha256:14b3502784f09ce2443830e3133dacf2c0110d45191ed470ecb04d0f5f6fcb0f", size = 1761892 },
    { url = "https://files.pythonhosted.org/packages/52/93/eac95ff229049a6901bc84fec6908a5124b8a0b7c26ea766b3b8a5debd22/black-24.10.0-cp312-cp312-win_amd64.whl", hash = "sha256:30d2c30dc5139211dda799758559d1b049f7f14c580c409d6ad925b74a4208a8", size = 1434796 },
    { url = "https://files.pythonhosted.org/packages/d0/a0/a993f58d4ecfba035e61fca4e9f64a2ecae838fc9f33ab798c62173ed75c/black-24.10.0-cp313-cp313-macosx_10_13_x86_64.whl", hash = "sha256:1cbacacb19e922a1d75ef2b6ccaefcd6e93a2c05ede32f06a21386a04cedb981", size = 1643986 },
    { url = "https://files.pythonhosted.org/packages/37/d5/602d0ef5dfcace3fb4f79c436762f130abd9ee8d950fa2abdbf8bbc555e0/black-24.10.0-cp313-cp313-macosx_11_0_arm64.whl", hash = "sha256:1f93102e0c5bb3907451063e08b9876dbeac810e7da5a8bfb7aeb5a9ef89066b", size = 1448085 },
    { url = "https://files.pythonhosted.org/packages/47/6d/a3a239e938960df1a662b93d6230d4f3e9b4a22982d060fc38c42f45a56b/black-24.10.0-cp313-cp313-manylinux_2_17_x86_64.manylinux2014_x86_64.manylinux_2_28_x86_64.whl", hash = "sha256:ddacb691cdcdf77b96f549cf9591701d8db36b2f19519373d60d31746068dbf2", size = 1760928 },
    { url = "https://files.pythonhosted.org/packages/dd/cf/af018e13b0eddfb434df4d9cd1b2b7892bab119f7a20123e93f6910982e8/black-24.10.0-cp313-cp313-win_amd64.whl", hash = "sha256:680359d932801c76d2e9c9068d05c6b107f2584b2a5b88831c83962eb9984c1b", size = 1436875 },
    { url = "https://files.pythonhosted.org/packages/8d/a7/4b27c50537ebca8bec139b872861f9d2bf501c5ec51fcf897cb924d9e264/black-24.10.0-py3-none-any.whl", hash = "sha256:3bb2b7a1f7b685f85b11fed1ef10f8a9148bceb49853e47a294a3dd963c1dd7d", size = 206898 },
]

[[package]]
name = "blessed"
version = "1.20.0"
source = { registry = "https://pypi.org/simple" }
dependencies = [
    { name = "jinxed", marker = "platform_system == 'Windows'" },
    { name = "six" },
    { name = "wcwidth" },
]
sdist = { url = "https://files.pythonhosted.org/packages/25/ae/92e9968ad23205389ec6bd82e2d4fca3817f1cdef34e10aa8d529ef8b1d7/blessed-1.20.0.tar.gz", hash = "sha256:2cdd67f8746e048f00df47a2880f4d6acbcdb399031b604e34ba8f71d5787680", size = 6655612 }
wheels = [
    { url = "https://files.pythonhosted.org/packages/76/98/584f211c3a4bb38f2871fa937ee0cc83c130de50c955d6c7e2334dbf4acb/blessed-1.20.0-py2.py3-none-any.whl", hash = "sha256:0c542922586a265e699188e52d5f5ac5ec0dd517e5a1041d90d2bbf23f906058", size = 58372 },
]

[[package]]
name = "cattrs"
version = "24.1.2"
source = { registry = "https://pypi.org/simple" }
dependencies = [
    { name = "attrs" },
]
sdist = { url = "https://files.pythonhosted.org/packages/64/65/af6d57da2cb32c076319b7489ae0958f746949d407109e3ccf4d115f147c/cattrs-24.1.2.tar.gz", hash = "sha256:8028cfe1ff5382df59dd36474a86e02d817b06eaf8af84555441bac915d2ef85", size = 426462 }
wheels = [
    { url = "https://files.pythonhosted.org/packages/c8/d5/867e75361fc45f6de75fe277dd085627a9db5ebb511a87f27dc1396b5351/cattrs-24.1.2-py3-none-any.whl", hash = "sha256:67c7495b760168d931a10233f979b28dc04daf853b30752246f4f8471c6d68d0", size = 66446 },
]

[[package]]
name = "certifi"
version = "2024.8.30"
source = { registry = "https://pypi.org/simple" }
sdist = { url = "https://files.pythonhosted.org/packages/b0/ee/9b19140fe824b367c04c5e1b369942dd754c4c5462d5674002f75c4dedc1/certifi-2024.8.30.tar.gz", hash = "sha256:bec941d2aa8195e248a60b31ff9f0558284cf01a52591ceda73ea9afffd69fd9", size = 168507 }
wheels = [
    { url = "https://files.pythonhosted.org/packages/12/90/3c9ff0512038035f59d279fddeb79f5f1eccd8859f06d6163c58798b9487/certifi-2024.8.30-py3-none-any.whl", hash = "sha256:922820b53db7a7257ffbda3f597266d435245903d80737e34f8a45ff3e3230d8", size = 167321 },
]

[[package]]
name = "cfgv"
version = "3.4.0"
source = { registry = "https://pypi.org/simple" }
sdist = { url = "https://files.pythonhosted.org/packages/11/74/539e56497d9bd1d484fd863dd69cbbfa653cd2aa27abfe35653494d85e94/cfgv-3.4.0.tar.gz", hash = "sha256:e52591d4c5f5dead8e0f673fb16db7949d2cfb3f7da4582893288f0ded8fe560", size = 7114 }
wheels = [
    { url = "https://files.pythonhosted.org/packages/c5/55/51844dd50c4fc7a33b653bfaba4c2456f06955289ca770a5dbd5fd267374/cfgv-3.4.0-py2.py3-none-any.whl", hash = "sha256:b7265b1f29fd3316bfcd2b330d63d024f2bfd8bcb8b0272f8e19a504856c48f9", size = 7249 },
]

[[package]]
name = "charset-normalizer"
version = "3.4.0"
source = { registry = "https://pypi.org/simple" }
sdist = { url = "https://files.pythonhosted.org/packages/f2/4f/e1808dc01273379acc506d18f1504eb2d299bd4131743b9fc54d7be4df1e/charset_normalizer-3.4.0.tar.gz", hash = "sha256:223217c3d4f82c3ac5e29032b3f1c2eb0fb591b72161f86d93f5719079dae93e", size = 106620 }
wheels = [
    { url = "https://files.pythonhosted.org/packages/9c/61/73589dcc7a719582bf56aae309b6103d2762b526bffe189d635a7fcfd998/charset_normalizer-3.4.0-cp311-cp311-macosx_10_9_universal2.whl", hash = "sha256:0d99dd8ff461990f12d6e42c7347fd9ab2532fb70e9621ba520f9e8637161d7c", size = 193339 },
    { url = "https://files.pythonhosted.org/packages/77/d5/8c982d58144de49f59571f940e329ad6e8615e1e82ef84584c5eeb5e1d72/charset_normalizer-3.4.0-cp311-cp311-macosx_10_9_x86_64.whl", hash = "sha256:c57516e58fd17d03ebe67e181a4e4e2ccab1168f8c2976c6a334d4f819fe5944", size = 124366 },
    { url = "https://files.pythonhosted.org/packages/bf/19/411a64f01ee971bed3231111b69eb56f9331a769072de479eae7de52296d/charset_normalizer-3.4.0-cp311-cp311-macosx_11_0_arm64.whl", hash = "sha256:6dba5d19c4dfab08e58d5b36304b3f92f3bd5d42c1a3fa37b5ba5cdf6dfcbcee", size = 118874 },
    { url = "https://files.pythonhosted.org/packages/4c/92/97509850f0d00e9f14a46bc751daabd0ad7765cff29cdfb66c68b6dad57f/charset_normalizer-3.4.0-cp311-cp311-manylinux_2_17_aarch64.manylinux2014_aarch64.whl", hash = "sha256:bf4475b82be41b07cc5e5ff94810e6a01f276e37c2d55571e3fe175e467a1a1c", size = 138243 },
    { url = "https://files.pythonhosted.org/packages/e2/29/d227805bff72ed6d6cb1ce08eec707f7cfbd9868044893617eb331f16295/charset_normalizer-3.4.0-cp311-cp311-manylinux_2_17_ppc64le.manylinux2014_ppc64le.whl", hash = "sha256:ce031db0408e487fd2775d745ce30a7cd2923667cf3b69d48d219f1d8f5ddeb6", size = 148676 },
    { url = "https://files.pythonhosted.org/packages/13/bc/87c2c9f2c144bedfa62f894c3007cd4530ba4b5351acb10dc786428a50f0/charset_normalizer-3.4.0-cp311-cp311-manylinux_2_17_s390x.manylinux2014_s390x.whl", hash = "sha256:8ff4e7cdfdb1ab5698e675ca622e72d58a6fa2a8aa58195de0c0061288e6e3ea", size = 141289 },
    { url = "https://files.pythonhosted.org/packages/eb/5b/6f10bad0f6461fa272bfbbdf5d0023b5fb9bc6217c92bf068fa5a99820f5/charset_normalizer-3.4.0-cp311-cp311-manylinux_2_17_x86_64.manylinux2014_x86_64.whl", hash = "sha256:3710a9751938947e6327ea9f3ea6332a09bf0ba0c09cae9cb1f250bd1f1549bc", size = 142585 },
    { url = "https://files.pythonhosted.org/packages/3b/a0/a68980ab8a1f45a36d9745d35049c1af57d27255eff8c907e3add84cf68f/charset_normalizer-3.4.0-cp311-cp311-manylinux_2_5_i686.manylinux1_i686.manylinux_2_17_i686.manylinux2014_i686.whl", hash = "sha256:82357d85de703176b5587dbe6ade8ff67f9f69a41c0733cf2425378b49954de5", size = 144408 },
    { url = "https://files.pythonhosted.org/packages/d7/a1/493919799446464ed0299c8eef3c3fad0daf1c3cd48bff9263c731b0d9e2/charset_normalizer-3.4.0-cp311-cp311-musllinux_1_2_aarch64.whl", hash = "sha256:47334db71978b23ebcf3c0f9f5ee98b8d65992b65c9c4f2d34c2eaf5bcaf0594", size = 139076 },
    { url = "https://files.pythonhosted.org/packages/fb/9d/9c13753a5a6e0db4a0a6edb1cef7aee39859177b64e1a1e748a6e3ba62c2/charset_normalizer-3.4.0-cp311-cp311-musllinux_1_2_i686.whl", hash = "sha256:8ce7fd6767a1cc5a92a639b391891bf1c268b03ec7e021c7d6d902285259685c", size = 146874 },
    { url = "https://files.pythonhosted.org/packages/75/d2/0ab54463d3410709c09266dfb416d032a08f97fd7d60e94b8c6ef54ae14b/charset_normalizer-3.4.0-cp311-cp311-musllinux_1_2_ppc64le.whl", hash = "sha256:f1a2f519ae173b5b6a2c9d5fa3116ce16e48b3462c8b96dfdded11055e3d6365", size = 150871 },
    { url = "https://files.pythonhosted.org/packages/8d/c9/27e41d481557be53d51e60750b85aa40eaf52b841946b3cdeff363105737/charset_normalizer-3.4.0-cp311-cp311-musllinux_1_2_s390x.whl", hash = "sha256:63bc5c4ae26e4bc6be6469943b8253c0fd4e4186c43ad46e713ea61a0ba49129", size = 148546 },
    { url = "https://files.pythonhosted.org/packages/ee/44/4f62042ca8cdc0cabf87c0fc00ae27cd8b53ab68be3605ba6d071f742ad3/charset_normalizer-3.4.0-cp311-cp311-musllinux_1_2_x86_64.whl", hash = "sha256:bcb4f8ea87d03bc51ad04add8ceaf9b0f085ac045ab4d74e73bbc2dc033f0236", size = 143048 },
    { url = "https://files.pythonhosted.org/packages/01/f8/38842422988b795220eb8038745d27a675ce066e2ada79516c118f291f07/charset_normalizer-3.4.0-cp311-cp311-win32.whl", hash = "sha256:9ae4ef0b3f6b41bad6366fb0ea4fc1d7ed051528e113a60fa2a65a9abb5b1d99", size = 94389 },
    { url = "https://files.pythonhosted.org/packages/0b/6e/b13bd47fa9023b3699e94abf565b5a2f0b0be6e9ddac9812182596ee62e4/charset_normalizer-3.4.0-cp311-cp311-win_amd64.whl", hash = "sha256:cee4373f4d3ad28f1ab6290684d8e2ebdb9e7a1b74fdc39e4c211995f77bec27", size = 101752 },
    { url = "https://files.pythonhosted.org/packages/d3/0b/4b7a70987abf9b8196845806198975b6aab4ce016632f817ad758a5aa056/charset_normalizer-3.4.0-cp312-cp312-macosx_10_13_universal2.whl", hash = "sha256:0713f3adb9d03d49d365b70b84775d0a0d18e4ab08d12bc46baa6132ba78aaf6", size = 194445 },
    { url = "https://files.pythonhosted.org/packages/50/89/354cc56cf4dd2449715bc9a0f54f3aef3dc700d2d62d1fa5bbea53b13426/charset_normalizer-3.4.0-cp312-cp312-macosx_10_13_x86_64.whl", hash = "sha256:de7376c29d95d6719048c194a9cf1a1b0393fbe8488a22008610b0361d834ecf", size = 125275 },
    { url = "https://files.pythonhosted.org/packages/fa/44/b730e2a2580110ced837ac083d8ad222343c96bb6b66e9e4e706e4d0b6df/charset_normalizer-3.4.0-cp312-cp312-macosx_11_0_arm64.whl", hash = "sha256:4a51b48f42d9358460b78725283f04bddaf44a9358197b889657deba38f329db", size = 119020 },
    { url = "https://files.pythonhosted.org/packages/9d/e4/9263b8240ed9472a2ae7ddc3e516e71ef46617fe40eaa51221ccd4ad9a27/charset_normalizer-3.4.0-cp312-cp312-manylinux_2_17_aarch64.manylinux2014_aarch64.whl", hash = "sha256:b295729485b06c1a0683af02a9e42d2caa9db04a373dc38a6a58cdd1e8abddf1", size = 139128 },
    { url = "https://files.pythonhosted.org/packages/6b/e3/9f73e779315a54334240353eaea75854a9a690f3f580e4bd85d977cb2204/charset_normalizer-3.4.0-cp312-cp312-manylinux_2_17_ppc64le.manylinux2014_ppc64le.whl", hash = "sha256:ee803480535c44e7f5ad00788526da7d85525cfefaf8acf8ab9a310000be4b03", size = 149277 },
    { url = "https://files.pythonhosted.org/packages/1a/cf/f1f50c2f295312edb8a548d3fa56a5c923b146cd3f24114d5adb7e7be558/charset_normalizer-3.4.0-cp312-cp312-manylinux_2_17_s390x.manylinux2014_s390x.whl", hash = "sha256:3d59d125ffbd6d552765510e3f31ed75ebac2c7470c7274195b9161a32350284", size = 142174 },
    { url = "https://files.pythonhosted.org/packages/16/92/92a76dc2ff3a12e69ba94e7e05168d37d0345fa08c87e1fe24d0c2a42223/charset_normalizer-3.4.0-cp312-cp312-manylinux_2_17_x86_64.manylinux2014_x86_64.whl", hash = "sha256:8cda06946eac330cbe6598f77bb54e690b4ca93f593dee1568ad22b04f347c15", size = 143838 },
    { url = "https://files.pythonhosted.org/packages/a4/01/2117ff2b1dfc61695daf2babe4a874bca328489afa85952440b59819e9d7/charset_normalizer-3.4.0-cp312-cp312-manylinux_2_5_i686.manylinux1_i686.manylinux_2_17_i686.manylinux2014_i686.whl", hash = "sha256:07afec21bbbbf8a5cc3651aa96b980afe2526e7f048fdfb7f1014d84acc8b6d8", size = 146149 },
    { url = "https://files.pythonhosted.org/packages/f6/9b/93a332b8d25b347f6839ca0a61b7f0287b0930216994e8bf67a75d050255/charset_normalizer-3.4.0-cp312-cp312-musllinux_1_2_aarch64.whl", hash = "sha256:6b40e8d38afe634559e398cc32b1472f376a4099c75fe6299ae607e404c033b2", size = 140043 },
    { url = "https://files.pythonhosted.org/packages/ab/f6/7ac4a01adcdecbc7a7587767c776d53d369b8b971382b91211489535acf0/charset_normalizer-3.4.0-cp312-cp312-musllinux_1_2_i686.whl", hash = "sha256:b8dcd239c743aa2f9c22ce674a145e0a25cb1566c495928440a181ca1ccf6719", size = 148229 },
    { url = "https://files.pythonhosted.org/packages/9d/be/5708ad18161dee7dc6a0f7e6cf3a88ea6279c3e8484844c0590e50e803ef/charset_normalizer-3.4.0-cp312-cp312-musllinux_1_2_ppc64le.whl", hash = "sha256:84450ba661fb96e9fd67629b93d2941c871ca86fc38d835d19d4225ff946a631", size = 151556 },
    { url = "https://files.pythonhosted.org/packages/5a/bb/3d8bc22bacb9eb89785e83e6723f9888265f3a0de3b9ce724d66bd49884e/charset_normalizer-3.4.0-cp312-cp312-musllinux_1_2_s390x.whl", hash = "sha256:44aeb140295a2f0659e113b31cfe92c9061622cadbc9e2a2f7b8ef6b1e29ef4b", size = 149772 },
    { url = "https://files.pythonhosted.org/packages/f7/fa/d3fc622de05a86f30beea5fc4e9ac46aead4731e73fd9055496732bcc0a4/charset_normalizer-3.4.0-cp312-cp312-musllinux_1_2_x86_64.whl", hash = "sha256:1db4e7fefefd0f548d73e2e2e041f9df5c59e178b4c72fbac4cc6f535cfb1565", size = 144800 },
    { url = "https://files.pythonhosted.org/packages/9a/65/bdb9bc496d7d190d725e96816e20e2ae3a6fa42a5cac99c3c3d6ff884118/charset_normalizer-3.4.0-cp312-cp312-win32.whl", hash = "sha256:5726cf76c982532c1863fb64d8c6dd0e4c90b6ece9feb06c9f202417a31f7dd7", size = 94836 },
    { url = "https://files.pythonhosted.org/packages/3e/67/7b72b69d25b89c0b3cea583ee372c43aa24df15f0e0f8d3982c57804984b/charset_normalizer-3.4.0-cp312-cp312-win_amd64.whl", hash = "sha256:b197e7094f232959f8f20541ead1d9862ac5ebea1d58e9849c1bf979255dfac9", size = 102187 },
    { url = "https://files.pythonhosted.org/packages/f3/89/68a4c86f1a0002810a27f12e9a7b22feb198c59b2f05231349fbce5c06f4/charset_normalizer-3.4.0-cp313-cp313-macosx_10_13_universal2.whl", hash = "sha256:dd4eda173a9fcccb5f2e2bd2a9f423d180194b1bf17cf59e3269899235b2a114", size = 194617 },
    { url = "https://files.pythonhosted.org/packages/4f/cd/8947fe425e2ab0aa57aceb7807af13a0e4162cd21eee42ef5b053447edf5/charset_normalizer-3.4.0-cp313-cp313-macosx_10_13_x86_64.whl", hash = "sha256:e9e3c4c9e1ed40ea53acf11e2a386383c3304212c965773704e4603d589343ed", size = 125310 },
    { url = "https://files.pythonhosted.org/packages/5b/f0/b5263e8668a4ee9becc2b451ed909e9c27058337fda5b8c49588183c267a/charset_normalizer-3.4.0-cp313-cp313-macosx_11_0_arm64.whl", hash = "sha256:92a7e36b000bf022ef3dbb9c46bfe2d52c047d5e3f3343f43204263c5addc250", size = 119126 },
    { url = "https://files.pythonhosted.org/packages/ff/6e/e445afe4f7fda27a533f3234b627b3e515a1b9429bc981c9a5e2aa5d97b6/charset_normalizer-3.4.0-cp313-cp313-manylinux_2_17_aarch64.manylinux2014_aarch64.whl", hash = "sha256:54b6a92d009cbe2fb11054ba694bc9e284dad30a26757b1e372a1fdddaf21920", size = 139342 },
    { url = "https://files.pythonhosted.org/packages/a1/b2/4af9993b532d93270538ad4926c8e37dc29f2111c36f9c629840c57cd9b3/charset_normalizer-3.4.0-cp313-cp313-manylinux_2_17_ppc64le.manylinux2014_ppc64le.whl", hash = "sha256:1ffd9493de4c922f2a38c2bf62b831dcec90ac673ed1ca182fe11b4d8e9f2a64", size = 149383 },
    { url = "https://files.pythonhosted.org/packages/fb/6f/4e78c3b97686b871db9be6f31d64e9264e889f8c9d7ab33c771f847f79b7/charset_normalizer-3.4.0-cp313-cp313-manylinux_2_17_s390x.manylinux2014_s390x.whl", hash = "sha256:35c404d74c2926d0287fbd63ed5d27eb911eb9e4a3bb2c6d294f3cfd4a9e0c23", size = 142214 },
    { url = "https://files.pythonhosted.org/packages/2b/c9/1c8fe3ce05d30c87eff498592c89015b19fade13df42850aafae09e94f35/charset_normalizer-3.4.0-cp313-cp313-manylinux_2_17_x86_64.manylinux2014_x86_64.whl", hash = "sha256:4796efc4faf6b53a18e3d46343535caed491776a22af773f366534056c4e1fbc", size = 144104 },
    { url = "https://files.pythonhosted.org/packages/ee/68/efad5dcb306bf37db7db338338e7bb8ebd8cf38ee5bbd5ceaaaa46f257e6/charset_normalizer-3.4.0-cp313-cp313-manylinux_2_5_i686.manylinux1_i686.manylinux_2_17_i686.manylinux2014_i686.whl", hash = "sha256:e7fdd52961feb4c96507aa649550ec2a0d527c086d284749b2f582f2d40a2e0d", size = 146255 },
    { url = "https://files.pythonhosted.org/packages/0c/75/1ed813c3ffd200b1f3e71121c95da3f79e6d2a96120163443b3ad1057505/charset_normalizer-3.4.0-cp313-cp313-musllinux_1_2_aarch64.whl", hash = "sha256:92db3c28b5b2a273346bebb24857fda45601aef6ae1c011c0a997106581e8a88", size = 140251 },
    { url = "https://files.pythonhosted.org/packages/7d/0d/6f32255c1979653b448d3c709583557a4d24ff97ac4f3a5be156b2e6a210/charset_normalizer-3.4.0-cp313-cp313-musllinux_1_2_i686.whl", hash = "sha256:ab973df98fc99ab39080bfb0eb3a925181454d7c3ac8a1e695fddfae696d9e90", size = 148474 },
    { url = "https://files.pythonhosted.org/packages/ac/a0/c1b5298de4670d997101fef95b97ac440e8c8d8b4efa5a4d1ef44af82f0d/charset_normalizer-3.4.0-cp313-cp313-musllinux_1_2_ppc64le.whl", hash = "sha256:4b67fdab07fdd3c10bb21edab3cbfe8cf5696f453afce75d815d9d7223fbe88b", size = 151849 },
    { url = "https://files.pythonhosted.org/packages/04/4f/b3961ba0c664989ba63e30595a3ed0875d6790ff26671e2aae2fdc28a399/charset_normalizer-3.4.0-cp313-cp313-musllinux_1_2_s390x.whl", hash = "sha256:aa41e526a5d4a9dfcfbab0716c7e8a1b215abd3f3df5a45cf18a12721d31cb5d", size = 149781 },
    { url = "https://files.pythonhosted.org/packages/d8/90/6af4cd042066a4adad58ae25648a12c09c879efa4849c705719ba1b23d8c/charset_normalizer-3.4.0-cp313-cp313-musllinux_1_2_x86_64.whl", hash = "sha256:ffc519621dce0c767e96b9c53f09c5d215578e10b02c285809f76509a3931482", size = 144970 },
    { url = "https://files.pythonhosted.org/packages/cc/67/e5e7e0cbfefc4ca79025238b43cdf8a2037854195b37d6417f3d0895c4c2/charset_normalizer-3.4.0-cp313-cp313-win32.whl", hash = "sha256:f19c1585933c82098c2a520f8ec1227f20e339e33aca8fa6f956f6691b784e67", size = 94973 },
    { url = "https://files.pythonhosted.org/packages/65/97/fc9bbc54ee13d33dc54a7fcf17b26368b18505500fc01e228c27b5222d80/charset_normalizer-3.4.0-cp313-cp313-win_amd64.whl", hash = "sha256:707b82d19e65c9bd28b81dde95249b07bf9f5b90ebe1ef17d9b57473f8a64b7b", size = 102308 },
    { url = "https://files.pythonhosted.org/packages/bf/9b/08c0432272d77b04803958a4598a51e2a4b51c06640af8b8f0f908c18bf2/charset_normalizer-3.4.0-py3-none-any.whl", hash = "sha256:fe9f97feb71aa9896b81973a7bbada8c49501dc73e58a10fcef6663af95e5079", size = 49446 },
]

[[package]]
name = "click"
version = "8.1.7"
source = { registry = "https://pypi.org/simple" }
dependencies = [
    { name = "colorama", marker = "platform_system == 'Windows'" },
]
sdist = { url = "https://files.pythonhosted.org/packages/96/d3/f04c7bfcf5c1862a2a5b845c6b2b360488cf47af55dfa79c98f6a6bf98b5/click-8.1.7.tar.gz", hash = "sha256:ca9853ad459e787e2192211578cc907e7594e294c7ccc834310722b41b9ca6de", size = 336121 }
wheels = [
    { url = "https://files.pythonhosted.org/packages/00/2e/d53fa4befbf2cfa713304affc7ca780ce4fc1fd8710527771b58311a3229/click-8.1.7-py3-none-any.whl", hash = "sha256:ae74fb96c20a0277a1d615f1e4d73c8414f5a98db8b799a7931d1582f3390c28", size = 97941 },
]

[[package]]
name = "codeflash"
version = "0.8.0"
source = { registry = "https://pypi.org/simple" }
dependencies = [
    { name = "black" },
    { name = "click" },
    { name = "coverage" },
    { name = "crosshair-tool" },
    { name = "dill" },
    { name = "gitpython" },
    { name = "humanize" },
    { name = "inquirer" },
    { name = "isort" },
    { name = "jedi" },
    { name = "junitparser" },
    { name = "libcst" },
    { name = "lxml" },
    { name = "parameterized" },
    { name = "posthog" },
    { name = "pydantic" },
    { name = "pytest" },
    { name = "pytest-timeout" },
    { name = "returns" },
    { name = "rich" },
    { name = "sentry-sdk" },
    { name = "tiktoken" },
    { name = "timeout-decorator" },
    { name = "tomlkit" },
    { name = "unidiff" },
    { name = "unittest-xml-reporting" },
]
sdist = { url = "https://files.pythonhosted.org/packages/e2/95/942e9584d2a22c67bec3f01265061e6a776bd60872b8b791c4e2a1c3ddfa/codeflash-0.8.0.tar.gz", hash = "sha256:4ec61c3511a49a4cd03c6ab072a9a649cae4f29eef027d23ab97f01d883bcdc8", size = 95857 }

[[package]]
name = "colorama"
version = "0.4.6"
source = { registry = "https://pypi.org/simple" }
sdist = { url = "https://files.pythonhosted.org/packages/d8/53/6f443c9a4a8358a93a6792e2acffb9d9d5cb0a5cfd8802644b7b1c9a02e4/colorama-0.4.6.tar.gz", hash = "sha256:08695f5cb7ed6e0531a20572697297273c47b8cae5a63ffc6d6ed5c201be6e44", size = 27697 }
wheels = [
    { url = "https://files.pythonhosted.org/packages/d1/d6/3965ed04c63042e047cb6a3e6ed1a63a35087b6a609aa3a15ed8ac56c221/colorama-0.4.6-py2.py3-none-any.whl", hash = "sha256:4f1d9991f5acc0ca119f9d443620b77f9d6b33703e51011c16baf57afb285fc6", size = 25335 },
]

[[package]]
name = "coredis"
version = "4.17.0"
source = { registry = "https://pypi.org/simple" }
dependencies = [
    { name = "async-timeout" },
    { name = "deprecated" },
    { name = "packaging" },
    { name = "pympler" },
    { name = "typing-extensions" },
    { name = "wrapt" },
]
sdist = { url = "https://files.pythonhosted.org/packages/ef/0c/0f2fb1cedd224666ef08e898447bb9cf4d1e98a86b03119f1c6513093ddc/coredis-4.17.0.tar.gz", hash = "sha256:04e9976e71a42004dfe19a862c648b4047bf813e15184cddfd3cb37eb704b83f", size = 243157 }
wheels = [
    { url = "https://files.pythonhosted.org/packages/c1/2c/2335e476f0c0b33eea53c307169bcafe9c19a4b277738258eb80354ee90c/coredis-4.17.0-cp311-cp311-macosx_10_9_x86_64.whl", hash = "sha256:f3050806b4854a6624e3c2efa013b540265d88e766f815963d447c116240d75d", size = 330690 },
    { url = "https://files.pythonhosted.org/packages/6a/b1/3c24a708b24f8e2566b1b91b64b4dc75f74633b875def19f2ac0fa03a0a0/coredis-4.17.0-cp311-cp311-macosx_11_0_arm64.whl", hash = "sha256:5f0f1044bdafc93f421e59e711da762c6c741ab76df0c12a42c447c1db1fcd75", size = 328051 },
    { url = "https://files.pythonhosted.org/packages/0f/a6/e5a8add1ae7b31240248528f669127e5fd347c69625a9b423965a5902302/coredis-4.17.0-cp311-cp311-manylinux_2_17_aarch64.manylinux2014_aarch64.whl", hash = "sha256:f1befa7db121978fd0995151af5d15ce5e37a14847797c3fbd9403882f21b48c", size = 352651 },
    { url = "https://files.pythonhosted.org/packages/b8/d1/0ece1b888547ec26f4d33be30513cd44c77df25c9f943e7d3c20b49cc634/coredis-4.17.0-cp311-cp311-manylinux_2_17_x86_64.manylinux2014_x86_64.whl", hash = "sha256:52583dcef671c8d3a1cbecbf81cd630b1a72f946cf46601016c4f85d3f12a4a1", size = 355472 },
    { url = "https://files.pythonhosted.org/packages/00/c2/771bafa43c37d8c968804b6bb34063eb631b5d2377db31bca6d784131f48/coredis-4.17.0-cp311-cp311-manylinux_2_5_i686.manylinux1_i686.manylinux_2_17_i686.manylinux2014_i686.whl", hash = "sha256:845f5c0bb7012609a1f41f8308e5166c01f162599af33cb001bd2b0d6a4386f5", size = 358740 },
    { url = "https://files.pythonhosted.org/packages/fb/d3/90846efc003d692c46f2988ddaffaac47f2c95f378102dad490e911de157/coredis-4.17.0-cp312-cp312-macosx_10_9_x86_64.whl", hash = "sha256:e3638c9a894ac7d0a04fa14515f24d0f717c431266ee0ac612ddb3a142862258", size = 330509 },
    { url = "https://files.pythonhosted.org/packages/4c/2d/1f97441d377b457831bd9327dbdaa29888effa2edf6318cb4138a425538f/coredis-4.17.0-cp312-cp312-macosx_11_0_arm64.whl", hash = "sha256:73cb260bf96eacb4e455c300b5e41382bc52d9a2125f3f7e55657662a627e0cb", size = 327735 },
    { url = "https://files.pythonhosted.org/packages/3a/3f/1dcd57f6df67b7a20b1c27abcf768cf6789be5f33d173739f482d672e9d1/coredis-4.17.0-cp312-cp312-manylinux_2_17_aarch64.manylinux2014_aarch64.whl", hash = "sha256:9421423bb109eb62b7595e1d0c84d8c9399bf160826ee478b6b7771bf6ad831e", size = 353755 },
    { url = "https://files.pythonhosted.org/packages/38/24/de68bdd4b3549a8a05674f0952e646d45afd15453543e0e679dc6899174c/coredis-4.17.0-cp312-cp312-manylinux_2_17_x86_64.manylinux2014_x86_64.whl", hash = "sha256:a74abdeda89ff5ea40d0da771d2871148b64b2f1c758f11485397adc1928b08e", size = 357309 },
    { url = "https://files.pythonhosted.org/packages/ab/66/2bd9f9e1c10b307caf8f4e77527c620a0320291aa83a9e0e98e8df5a326c/coredis-4.17.0-cp312-cp312-manylinux_2_5_i686.manylinux1_i686.manylinux_2_17_i686.manylinux2014_i686.whl", hash = "sha256:0ddad826c5bc91f05e5fe36435086cdbe51019b2f4f0faf96d40250823548fee", size = 360856 },
    { url = "https://files.pythonhosted.org/packages/08/1c/7249845c0f6105290d70d90c9ad48b550f5bcb989766819d38aa0f784aec/coredis-4.17.0-py3-none-any.whl", hash = "sha256:a8254fcc746efd72990d565d87e5399646ad737b7a61d86ef129df846e86b0d3", size = 239667 },
]

[[package]]
name = "coverage"
version = "7.6.8"
source = { registry = "https://pypi.org/simple" }
sdist = { url = "https://files.pythonhosted.org/packages/ab/75/aecfd0a3adbec6e45753976bc2a9fed62b42cea9a206d10fd29244a77953/coverage-7.6.8.tar.gz", hash = "sha256:8b2b8503edb06822c86d82fa64a4a5cb0760bb8f31f26e138ec743f422f37cfc", size = 801425 }
wheels = [
    { url = "https://files.pythonhosted.org/packages/ab/9f/e98211980f6e2f439e251737482aa77906c9b9c507824c71a2ce7eea0402/coverage-7.6.8-cp311-cp311-macosx_10_9_x86_64.whl", hash = "sha256:86cffe9c6dfcfe22e28027069725c7f57f4b868a3f86e81d1c62462764dc46d4", size = 207093 },
    { url = "https://files.pythonhosted.org/packages/fd/c7/8bab83fb9c20f7f8163c5a20dcb62d591b906a214a6dc6b07413074afc80/coverage-7.6.8-cp311-cp311-macosx_11_0_arm64.whl", hash = "sha256:d82ab6816c3277dc962cfcdc85b1efa0e5f50fb2c449432deaf2398a2928ab94", size = 207536 },
    { url = "https://files.pythonhosted.org/packages/1e/d6/00243df625f1b282bb25c83ce153ae2c06f8e7a796a8d833e7235337b4d9/coverage-7.6.8-cp311-cp311-manylinux_2_17_aarch64.manylinux2014_aarch64.whl", hash = "sha256:13690e923a3932e4fad4c0ebfb9cb5988e03d9dcb4c5150b5fcbf58fd8bddfc4", size = 239482 },
    { url = "https://files.pythonhosted.org/packages/1e/07/faf04b3eeb55ffc2a6f24b65dffe6e0359ec3b283e6efb5050ea0707446f/coverage-7.6.8-cp311-cp311-manylinux_2_5_i686.manylinux1_i686.manylinux_2_17_i686.manylinux2014_i686.whl", hash = "sha256:4be32da0c3827ac9132bb488d331cb32e8d9638dd41a0557c5569d57cf22c9c1", size = 236886 },
    { url = "https://files.pythonhosted.org/packages/43/23/c79e497bf4d8fcacd316bebe1d559c765485b8ec23ac4e23025be6bfce09/coverage-7.6.8-cp311-cp311-manylinux_2_5_x86_64.manylinux1_x86_64.manylinux_2_17_x86_64.manylinux2014_x86_64.whl", hash = "sha256:44e6c85bbdc809383b509d732b06419fb4544dca29ebe18480379633623baafb", size = 238749 },
    { url = "https://files.pythonhosted.org/packages/b5/e5/791bae13be3c6451e32ef7af1192e711c6a319f3c597e9b218d148fd0633/coverage-7.6.8-cp311-cp311-musllinux_1_2_aarch64.whl", hash = "sha256:768939f7c4353c0fac2f7c37897e10b1414b571fd85dd9fc49e6a87e37a2e0d8", size = 237679 },
    { url = "https://files.pythonhosted.org/packages/05/c6/bbfdfb03aada601fb8993ced17468c8c8e0b4aafb3097026e680fabb7ce1/coverage-7.6.8-cp311-cp311-musllinux_1_2_i686.whl", hash = "sha256:e44961e36cb13c495806d4cac67640ac2866cb99044e210895b506c26ee63d3a", size = 236317 },
    { url = "https://files.pythonhosted.org/packages/67/f9/f8e5a4b2ce96d1b0e83ae6246369eb8437001dc80ec03bb51c87ff557cd8/coverage-7.6.8-cp311-cp311-musllinux_1_2_x86_64.whl", hash = "sha256:3ea8bb1ab9558374c0ab591783808511d135a833c3ca64a18ec927f20c4030f0", size = 237084 },
    { url = "https://files.pythonhosted.org/packages/f0/70/b05328901e4debe76e033717e1452d00246c458c44e9dbd893e7619c2967/coverage-7.6.8-cp311-cp311-win32.whl", hash = "sha256:629a1ba2115dce8bf75a5cce9f2486ae483cb89c0145795603d6554bdc83e801", size = 209638 },
    { url = "https://files.pythonhosted.org/packages/70/55/1efa24f960a2fa9fbc44a9523d3f3c50ceb94dd1e8cd732168ab2dc41b07/coverage-7.6.8-cp311-cp311-win_amd64.whl", hash = "sha256:fb9fc32399dca861584d96eccd6c980b69bbcd7c228d06fb74fe53e007aa8ef9", size = 210506 },
    { url = "https://files.pythonhosted.org/packages/76/ce/3edf581c8fe429ed8ced6e6d9ac693c25975ef9093413276dab6ed68a80a/coverage-7.6.8-cp312-cp312-macosx_10_13_x86_64.whl", hash = "sha256:e683e6ecc587643f8cde8f5da6768e9d165cd31edf39ee90ed7034f9ca0eefee", size = 207285 },
    { url = "https://files.pythonhosted.org/packages/09/9c/cf102ab046c9cf8895c3f7aadcde6f489a4b2ec326757e8c6e6581829b5e/coverage-7.6.8-cp312-cp312-macosx_11_0_arm64.whl", hash = "sha256:1defe91d41ce1bd44b40fabf071e6a01a5aa14de4a31b986aa9dfd1b3e3e414a", size = 207522 },
    { url = "https://files.pythonhosted.org/packages/39/06/42aa6dd13dbfca72e1fd8ffccadbc921b6e75db34545ebab4d955d1e7ad3/coverage-7.6.8-cp312-cp312-manylinux_2_17_aarch64.manylinux2014_aarch64.whl", hash = "sha256:d7ad66e8e50225ebf4236368cc43c37f59d5e6728f15f6e258c8639fa0dd8e6d", size = 240543 },
    { url = "https://files.pythonhosted.org/packages/a0/20/2932971dc215adeca8eeff446266a7fef17a0c238e881ffedebe7bfa0669/coverage-7.6.8-cp312-cp312-manylinux_2_5_i686.manylinux1_i686.manylinux_2_17_i686.manylinux2014_i686.whl", hash = "sha256:3fe47da3e4fda5f1abb5709c156eca207eacf8007304ce3019eb001e7a7204cb", size = 237577 },
    { url = "https://files.pythonhosted.org/packages/ac/85/4323ece0cd5452c9522f4b6e5cc461e6c7149a4b1887c9e7a8b1f4e51146/coverage-7.6.8-cp312-cp312-manylinux_2_5_x86_64.manylinux1_x86_64.manylinux_2_17_x86_64.manylinux2014_x86_64.whl", hash = "sha256:202a2d645c5a46b84992f55b0a3affe4f0ba6b4c611abec32ee88358db4bb649", size = 239646 },
    { url = "https://files.pythonhosted.org/packages/77/52/b2537487d8f36241e518e84db6f79e26bc3343b14844366e35b090fae0d4/coverage-7.6.8-cp312-cp312-musllinux_1_2_aarch64.whl", hash = "sha256:4674f0daa1823c295845b6a740d98a840d7a1c11df00d1fd62614545c1583787", size = 239128 },
    { url = "https://files.pythonhosted.org/packages/7c/99/7f007762012186547d0ecc3d328da6b6f31a8c99f05dc1e13dcd929918cd/coverage-7.6.8-cp312-cp312-musllinux_1_2_i686.whl", hash = "sha256:74610105ebd6f33d7c10f8907afed696e79c59e3043c5f20eaa3a46fddf33b4c", size = 237434 },
    { url = "https://files.pythonhosted.org/packages/97/53/e9b5cf0682a1cab9352adfac73caae0d77ae1d65abc88975d510f7816389/coverage-7.6.8-cp312-cp312-musllinux_1_2_x86_64.whl", hash = "sha256:37cda8712145917105e07aab96388ae76e787270ec04bcb9d5cc786d7cbb8443", size = 239095 },
    { url = "https://files.pythonhosted.org/packages/0c/50/054f0b464fbae0483217186478eefa2e7df3a79917ed7f1d430b6da2cf0d/coverage-7.6.8-cp312-cp312-win32.whl", hash = "sha256:9e89d5c8509fbd6c03d0dd1972925b22f50db0792ce06324ba069f10787429ad", size = 209895 },
    { url = "https://files.pythonhosted.org/packages/df/d0/09ba870360a27ecf09e177ca2ff59d4337fc7197b456f22ceff85cffcfa5/coverage-7.6.8-cp312-cp312-win_amd64.whl", hash = "sha256:379c111d3558272a2cae3d8e57e6b6e6f4fe652905692d54bad5ea0ca37c5ad4", size = 210684 },
    { url = "https://files.pythonhosted.org/packages/9a/84/6f0ccf94a098ac3d6d6f236bd3905eeac049a9e0efcd9a63d4feca37ac4b/coverage-7.6.8-cp313-cp313-macosx_10_13_x86_64.whl", hash = "sha256:0b0c69f4f724c64dfbfe79f5dfb503b42fe6127b8d479b2677f2b227478db2eb", size = 207313 },
    { url = "https://files.pythonhosted.org/packages/db/2b/e3b3a3a12ebec738c545897ac9f314620470fcbc368cdac88cf14974ba20/coverage-7.6.8-cp313-cp313-macosx_11_0_arm64.whl", hash = "sha256:c15b32a7aca8038ed7644f854bf17b663bc38e1671b5d6f43f9a2b2bd0c46f63", size = 207574 },
    { url = "https://files.pythonhosted.org/packages/db/c0/5bf95d42b6a8d21dfce5025ce187f15db57d6460a59b67a95fe8728162f1/coverage-7.6.8-cp313-cp313-manylinux_2_17_aarch64.manylinux2014_aarch64.whl", hash = "sha256:63068a11171e4276f6ece913bde059e77c713b48c3a848814a6537f35afb8365", size = 240090 },
    { url = "https://files.pythonhosted.org/packages/57/b8/d6fd17d1a8e2b0e1a4e8b9cb1f0f261afd422570735899759c0584236916/coverage-7.6.8-cp313-cp313-manylinux_2_5_i686.manylinux1_i686.manylinux_2_17_i686.manylinux2014_i686.whl", hash = "sha256:6f4548c5ead23ad13fb7a2c8ea541357474ec13c2b736feb02e19a3085fac002", size = 237237 },
    { url = "https://files.pythonhosted.org/packages/d4/e4/a91e9bb46809c8b63e68fc5db5c4d567d3423b6691d049a4f950e38fbe9d/coverage-7.6.8-cp313-cp313-manylinux_2_5_x86_64.manylinux1_x86_64.manylinux_2_17_x86_64.manylinux2014_x86_64.whl", hash = "sha256:3b4b4299dd0d2c67caaaf286d58aef5e75b125b95615dda4542561a5a566a1e3", size = 239225 },
    { url = "https://files.pythonhosted.org/packages/31/9c/9b99b0591ec4555b7292d271e005f27b465388ce166056c435b288db6a69/coverage-7.6.8-cp313-cp313-musllinux_1_2_aarch64.whl", hash = "sha256:c9ebfb2507751f7196995142f057d1324afdab56db1d9743aab7f50289abd022", size = 238888 },
    { url = "https://files.pythonhosted.org/packages/a6/85/285c2df9a04bc7c31f21fd9d4a24d19e040ec5e2ff06e572af1f6514c9e7/coverage-7.6.8-cp313-cp313-musllinux_1_2_i686.whl", hash = "sha256:c1b4474beee02ede1eef86c25ad4600a424fe36cff01a6103cb4533c6bf0169e", size = 236974 },
    { url = "https://files.pythonhosted.org/packages/cb/a1/95ec8522206f76cdca033bf8bb61fff56429fb414835fc4d34651dfd29fc/coverage-7.6.8-cp313-cp313-musllinux_1_2_x86_64.whl", hash = "sha256:d9fd2547e6decdbf985d579cf3fc78e4c1d662b9b0ff7cc7862baaab71c9cc5b", size = 238815 },
    { url = "https://files.pythonhosted.org/packages/8d/ac/687e9ba5e6d0979e9dab5c02e01c4f24ac58260ef82d88d3b433b3f84f1e/coverage-7.6.8-cp313-cp313-win32.whl", hash = "sha256:8aae5aea53cbfe024919715eca696b1a3201886ce83790537d1c3668459c7146", size = 209957 },
    { url = "https://files.pythonhosted.org/packages/2f/a3/b61cc8e3fcf075293fb0f3dee405748453c5ba28ac02ceb4a87f52bdb105/coverage-7.6.8-cp313-cp313-win_amd64.whl", hash = "sha256:ae270e79f7e169ccfe23284ff5ea2d52a6f401dc01b337efb54b3783e2ce3f28", size = 210711 },
    { url = "https://files.pythonhosted.org/packages/ee/4b/891c8b9acf1b62c85e4a71dac142ab9284e8347409b7355de02e3f38306f/coverage-7.6.8-cp313-cp313t-macosx_10_13_x86_64.whl", hash = "sha256:de38add67a0af869b0d79c525d3e4588ac1ffa92f39116dbe0ed9753f26eba7d", size = 208053 },
    { url = "https://files.pythonhosted.org/packages/18/a9/9e330409b291cc002723d339346452800e78df1ce50774ca439ade1d374f/coverage-7.6.8-cp313-cp313t-macosx_11_0_arm64.whl", hash = "sha256:b07c25d52b1c16ce5de088046cd2432b30f9ad5e224ff17c8f496d9cb7d1d451", size = 208329 },
    { url = "https://files.pythonhosted.org/packages/9c/0d/33635fd429f6589c6e1cdfc7bf581aefe4c1792fbff06383f9d37f59db60/coverage-7.6.8-cp313-cp313t-manylinux_2_17_aarch64.manylinux2014_aarch64.whl", hash = "sha256:62a66ff235e4c2e37ed3b6104d8b478d767ff73838d1222132a7a026aa548764", size = 251052 },
    { url = "https://files.pythonhosted.org/packages/23/32/8a08da0e46f3830bbb9a5b40614241b2e700f27a9c2889f53122486443ed/coverage-7.6.8-cp313-cp313t-manylinux_2_5_i686.manylinux1_i686.manylinux_2_17_i686.manylinux2014_i686.whl", hash = "sha256:09b9f848b28081e7b975a3626e9081574a7b9196cde26604540582da60235fdf", size = 246765 },
    { url = "https://files.pythonhosted.org/packages/56/3f/3b86303d2c14350fdb1c6c4dbf9bc76000af2382f42ca1d4d99c6317666e/coverage-7.6.8-cp313-cp313t-manylinux_2_5_x86_64.manylinux1_x86_64.manylinux_2_17_x86_64.manylinux2014_x86_64.whl", hash = "sha256:093896e530c38c8e9c996901858ac63f3d4171268db2c9c8b373a228f459bbc5", size = 249125 },
    { url = "https://files.pythonhosted.org/packages/36/cb/c4f081b9023f9fd8646dbc4ef77be0df090263e8f66f4ea47681e0dc2cff/coverage-7.6.8-cp313-cp313t-musllinux_1_2_aarch64.whl", hash = "sha256:9a7b8ac36fd688c8361cbc7bf1cb5866977ece6e0b17c34aa0df58bda4fa18a4", size = 248615 },
    { url = "https://files.pythonhosted.org/packages/32/ee/53bdbf67760928c44b57b2c28a8c0a4bf544f85a9ee129a63ba5c78fdee4/coverage-7.6.8-cp313-cp313t-musllinux_1_2_i686.whl", hash = "sha256:38c51297b35b3ed91670e1e4efb702b790002e3245a28c76e627478aa3c10d83", size = 246507 },
    { url = "https://files.pythonhosted.org/packages/57/49/5a57910bd0af6d8e802b4ca65292576d19b54b49f81577fd898505dee075/coverage-7.6.8-cp313-cp313t-musllinux_1_2_x86_64.whl", hash = "sha256:2e4e0f60cb4bd7396108823548e82fdab72d4d8a65e58e2c19bbbc2f1e2bfa4b", size = 247785 },
    { url = "https://files.pythonhosted.org/packages/bd/37/e450c9f6b297c79bb9858407396ed3e084dcc22990dd110ab01d5ceb9770/coverage-7.6.8-cp313-cp313t-win32.whl", hash = "sha256:6535d996f6537ecb298b4e287a855f37deaf64ff007162ec0afb9ab8ba3b8b71", size = 210605 },
    { url = "https://files.pythonhosted.org/packages/44/79/7d0c7dd237c6905018e2936cd1055fe1d42e7eba2ebab3c00f4aad2a27d7/coverage-7.6.8-cp313-cp313t-win_amd64.whl", hash = "sha256:c79c0685f142ca53256722a384540832420dff4ab15fec1863d7e5bc8691bdcc", size = 211777 },
]

[[package]]
name = "crosshair-tool"
version = "0.0.78"
source = { registry = "https://pypi.org/simple" }
dependencies = [
    { name = "importlib-metadata" },
    { name = "packaging" },
    { name = "pygls" },
    { name = "typeshed-client" },
    { name = "typing-extensions" },
    { name = "typing-inspect" },
    { name = "z3-solver" },
]
sdist = { url = "https://files.pythonhosted.org/packages/44/2b/dda08eb6536f9555cd053b298257481086f303036369d31360f5a8296aaa/crosshair-tool-0.0.78.tar.gz", hash = "sha256:27d6863d4a3f287b1674d36071b0af1b75a42535871083478b8affdf8c03fb8a", size = 446672 }
wheels = [
    { url = "https://files.pythonhosted.org/packages/ef/d6/f061dabb51a47b0b20206fcdaf474b80c776fbb23100a66a27897747fc1b/crosshair_tool-0.0.78-cp311-cp311-macosx_11_0_arm64.whl", hash = "sha256:26be33e5b3b414a895c1c4a4198cd289b3c26a431eedb26a6514051ed8d0123a", size = 501587 },
    { url = "https://files.pythonhosted.org/packages/f6/e2/d6686ca189bc0123a5fa4b3496a3ff2e0a39f4346b12730325b256744726/crosshair_tool-0.0.78-cp311-cp311-manylinux_2_5_i686.manylinux1_i686.manylinux_2_17_i686.manylinux2014_i686.whl", hash = "sha256:1bf8cc5d58413e6192bc326a9d132108a852b94383e7bca44a9d940a5ea23ad7", size = 523271 },
    { url = "https://files.pythonhosted.org/packages/fe/bf/705306bab1a9839819a828c8b55c5a5ac8bf1046bffdb853ced574c054c6/crosshair_tool-0.0.78-cp311-cp311-manylinux_2_5_x86_64.manylinux1_x86_64.manylinux_2_17_x86_64.manylinux2014_x86_64.whl", hash = "sha256:ffa54c76c461e554511b44602af738feaebad6b82ae6ca189b9045edfc11ff96", size = 525554 },
    { url = "https://files.pythonhosted.org/packages/dc/5c/973b871189d149b49d0d56191987552613cd72457ff537b3a91defb8229a/crosshair_tool-0.0.78-cp311-cp311-musllinux_1_2_i686.whl", hash = "sha256:d335fd94d38b8c498e83b3c50cf31ef713be9c7eb042f8665555242ee50164e6", size = 523232 },
    { url = "https://files.pythonhosted.org/packages/85/23/c7fd2d53efe52a9b3d70857f2cf057cb910bd1d40fa1b425f56f562f2192/crosshair_tool-0.0.78-cp311-cp311-musllinux_1_2_x86_64.whl", hash = "sha256:d4b8c4a2904904e52a367f6e6917fcbde157d6556555d7444def1947a314d9ef", size = 524875 },
    { url = "https://files.pythonhosted.org/packages/c8/b7/5c34bce469f899ce09b509c08ca59b760e83a129b6f2c416c14a2fc76b0c/crosshair_tool-0.0.78-cp311-cp311-win32.whl", hash = "sha256:2c6220accf4c5d2655bffc78addbb73ea42641c1c5084be9a46309b627b4c84c", size = 503863 },
    { url = "https://files.pythonhosted.org/packages/f3/ed/9b63cb6d4654d634aa71e798d3db947fa65add360e13b7b389bf40c7bd88/crosshair_tool-0.0.78-cp311-cp311-win_amd64.whl", hash = "sha256:5728eea95f46c3b48e5b927f31f5523e6f856840d375d7885484efaf8783b6b1", size = 504829 },
    { url = "https://files.pythonhosted.org/packages/d6/07/7e4fccc48ada70f0d81e5d7e404a6ee7102dda2c0d77fe2f0874f3ca1441/crosshair_tool-0.0.78-cp312-cp312-macosx_11_0_arm64.whl", hash = "sha256:8b0523da916f4ea36402672e04e42c4811b6e215e858ff85224cdfe5388f1db8", size = 504093 },
    { url = "https://files.pythonhosted.org/packages/c3/c7/192d729721b7c2acd13c79c1ebd22dfe7a8a1df812f61b1800f74b99633d/crosshair_tool-0.0.78-cp312-cp312-manylinux_2_5_i686.manylinux1_i686.manylinux_2_17_i686.manylinux2014_i686.whl", hash = "sha256:be9aaa181f12912a41ac44cbcc41b9b36f0315262903497d6d69866b7ee63a17", size = 532203 },
    { url = "https://files.pythonhosted.org/packages/7b/ac/c71bfe4ee5eb1f58fcb15ddf72ee73ce61c5b60438aae39e8497fefd6c78/crosshair_tool-0.0.78-cp312-cp312-manylinux_2_5_x86_64.manylinux1_x86_64.manylinux_2_17_x86_64.manylinux2014_x86_64.whl", hash = "sha256:58b799da8d0287922a05085c7a51cd7e7985f2642ae576e7149431ee33ceb593", size = 534882 },
    { url = "https://files.pythonhosted.org/packages/d5/8c/02334bf1307c146bcfb6eb8074172e5b5b671d6de8dd9d77ee1cdf8d6277/crosshair_tool-0.0.78-cp312-cp312-musllinux_1_2_i686.whl", hash = "sha256:906ca01cffaf71d43c6df677b9ea0ac19b67fc595e5d1850c925b5c16226a045", size = 532724 },
    { url = "https://files.pythonhosted.org/packages/a5/58/2c283c0b076c5d51c7991e46dafa6f6d360408888efc2a0edad1838b4baa/crosshair_tool-0.0.78-cp312-cp312-musllinux_1_2_x86_64.whl", hash = "sha256:d354bac480f479d2aa1f6acdc6f6d0bb30865ff086e8d8b27bee919aa711e2a5", size = 533755 },
    { url = "https://files.pythonhosted.org/packages/08/9a/277021dfffe296a2fcf3c69ddd266ce2ce3d7107fd0e4180b225dc392775/crosshair_tool-0.0.78-cp312-cp312-win32.whl", hash = "sha256:507733fcfbe2ee03248feb44784e3e2947222209f39ca83e219e437e587d5885", size = 505889 },
    { url = "https://files.pythonhosted.org/packages/35/fa/236742d164caebaaeffba86e56acdb7a41dcecc1167cff28cca0f5f1bf5c/crosshair_tool-0.0.78-cp312-cp312-win_amd64.whl", hash = "sha256:e6b23e3c28ea4660ca15e09d124a22998bc3ba9428912b22f313928d657c9d23", size = 507075 },
    { url = "https://files.pythonhosted.org/packages/2f/d6/5d700c055e4765b268cd57ea5b52a10bd4ba18648df46871728efa57b739/crosshair_tool-0.0.78-cp313-cp313-macosx_11_0_arm64.whl", hash = "sha256:308a22aeb445e0a3605edd53aa83886397a3e6d4f174b9f076195ce438ef9e79", size = 504125 },
    { url = "https://files.pythonhosted.org/packages/3f/f3/de8e22a6883698cbfb76ce589a39eb279707330bb0ac3c64fd2ad551f18c/crosshair_tool-0.0.78-cp313-cp313-manylinux_2_5_i686.manylinux1_i686.manylinux_2_17_i686.manylinux2014_i686.whl", hash = "sha256:ef6cdcaa6042945459209693d3eeb9e9fdbf47060c3373ab873fbd98af8b3cea", size = 532443 },
    { url = "https://files.pythonhosted.org/packages/6f/18/a680f4ba98dcda4860dbd35a684aa53d2f834784686b4056a6d86e6cddd4/crosshair_tool-0.0.78-cp313-cp313-manylinux_2_5_x86_64.manylinux1_x86_64.manylinux_2_17_x86_64.manylinux2014_x86_64.whl", hash = "sha256:71e1ec9304f243d79408252bcc71a1db88639ef670c174d75cf800769680a6cc", size = 535054 },
    { url = "https://files.pythonhosted.org/packages/2d/fb/e69fd0edd72343d618cc2c96c67cfd0b7bd32aed964af5bade5a07a9ba42/crosshair_tool-0.0.78-cp313-cp313-musllinux_1_2_i686.whl", hash = "sha256:03814c414f56b9b0c813ed70b4ecd065c147ff555086cebbb8ee3c99b5f19c2d", size = 533097 },
    { url = "https://files.pythonhosted.org/packages/5b/a9/574de9733efe9b6841ded3f3ca70c12e1ab62734868028f6aea0ec47e8fa/crosshair_tool-0.0.78-cp313-cp313-musllinux_1_2_x86_64.whl", hash = "sha256:e01eeed86eeba8bd3949fc4e5f54fd404d74497094e6cb380e13dd51ee63ade9", size = 533999 },
    { url = "https://files.pythonhosted.org/packages/0b/6c/7ba0e72eeb42b38e0bb0b4eb62e6baf71fc88aa2a79653c556356ed1b12d/crosshair_tool-0.0.78-cp313-cp313-win32.whl", hash = "sha256:a3f3e5666998dd25f827776233dd37e6415bcf52d8a23ca95dfc7f87faec7b53", size = 505885 },
    { url = "https://files.pythonhosted.org/packages/fe/0d/dbd0cbb11527ef6d7228ab99efa139d4964d47b8b5668e80fa9179ac6fe9/crosshair_tool-0.0.78-cp313-cp313-win_amd64.whl", hash = "sha256:ee01b309abb9eb7060fa9fc067a9cbfd9a308c042025bd4179a2c8409d524d77", size = 507064 },
]

[[package]]
name = "decorator"
version = "5.1.1"
source = { registry = "https://pypi.org/simple" }
sdist = { url = "https://files.pythonhosted.org/packages/66/0c/8d907af351aa16b42caae42f9d6aa37b900c67308052d10fdce809f8d952/decorator-5.1.1.tar.gz", hash = "sha256:637996211036b6385ef91435e4fae22989472f9d571faba8927ba8253acbc330", size = 35016 }
wheels = [
    { url = "https://files.pythonhosted.org/packages/d5/50/83c593b07763e1161326b3b8c6686f0f4b0f24d5526546bee538c89837d6/decorator-5.1.1-py3-none-any.whl", hash = "sha256:b8c3f85900b9dc423225913c5aace94729fe1fa9763b38939a95226f02d37186", size = 9073 },
]

[[package]]
name = "deprecated"
version = "1.2.15"
source = { registry = "https://pypi.org/simple" }
dependencies = [
    { name = "wrapt" },
]
sdist = { url = "https://files.pythonhosted.org/packages/2e/a3/53e7d78a6850ffdd394d7048a31a6f14e44900adedf190f9a165f6b69439/deprecated-1.2.15.tar.gz", hash = "sha256:683e561a90de76239796e6b6feac66b99030d2dd3fcf61ef996330f14bbb9b0d", size = 2977612 }
wheels = [
    { url = "https://files.pythonhosted.org/packages/1d/8f/c7f227eb42cfeaddce3eb0c96c60cbca37797fa7b34f8e1aeadf6c5c0983/Deprecated-1.2.15-py2.py3-none-any.whl", hash = "sha256:353bc4a8ac4bfc96800ddab349d89c25dec1079f65fd53acdcc1e0b975b21320", size = 9941 },
]

[[package]]
name = "dicttoxml"
version = "1.7.16"
source = { registry = "https://pypi.org/simple" }
sdist = { url = "https://files.pythonhosted.org/packages/ee/c9/3132427f9e64d572688e6a1cbe3d542d1a03f676b81fb600f3d1fd7d2ec5/dicttoxml-1.7.16.tar.gz", hash = "sha256:6f36ce644881db5cd8940bee9b7cb3f3f6b7b327ba8a67d83d3e2caa0538bf9d", size = 39314 }
wheels = [
    { url = "https://files.pythonhosted.org/packages/09/40/9d521973cae7f7ef8b1f0d0e28a3db0f851c1f1dca45d4c2ed5360bb7246/dicttoxml-1.7.16-py3-none-any.whl", hash = "sha256:8677671496d0d38e66c7179f82a7e9059f94887777955dc71b0ac602ee637c26", size = 24155 },
]

[[package]]
name = "dill"
version = "0.3.9"
source = { registry = "https://pypi.org/simple" }
sdist = { url = "https://files.pythonhosted.org/packages/70/43/86fe3f9e130c4137b0f1b50784dd70a5087b911fe07fa81e53e0c4c47fea/dill-0.3.9.tar.gz", hash = "sha256:81aa267dddf68cbfe8029c42ca9ec6a4ab3b22371d1c450abc54422577b4512c", size = 187000 }
wheels = [
    { url = "https://files.pythonhosted.org/packages/46/d1/e73b6ad76f0b1fb7f23c35c6d95dbc506a9c8804f43dda8cb5b0fa6331fd/dill-0.3.9-py3-none-any.whl", hash = "sha256:468dff3b89520b474c0397703366b7b95eebe6303f108adf9b19da1f702be87a", size = 119418 },
]

[[package]]
name = "distlib"
version = "0.3.9"
source = { registry = "https://pypi.org/simple" }
sdist = { url = "https://files.pythonhosted.org/packages/0d/dd/1bec4c5ddb504ca60fc29472f3d27e8d4da1257a854e1d96742f15c1d02d/distlib-0.3.9.tar.gz", hash = "sha256:a60f20dea646b8a33f3e7772f74dc0b2d0772d2837ee1342a00645c81edf9403", size = 613923 }
wheels = [
    { url = "https://files.pythonhosted.org/packages/91/a1/cf2472db20f7ce4a6be1253a81cfdf85ad9c7885ffbed7047fb72c24cf87/distlib-0.3.9-py2.py3-none-any.whl", hash = "sha256:47f8c22fd27c27e25a65601af709b38e4f0a45ea4fc2e710f65755fa8caaaf87", size = 468973 },
]

[[package]]
name = "distro"
version = "1.9.0"
source = { registry = "https://pypi.org/simple" }
sdist = { url = "https://files.pythonhosted.org/packages/fc/f8/98eea607f65de6527f8a2e8885fc8015d3e6f5775df186e443e0964a11c3/distro-1.9.0.tar.gz", hash = "sha256:2fa77c6fd8940f116ee1d6b94a2f90b13b5ea8d019b98bc8bafdcabcdd9bdbed", size = 60722 }
wheels = [
    { url = "https://files.pythonhosted.org/packages/12/b3/231ffd4ab1fc9d679809f356cebee130ac7daa00d6d6f3206dd4fd137e9e/distro-1.9.0-py3-none-any.whl", hash = "sha256:7bffd925d65168f85027d8da9af6bddab658135b840670a223589bc0c8ef02b2", size = 20277 },
]

[[package]]
name = "docstring-parser"
version = "0.16"
source = { registry = "https://pypi.org/simple" }
sdist = { url = "https://files.pythonhosted.org/packages/08/12/9c22a58c0b1e29271051222d8906257616da84135af9ed167c9e28f85cb3/docstring_parser-0.16.tar.gz", hash = "sha256:538beabd0af1e2db0146b6bd3caa526c35a34d61af9fd2887f3a8a27a739aa6e", size = 26565 }
wheels = [
    { url = "https://files.pythonhosted.org/packages/d5/7c/e9fcff7623954d86bdc17782036cbf715ecab1bec4847c008557affe1ca8/docstring_parser-0.16-py3-none-any.whl", hash = "sha256:bf0a1387354d3691d102edef7ec124f219ef639982d096e26e3b60aeffa90637", size = 36533 },
]

[[package]]
name = "editor"
version = "1.6.6"
source = { registry = "https://pypi.org/simple" }
dependencies = [
    { name = "runs" },
    { name = "xmod" },
]
sdist = { url = "https://files.pythonhosted.org/packages/2a/92/734a4ab345914259cb6146fd36512608ea42be16195375c379046f33283d/editor-1.6.6.tar.gz", hash = "sha256:bb6989e872638cd119db9a4fce284cd8e13c553886a1c044c6b8d8a160c871f8", size = 3197 }
wheels = [
    { url = "https://files.pythonhosted.org/packages/1b/c2/4bc8cd09b14e28ce3f406a8b05761bed0d785d1ca8c2a5c6684d884c66a2/editor-1.6.6-py3-none-any.whl", hash = "sha256:e818e6913f26c2a81eadef503a2741d7cca7f235d20e217274a009ecd5a74abf", size = 4017 },
]

[[package]]
name = "execnet"
version = "2.1.1"
source = { registry = "https://pypi.org/simple" }
sdist = { url = "https://files.pythonhosted.org/packages/bb/ff/b4c0dc78fbe20c3e59c0c7334de0c27eb4001a2b2017999af398bf730817/execnet-2.1.1.tar.gz", hash = "sha256:5189b52c6121c24feae288166ab41b32549c7e2348652736540b9e6e7d4e72e3", size = 166524 }
wheels = [
    { url = "https://files.pythonhosted.org/packages/43/09/2aea36ff60d16dd8879bdb2f5b3ee0ba8d08cbbdcdfe870e695ce3784385/execnet-2.1.1-py3-none-any.whl", hash = "sha256:26dee51f1b80cebd6d0ca8e74dd8745419761d3bef34163928cbebbdc4749fdc", size = 40612 },
]

[[package]]
name = "executing"
version = "2.1.0"
source = { registry = "https://pypi.org/simple" }
sdist = { url = "https://files.pythonhosted.org/packages/8c/e3/7d45f492c2c4a0e8e0fad57d081a7c8a0286cdd86372b070cca1ec0caa1e/executing-2.1.0.tar.gz", hash = "sha256:8ea27ddd260da8150fa5a708269c4a10e76161e2496ec3e587da9e3c0fe4b9ab", size = 977485 }
wheels = [
    { url = "https://files.pythonhosted.org/packages/b5/fd/afcd0496feca3276f509df3dbd5dae726fcc756f1a08d9e25abe1733f962/executing-2.1.0-py2.py3-none-any.whl", hash = "sha256:8d63781349375b5ebccc3142f4b30350c0cd9c79f921cde38be2be4637e98eaf", size = 25805 },
]

[[package]]
name = "fh-llm-client"
<<<<<<< HEAD
version = "0.0.4.dev5+g8a23311.d20241206"
=======
version = "0.0.4.dev2+g46b9089.d20241206"
>>>>>>> 9512eed2
source = { editable = "." }
dependencies = [
    { name = "coredis" },
    { name = "fhaviary" },
    { name = "limits" },
    { name = "litellm" },
    { name = "numpy" },
    { name = "pydantic" },
    { name = "tiktoken" },
    { name = "typing-extensions", marker = "python_full_version < '3.12'" },
]

[package.optional-dependencies]
dev = [
    { name = "fhaviary", extra = ["xml"] },
    { name = "ipython" },
    { name = "mypy" },
    { name = "pillow" },
    { name = "pre-commit" },
    { name = "pylint-pydantic" },
    { name = "pytest" },
    { name = "pytest-asyncio" },
    { name = "pytest-mock" },
    { name = "pytest-recording" },
    { name = "pytest-rerunfailures" },
    { name = "pytest-subtests" },
    { name = "pytest-sugar" },
    { name = "pytest-timer", extra = ["colorama"] },
    { name = "pytest-xdist" },
    { name = "python-dotenv" },
    { name = "refurb" },
    { name = "sentence-transformers" },
]
image = [
    { name = "pillow" },
]
local = [
    { name = "sentence-transformers" },
]

[package.dev-dependencies]
codeflash = [
    { name = "codeflash" },
    { name = "fhaviary", extra = ["xml"] },
    { name = "ipython" },
    { name = "mypy" },
    { name = "pillow" },
    { name = "pre-commit" },
    { name = "pylint-pydantic" },
    { name = "pytest" },
    { name = "pytest-asyncio" },
    { name = "pytest-mock" },
    { name = "pytest-recording" },
    { name = "pytest-rerunfailures" },
    { name = "pytest-subtests" },
    { name = "pytest-sugar" },
    { name = "pytest-timer", extra = ["colorama"] },
    { name = "pytest-xdist" },
    { name = "python-dotenv" },
    { name = "refurb" },
    { name = "sentence-transformers" },
]
dev = [
    { name = "fhaviary", extra = ["xml"] },
    { name = "ipython" },
    { name = "mypy" },
    { name = "pillow" },
    { name = "pre-commit" },
    { name = "pylint-pydantic" },
    { name = "pytest" },
    { name = "pytest-asyncio" },
    { name = "pytest-mock" },
    { name = "pytest-recording" },
    { name = "pytest-rerunfailures" },
    { name = "pytest-subtests" },
    { name = "pytest-sugar" },
    { name = "pytest-timer", extra = ["colorama"] },
    { name = "pytest-xdist" },
    { name = "python-dotenv" },
    { name = "refurb" },
    { name = "sentence-transformers" },
]

[package.metadata]
requires-dist = [
    { name = "coredis" },
    { name = "fh-llm-client", extras = ["image", "local"], marker = "extra == 'dev'" },
    { name = "fhaviary", specifier = ">=0.8.2" },
    { name = "fhaviary", extras = ["xml"], marker = "extra == 'dev'" },
    { name = "ipython", marker = "extra == 'dev'", specifier = ">=8" },
    { name = "limits" },
    { name = "litellm", specifier = ">=1.44" },
    { name = "mypy", marker = "extra == 'dev'", specifier = ">=1.8" },
    { name = "numpy" },
    { name = "pillow", marker = "extra == 'image'" },
    { name = "pre-commit", marker = "extra == 'dev'", specifier = ">=3.4" },
    { name = "pydantic", specifier = "~=2.0,>=2.10.1,<2.10.2" },
    { name = "pylint-pydantic", marker = "extra == 'dev'" },
    { name = "pytest", marker = "extra == 'dev'", specifier = ">=8" },
    { name = "pytest-asyncio", marker = "extra == 'dev'" },
    { name = "pytest-mock", marker = "extra == 'dev'" },
    { name = "pytest-recording", marker = "extra == 'dev'" },
    { name = "pytest-rerunfailures", marker = "extra == 'dev'" },
    { name = "pytest-subtests", marker = "extra == 'dev'" },
    { name = "pytest-sugar", marker = "extra == 'dev'" },
    { name = "pytest-timer", extras = ["colorama"], marker = "extra == 'dev'" },
    { name = "pytest-xdist", marker = "extra == 'dev'" },
    { name = "python-dotenv", marker = "extra == 'dev'" },
    { name = "refurb", marker = "extra == 'dev'", specifier = ">=2" },
    { name = "sentence-transformers", marker = "extra == 'local'" },
    { name = "tiktoken", specifier = ">=0.4.0" },
    { name = "typing-extensions", marker = "python_full_version < '3.12'" },
]

[package.metadata.requires-dev]
codeflash = [
    { name = "codeflash", specifier = ">=0.7" },
    { name = "fh-llm-client", extras = ["dev"] },
]
dev = [{ name = "fh-llm-client", extras = ["dev"] }]

[[package]]
name = "fhaviary"
version = "0.11.0"
source = { registry = "https://pypi.org/simple" }
dependencies = [
    { name = "docstring-parser" },
    { name = "httpx" },
    { name = "pydantic" },
]
sdist = { url = "https://files.pythonhosted.org/packages/48/11/5382ad08ed37f7ddb71f74c08e0d052e9bfc710caba370a02e5825f36d7d/fhaviary-0.11.0.tar.gz", hash = "sha256:2d69eac9c8736c910fcf93a058db876d55a34132464d7b2ff485310eb48e1276", size = 242294 }
wheels = [
    { url = "https://files.pythonhosted.org/packages/7f/6d/8382fe777f37c9183f167e5e2de34703340c8196b5adbdf2ab88211910a6/fhaviary-0.11.0-py3-none-any.whl", hash = "sha256:caff1b9d7dd8a0923f4acbd1ce9711a77672af4cbb9b93ecc6c77d465c4a2cad", size = 48921 },
]

[package.optional-dependencies]
xml = [
    { name = "dicttoxml" },
]

[[package]]
name = "filelock"
version = "3.16.1"
source = { registry = "https://pypi.org/simple" }
sdist = { url = "https://files.pythonhosted.org/packages/9d/db/3ef5bb276dae18d6ec2124224403d1d67bccdbefc17af4cc8f553e341ab1/filelock-3.16.1.tar.gz", hash = "sha256:c249fbfcd5db47e5e2d6d62198e565475ee65e4831e2561c8e313fa7eb961435", size = 18037 }
wheels = [
    { url = "https://files.pythonhosted.org/packages/b9/f8/feced7779d755758a52d1f6635d990b8d98dc0a29fa568bbe0625f18fdf3/filelock-3.16.1-py3-none-any.whl", hash = "sha256:2082e5703d51fbf98ea75855d9d5527e33d8ff23099bec374a134febee6946b0", size = 16163 },
]

[[package]]
name = "frozenlist"
version = "1.5.0"
source = { registry = "https://pypi.org/simple" }
sdist = { url = "https://files.pythonhosted.org/packages/8f/ed/0f4cec13a93c02c47ec32d81d11c0c1efbadf4a471e3f3ce7cad366cbbd3/frozenlist-1.5.0.tar.gz", hash = "sha256:81d5af29e61b9c8348e876d442253723928dce6433e0e76cd925cd83f1b4b817", size = 39930 }
wheels = [
    { url = "https://files.pythonhosted.org/packages/79/43/0bed28bf5eb1c9e4301003b74453b8e7aa85fb293b31dde352aac528dafc/frozenlist-1.5.0-cp311-cp311-macosx_10_9_universal2.whl", hash = "sha256:fd74520371c3c4175142d02a976aee0b4cb4a7cc912a60586ffd8d5929979b30", size = 94987 },
    { url = "https://files.pythonhosted.org/packages/bb/bf/b74e38f09a246e8abbe1e90eb65787ed745ccab6eaa58b9c9308e052323d/frozenlist-1.5.0-cp311-cp311-macosx_10_9_x86_64.whl", hash = "sha256:2f3f7a0fbc219fb4455264cae4d9f01ad41ae6ee8524500f381de64ffaa077d5", size = 54584 },
    { url = "https://files.pythonhosted.org/packages/2c/31/ab01375682f14f7613a1ade30149f684c84f9b8823a4391ed950c8285656/frozenlist-1.5.0-cp311-cp311-macosx_11_0_arm64.whl", hash = "sha256:f47c9c9028f55a04ac254346e92977bf0f166c483c74b4232bee19a6697e4778", size = 52499 },
    { url = "https://files.pythonhosted.org/packages/98/a8/d0ac0b9276e1404f58fec3ab6e90a4f76b778a49373ccaf6a563f100dfbc/frozenlist-1.5.0-cp311-cp311-manylinux_2_17_aarch64.manylinux2014_aarch64.whl", hash = "sha256:0996c66760924da6e88922756d99b47512a71cfd45215f3570bf1e0b694c206a", size = 276357 },
    { url = "https://files.pythonhosted.org/packages/ad/c9/c7761084fa822f07dac38ac29f841d4587570dd211e2262544aa0b791d21/frozenlist-1.5.0-cp311-cp311-manylinux_2_17_ppc64le.manylinux2014_ppc64le.whl", hash = "sha256:a2fe128eb4edeabe11896cb6af88fca5346059f6c8d807e3b910069f39157869", size = 287516 },
    { url = "https://files.pythonhosted.org/packages/a1/ff/cd7479e703c39df7bdab431798cef89dc75010d8aa0ca2514c5b9321db27/frozenlist-1.5.0-cp311-cp311-manylinux_2_17_s390x.manylinux2014_s390x.whl", hash = "sha256:1a8ea951bbb6cacd492e3948b8da8c502a3f814f5d20935aae74b5df2b19cf3d", size = 283131 },
    { url = "https://files.pythonhosted.org/packages/59/a0/370941beb47d237eca4fbf27e4e91389fd68699e6f4b0ebcc95da463835b/frozenlist-1.5.0-cp311-cp311-manylinux_2_5_i686.manylinux1_i686.manylinux_2_17_i686.manylinux2014_i686.whl", hash = "sha256:de537c11e4aa01d37db0d403b57bd6f0546e71a82347a97c6a9f0dcc532b3a45", size = 261320 },
    { url = "https://files.pythonhosted.org/packages/b8/5f/c10123e8d64867bc9b4f2f510a32042a306ff5fcd7e2e09e5ae5100ee333/frozenlist-1.5.0-cp311-cp311-manylinux_2_5_x86_64.manylinux1_x86_64.manylinux_2_17_x86_64.manylinux2014_x86_64.whl", hash = "sha256:9c2623347b933fcb9095841f1cc5d4ff0b278addd743e0e966cb3d460278840d", size = 274877 },
    { url = "https://files.pythonhosted.org/packages/fa/79/38c505601ae29d4348f21706c5d89755ceded02a745016ba2f58bd5f1ea6/frozenlist-1.5.0-cp311-cp311-musllinux_1_2_aarch64.whl", hash = "sha256:cee6798eaf8b1416ef6909b06f7dc04b60755206bddc599f52232606e18179d3", size = 269592 },
    { url = "https://files.pythonhosted.org/packages/19/e2/39f3a53191b8204ba9f0bb574b926b73dd2efba2a2b9d2d730517e8f7622/frozenlist-1.5.0-cp311-cp311-musllinux_1_2_i686.whl", hash = "sha256:f5f9da7f5dbc00a604fe74aa02ae7c98bcede8a3b8b9666f9f86fc13993bc71a", size = 265934 },
    { url = "https://files.pythonhosted.org/packages/d5/c9/3075eb7f7f3a91f1a6b00284af4de0a65a9ae47084930916f5528144c9dd/frozenlist-1.5.0-cp311-cp311-musllinux_1_2_ppc64le.whl", hash = "sha256:90646abbc7a5d5c7c19461d2e3eeb76eb0b204919e6ece342feb6032c9325ae9", size = 283859 },
    { url = "https://files.pythonhosted.org/packages/05/f5/549f44d314c29408b962fa2b0e69a1a67c59379fb143b92a0a065ffd1f0f/frozenlist-1.5.0-cp311-cp311-musllinux_1_2_s390x.whl", hash = "sha256:bdac3c7d9b705d253b2ce370fde941836a5f8b3c5c2b8fd70940a3ea3af7f4f2", size = 287560 },
    { url = "https://files.pythonhosted.org/packages/9d/f8/cb09b3c24a3eac02c4c07a9558e11e9e244fb02bf62c85ac2106d1eb0c0b/frozenlist-1.5.0-cp311-cp311-musllinux_1_2_x86_64.whl", hash = "sha256:03d33c2ddbc1816237a67f66336616416e2bbb6beb306e5f890f2eb22b959cdf", size = 277150 },
    { url = "https://files.pythonhosted.org/packages/37/48/38c2db3f54d1501e692d6fe058f45b6ad1b358d82cd19436efab80cfc965/frozenlist-1.5.0-cp311-cp311-win32.whl", hash = "sha256:237f6b23ee0f44066219dae14c70ae38a63f0440ce6750f868ee08775073f942", size = 45244 },
    { url = "https://files.pythonhosted.org/packages/ca/8c/2ddffeb8b60a4bce3b196c32fcc30d8830d4615e7b492ec2071da801b8ad/frozenlist-1.5.0-cp311-cp311-win_amd64.whl", hash = "sha256:0cc974cc93d32c42e7b0f6cf242a6bd941c57c61b618e78b6c0a96cb72788c1d", size = 51634 },
    { url = "https://files.pythonhosted.org/packages/79/73/fa6d1a96ab7fd6e6d1c3500700963eab46813847f01ef0ccbaa726181dd5/frozenlist-1.5.0-cp312-cp312-macosx_10_13_universal2.whl", hash = "sha256:31115ba75889723431aa9a4e77d5f398f5cf976eea3bdf61749731f62d4a4a21", size = 94026 },
    { url = "https://files.pythonhosted.org/packages/ab/04/ea8bf62c8868b8eada363f20ff1b647cf2e93377a7b284d36062d21d81d1/frozenlist-1.5.0-cp312-cp312-macosx_10_13_x86_64.whl", hash = "sha256:7437601c4d89d070eac8323f121fcf25f88674627505334654fd027b091db09d", size = 54150 },
    { url = "https://files.pythonhosted.org/packages/d0/9a/8e479b482a6f2070b26bda572c5e6889bb3ba48977e81beea35b5ae13ece/frozenlist-1.5.0-cp312-cp312-macosx_11_0_arm64.whl", hash = "sha256:7948140d9f8ece1745be806f2bfdf390127cf1a763b925c4a805c603df5e697e", size = 51927 },
    { url = "https://files.pythonhosted.org/packages/e3/12/2aad87deb08a4e7ccfb33600871bbe8f0e08cb6d8224371387f3303654d7/frozenlist-1.5.0-cp312-cp312-manylinux_2_17_aarch64.manylinux2014_aarch64.whl", hash = "sha256:feeb64bc9bcc6b45c6311c9e9b99406660a9c05ca8a5b30d14a78555088b0b3a", size = 282647 },
    { url = "https://files.pythonhosted.org/packages/77/f2/07f06b05d8a427ea0060a9cef6e63405ea9e0d761846b95ef3fb3be57111/frozenlist-1.5.0-cp312-cp312-manylinux_2_17_ppc64le.manylinux2014_ppc64le.whl", hash = "sha256:683173d371daad49cffb8309779e886e59c2f369430ad28fe715f66d08d4ab1a", size = 289052 },
    { url = "https://files.pythonhosted.org/packages/bd/9f/8bf45a2f1cd4aa401acd271b077989c9267ae8463e7c8b1eb0d3f561b65e/frozenlist-1.5.0-cp312-cp312-manylinux_2_17_s390x.manylinux2014_s390x.whl", hash = "sha256:7d57d8f702221405a9d9b40f9da8ac2e4a1a8b5285aac6100f3393675f0a85ee", size = 291719 },
    { url = "https://files.pythonhosted.org/packages/41/d1/1f20fd05a6c42d3868709b7604c9f15538a29e4f734c694c6bcfc3d3b935/frozenlist-1.5.0-cp312-cp312-manylinux_2_5_i686.manylinux1_i686.manylinux_2_17_i686.manylinux2014_i686.whl", hash = "sha256:30c72000fbcc35b129cb09956836c7d7abf78ab5416595e4857d1cae8d6251a6", size = 267433 },
    { url = "https://files.pythonhosted.org/packages/af/f2/64b73a9bb86f5a89fb55450e97cd5c1f84a862d4ff90d9fd1a73ab0f64a5/frozenlist-1.5.0-cp312-cp312-manylinux_2_5_x86_64.manylinux1_x86_64.manylinux_2_17_x86_64.manylinux2014_x86_64.whl", hash = "sha256:000a77d6034fbad9b6bb880f7ec073027908f1b40254b5d6f26210d2dab1240e", size = 283591 },
    { url = "https://files.pythonhosted.org/packages/29/e2/ffbb1fae55a791fd6c2938dd9ea779509c977435ba3940b9f2e8dc9d5316/frozenlist-1.5.0-cp312-cp312-musllinux_1_2_aarch64.whl", hash = "sha256:5d7f5a50342475962eb18b740f3beecc685a15b52c91f7d975257e13e029eca9", size = 273249 },
    { url = "https://files.pythonhosted.org/packages/2e/6e/008136a30798bb63618a114b9321b5971172a5abddff44a100c7edc5ad4f/frozenlist-1.5.0-cp312-cp312-musllinux_1_2_i686.whl", hash = "sha256:87f724d055eb4785d9be84e9ebf0f24e392ddfad00b3fe036e43f489fafc9039", size = 271075 },
    { url = "https://files.pythonhosted.org/packages/ae/f0/4e71e54a026b06724cec9b6c54f0b13a4e9e298cc8db0f82ec70e151f5ce/frozenlist-1.5.0-cp312-cp312-musllinux_1_2_ppc64le.whl", hash = "sha256:6e9080bb2fb195a046e5177f10d9d82b8a204c0736a97a153c2466127de87784", size = 285398 },
    { url = "https://files.pythonhosted.org/packages/4d/36/70ec246851478b1c0b59f11ef8ade9c482ff447c1363c2bd5fad45098b12/frozenlist-1.5.0-cp312-cp312-musllinux_1_2_s390x.whl", hash = "sha256:9b93d7aaa36c966fa42efcaf716e6b3900438632a626fb09c049f6a2f09fc631", size = 294445 },
    { url = "https://files.pythonhosted.org/packages/37/e0/47f87544055b3349b633a03c4d94b405956cf2437f4ab46d0928b74b7526/frozenlist-1.5.0-cp312-cp312-musllinux_1_2_x86_64.whl", hash = "sha256:52ef692a4bc60a6dd57f507429636c2af8b6046db8b31b18dac02cbc8f507f7f", size = 280569 },
    { url = "https://files.pythonhosted.org/packages/f9/7c/490133c160fb6b84ed374c266f42800e33b50c3bbab1652764e6e1fc498a/frozenlist-1.5.0-cp312-cp312-win32.whl", hash = "sha256:29d94c256679247b33a3dc96cce0f93cbc69c23bf75ff715919332fdbb6a32b8", size = 44721 },
    { url = "https://files.pythonhosted.org/packages/b1/56/4e45136ffc6bdbfa68c29ca56ef53783ef4c2fd395f7cbf99a2624aa9aaa/frozenlist-1.5.0-cp312-cp312-win_amd64.whl", hash = "sha256:8969190d709e7c48ea386db202d708eb94bdb29207a1f269bab1196ce0dcca1f", size = 51329 },
    { url = "https://files.pythonhosted.org/packages/da/3b/915f0bca8a7ea04483622e84a9bd90033bab54bdf485479556c74fd5eaf5/frozenlist-1.5.0-cp313-cp313-macosx_10_13_universal2.whl", hash = "sha256:7a1a048f9215c90973402e26c01d1cff8a209e1f1b53f72b95c13db61b00f953", size = 91538 },
    { url = "https://files.pythonhosted.org/packages/c7/d1/a7c98aad7e44afe5306a2b068434a5830f1470675f0e715abb86eb15f15b/frozenlist-1.5.0-cp313-cp313-macosx_10_13_x86_64.whl", hash = "sha256:dd47a5181ce5fcb463b5d9e17ecfdb02b678cca31280639255ce9d0e5aa67af0", size = 52849 },
    { url = "https://files.pythonhosted.org/packages/3a/c8/76f23bf9ab15d5f760eb48701909645f686f9c64fbb8982674c241fbef14/frozenlist-1.5.0-cp313-cp313-macosx_11_0_arm64.whl", hash = "sha256:1431d60b36d15cda188ea222033eec8e0eab488f39a272461f2e6d9e1a8e63c2", size = 50583 },
    { url = "https://files.pythonhosted.org/packages/1f/22/462a3dd093d11df623179d7754a3b3269de3b42de2808cddef50ee0f4f48/frozenlist-1.5.0-cp313-cp313-manylinux_2_17_aarch64.manylinux2014_aarch64.whl", hash = "sha256:6482a5851f5d72767fbd0e507e80737f9c8646ae7fd303def99bfe813f76cf7f", size = 265636 },
    { url = "https://files.pythonhosted.org/packages/80/cf/e075e407fc2ae7328155a1cd7e22f932773c8073c1fc78016607d19cc3e5/frozenlist-1.5.0-cp313-cp313-manylinux_2_17_ppc64le.manylinux2014_ppc64le.whl", hash = "sha256:44c49271a937625619e862baacbd037a7ef86dd1ee215afc298a417ff3270608", size = 270214 },
    { url = "https://files.pythonhosted.org/packages/a1/58/0642d061d5de779f39c50cbb00df49682832923f3d2ebfb0fedf02d05f7f/frozenlist-1.5.0-cp313-cp313-manylinux_2_17_s390x.manylinux2014_s390x.whl", hash = "sha256:12f78f98c2f1c2429d42e6a485f433722b0061d5c0b0139efa64f396efb5886b", size = 273905 },
    { url = "https://files.pythonhosted.org/packages/ab/66/3fe0f5f8f2add5b4ab7aa4e199f767fd3b55da26e3ca4ce2cc36698e50c4/frozenlist-1.5.0-cp313-cp313-manylinux_2_5_i686.manylinux1_i686.manylinux_2_17_i686.manylinux2014_i686.whl", hash = "sha256:ce3aa154c452d2467487765e3adc730a8c153af77ad84096bc19ce19a2400840", size = 250542 },
    { url = "https://files.pythonhosted.org/packages/f6/b8/260791bde9198c87a465224e0e2bb62c4e716f5d198fc3a1dacc4895dbd1/frozenlist-1.5.0-cp313-cp313-manylinux_2_5_x86_64.manylinux1_x86_64.manylinux_2_17_x86_64.manylinux2014_x86_64.whl", hash = "sha256:9b7dc0c4338e6b8b091e8faf0db3168a37101943e687f373dce00959583f7439", size = 267026 },
    { url = "https://files.pythonhosted.org/packages/2e/a4/3d24f88c527f08f8d44ade24eaee83b2627793fa62fa07cbb7ff7a2f7d42/frozenlist-1.5.0-cp313-cp313-musllinux_1_2_aarch64.whl", hash = "sha256:45e0896250900b5aa25180f9aec243e84e92ac84bd4a74d9ad4138ef3f5c97de", size = 257690 },
    { url = "https://files.pythonhosted.org/packages/de/9a/d311d660420b2beeff3459b6626f2ab4fb236d07afbdac034a4371fe696e/frozenlist-1.5.0-cp313-cp313-musllinux_1_2_i686.whl", hash = "sha256:561eb1c9579d495fddb6da8959fd2a1fca2c6d060d4113f5844b433fc02f2641", size = 253893 },
    { url = "https://files.pythonhosted.org/packages/c6/23/e491aadc25b56eabd0f18c53bb19f3cdc6de30b2129ee0bc39cd387cd560/frozenlist-1.5.0-cp313-cp313-musllinux_1_2_ppc64le.whl", hash = "sha256:df6e2f325bfee1f49f81aaac97d2aa757c7646534a06f8f577ce184afe2f0a9e", size = 267006 },
    { url = "https://files.pythonhosted.org/packages/08/c4/ab918ce636a35fb974d13d666dcbe03969592aeca6c3ab3835acff01f79c/frozenlist-1.5.0-cp313-cp313-musllinux_1_2_s390x.whl", hash = "sha256:140228863501b44b809fb39ec56b5d4071f4d0aa6d216c19cbb08b8c5a7eadb9", size = 276157 },
    { url = "https://files.pythonhosted.org/packages/c0/29/3b7a0bbbbe5a34833ba26f686aabfe982924adbdcafdc294a7a129c31688/frozenlist-1.5.0-cp313-cp313-musllinux_1_2_x86_64.whl", hash = "sha256:7707a25d6a77f5d27ea7dc7d1fc608aa0a478193823f88511ef5e6b8a48f9d03", size = 264642 },
    { url = "https://files.pythonhosted.org/packages/ab/42/0595b3dbffc2e82d7fe658c12d5a5bafcd7516c6bf2d1d1feb5387caa9c1/frozenlist-1.5.0-cp313-cp313-win32.whl", hash = "sha256:31a9ac2b38ab9b5a8933b693db4939764ad3f299fcaa931a3e605bc3460e693c", size = 44914 },
    { url = "https://files.pythonhosted.org/packages/17/c4/b7db1206a3fea44bf3b838ca61deb6f74424a8a5db1dd53ecb21da669be6/frozenlist-1.5.0-cp313-cp313-win_amd64.whl", hash = "sha256:11aabdd62b8b9c4b84081a3c246506d1cddd2dd93ff0ad53ede5defec7886b28", size = 51167 },
    { url = "https://files.pythonhosted.org/packages/c6/c8/a5be5b7550c10858fcf9b0ea054baccab474da77d37f1e828ce043a3a5d4/frozenlist-1.5.0-py3-none-any.whl", hash = "sha256:d994863bba198a4a518b467bb971c56e1db3f180a25c6cf7bb1949c267f748c3", size = 11901 },
]

[[package]]
name = "fsspec"
version = "2024.10.0"
source = { registry = "https://pypi.org/simple" }
sdist = { url = "https://files.pythonhosted.org/packages/a0/52/f16a068ebadae42526484c31f4398e62962504e5724a8ba5dc3409483df2/fsspec-2024.10.0.tar.gz", hash = "sha256:eda2d8a4116d4f2429db8550f2457da57279247dd930bb12f821b58391359493", size = 286853 }
wheels = [
    { url = "https://files.pythonhosted.org/packages/c6/b2/454d6e7f0158951d8a78c2e1eb4f69ae81beb8dca5fee9809c6c99e9d0d0/fsspec-2024.10.0-py3-none-any.whl", hash = "sha256:03b9a6785766a4de40368b88906366755e2819e758b83705c88cd7cb5fe81871", size = 179641 },
]

[[package]]
name = "gitdb"
version = "4.0.11"
source = { registry = "https://pypi.org/simple" }
dependencies = [
    { name = "smmap" },
]
sdist = { url = "https://files.pythonhosted.org/packages/19/0d/bbb5b5ee188dec84647a4664f3e11b06ade2bde568dbd489d9d64adef8ed/gitdb-4.0.11.tar.gz", hash = "sha256:bf5421126136d6d0af55bc1e7c1af1c397a34f5b7bd79e776cd3e89785c2b04b", size = 394469 }
wheels = [
    { url = "https://files.pythonhosted.org/packages/fd/5b/8f0c4a5bb9fd491c277c21eff7ccae71b47d43c4446c9d0c6cff2fe8c2c4/gitdb-4.0.11-py3-none-any.whl", hash = "sha256:81a3407ddd2ee8df444cbacea00e2d038e40150acfa3001696fe0dcf1d3adfa4", size = 62721 },
]

[[package]]
name = "gitpython"
version = "3.1.43"
source = { registry = "https://pypi.org/simple" }
dependencies = [
    { name = "gitdb" },
]
sdist = { url = "https://files.pythonhosted.org/packages/b6/a1/106fd9fa2dd989b6fb36e5893961f82992cf676381707253e0bf93eb1662/GitPython-3.1.43.tar.gz", hash = "sha256:35f314a9f878467f5453cc1fee295c3e18e52f1b99f10f6cf5b1682e968a9e7c", size = 214149 }
wheels = [
    { url = "https://files.pythonhosted.org/packages/e9/bd/cc3a402a6439c15c3d4294333e13042b915bbeab54edc457c723931fed3f/GitPython-3.1.43-py3-none-any.whl", hash = "sha256:eec7ec56b92aad751f9912a73404bc02ba212a23adb2c7098ee668417051a1ff", size = 207337 },
]

[[package]]
name = "h11"
version = "0.14.0"
source = { registry = "https://pypi.org/simple" }
sdist = { url = "https://files.pythonhosted.org/packages/f5/38/3af3d3633a34a3316095b39c8e8fb4853a28a536e55d347bd8d8e9a14b03/h11-0.14.0.tar.gz", hash = "sha256:8f19fbbe99e72420ff35c00b27a34cb9937e902a8b810e2c88300c6f0a3b699d", size = 100418 }
wheels = [
    { url = "https://files.pythonhosted.org/packages/95/04/ff642e65ad6b90db43e668d70ffb6736436c7ce41fcc549f4e9472234127/h11-0.14.0-py3-none-any.whl", hash = "sha256:e3fe4ac4b851c468cc8363d500db52c2ead036020723024a109d37346efaa761", size = 58259 },
]

[[package]]
name = "httpcore"
version = "1.0.7"
source = { registry = "https://pypi.org/simple" }
dependencies = [
    { name = "certifi" },
    { name = "h11" },
]
sdist = { url = "https://files.pythonhosted.org/packages/6a/41/d7d0a89eb493922c37d343b607bc1b5da7f5be7e383740b4753ad8943e90/httpcore-1.0.7.tar.gz", hash = "sha256:8551cb62a169ec7162ac7be8d4817d561f60e08eaa485234898414bb5a8a0b4c", size = 85196 }
wheels = [
    { url = "https://files.pythonhosted.org/packages/87/f5/72347bc88306acb359581ac4d52f23c0ef445b57157adedb9aee0cd689d2/httpcore-1.0.7-py3-none-any.whl", hash = "sha256:a3fff8f43dc260d5bd363d9f9cf1830fa3a458b332856f34282de498ed420edd", size = 78551 },
]

[[package]]
name = "httpx"
version = "0.28.0"
source = { registry = "https://pypi.org/simple" }
dependencies = [
    { name = "anyio" },
    { name = "certifi" },
    { name = "httpcore" },
    { name = "idna" },
]
sdist = { url = "https://files.pythonhosted.org/packages/10/df/676b7cf674dd1bdc71a64ad393c89879f75e4a0ab8395165b498262ae106/httpx-0.28.0.tar.gz", hash = "sha256:0858d3bab51ba7e386637f22a61d8ccddaeec5f3fe4209da3a6168dbb91573e0", size = 141307 }
wheels = [
    { url = "https://files.pythonhosted.org/packages/8f/fb/a19866137577ba60c6d8b69498dc36be479b13ba454f691348ddf428f185/httpx-0.28.0-py3-none-any.whl", hash = "sha256:dc0b419a0cfeb6e8b34e85167c0da2671206f5095f1baa9663d23bcfd6b535fc", size = 73551 },
]

[[package]]
name = "huggingface-hub"
version = "0.26.3"
source = { registry = "https://pypi.org/simple" }
dependencies = [
    { name = "filelock" },
    { name = "fsspec" },
    { name = "packaging" },
    { name = "pyyaml" },
    { name = "requests" },
    { name = "tqdm" },
    { name = "typing-extensions" },
]
sdist = { url = "https://files.pythonhosted.org/packages/4c/66/fa78b1cbcae512a30c2d4c702eba0e3a771ad7b304f85d5df0b339ad82f7/huggingface_hub-0.26.3.tar.gz", hash = "sha256:90e1fe62ffc26757a073aaad618422b899ccf9447c2bba8c902a90bef5b42e1d", size = 375690 }
wheels = [
    { url = "https://files.pythonhosted.org/packages/95/9b/3068fb3ae0b498eb66960ca5f4d92a81c91458cacd4dc17bfa6d40ce90fb/huggingface_hub-0.26.3-py3-none-any.whl", hash = "sha256:e66aa99e569c2d5419240a9e553ad07245a5b1300350bfbc5a4945cf7432991b", size = 447570 },
]

[[package]]
name = "humanize"
version = "4.11.0"
source = { registry = "https://pypi.org/simple" }
sdist = { url = "https://files.pythonhosted.org/packages/6a/40/64a912b9330786df25e58127194d4a5a7441f818b400b155e748a270f924/humanize-4.11.0.tar.gz", hash = "sha256:e66f36020a2d5a974c504bd2555cf770621dbdbb6d82f94a6857c0b1ea2608be", size = 80374 }
wheels = [
    { url = "https://files.pythonhosted.org/packages/92/75/4bc3e242ad13f2e6c12e0b0401ab2c5e5c6f0d7da37ec69bc808e24e0ccb/humanize-4.11.0-py3-none-any.whl", hash = "sha256:b53caaec8532bcb2fff70c8826f904c35943f8cecaca29d272d9df38092736c0", size = 128055 },
]

[[package]]
name = "identify"
version = "2.6.3"
source = { registry = "https://pypi.org/simple" }
sdist = { url = "https://files.pythonhosted.org/packages/1a/5f/05f0d167be94585d502b4adf8c7af31f1dc0b1c7e14f9938a88fdbbcf4a7/identify-2.6.3.tar.gz", hash = "sha256:62f5dae9b5fef52c84cc188514e9ea4f3f636b1d8799ab5ebc475471f9e47a02", size = 99179 }
wheels = [
    { url = "https://files.pythonhosted.org/packages/c9/f5/09644a3ad803fae9eca8efa17e1f2aef380c7f0b02f7ec4e8d446e51d64a/identify-2.6.3-py2.py3-none-any.whl", hash = "sha256:9edba65473324c2ea9684b1f944fe3191db3345e50b6d04571d10ed164f8d7bd", size = 99049 },
]

[[package]]
name = "idna"
version = "3.10"
source = { registry = "https://pypi.org/simple" }
sdist = { url = "https://files.pythonhosted.org/packages/f1/70/7703c29685631f5a7590aa73f1f1d3fa9a380e654b86af429e0934a32f7d/idna-3.10.tar.gz", hash = "sha256:12f65c9b470abda6dc35cf8e63cc574b1c52b11df2c86030af0ac09b01b13ea9", size = 190490 }
wheels = [
    { url = "https://files.pythonhosted.org/packages/76/c6/c88e154df9c4e1a2a66ccf0005a88dfb2650c1dffb6f5ce603dfbd452ce3/idna-3.10-py3-none-any.whl", hash = "sha256:946d195a0d259cbba61165e88e65941f16e9b36ea6ddb97f00452bae8b1287d3", size = 70442 },
]

[[package]]
name = "importlib-metadata"
version = "8.5.0"
source = { registry = "https://pypi.org/simple" }
dependencies = [
    { name = "zipp" },
]
sdist = { url = "https://files.pythonhosted.org/packages/cd/12/33e59336dca5be0c398a7482335911a33aa0e20776128f038019f1a95f1b/importlib_metadata-8.5.0.tar.gz", hash = "sha256:71522656f0abace1d072b9e5481a48f07c138e00f079c38c8f883823f9c26bd7", size = 55304 }
wheels = [
    { url = "https://files.pythonhosted.org/packages/a0/d9/a1e041c5e7caa9a05c925f4bdbdfb7f006d1f74996af53467bc394c97be7/importlib_metadata-8.5.0-py3-none-any.whl", hash = "sha256:45e54197d28b7a7f1559e60b95e7c567032b602131fbd588f1497f47880aa68b", size = 26514 },
]

[[package]]
name = "importlib-resources"
version = "6.4.5"
source = { registry = "https://pypi.org/simple" }
sdist = { url = "https://files.pythonhosted.org/packages/98/be/f3e8c6081b684f176b761e6a2fef02a0be939740ed6f54109a2951d806f3/importlib_resources-6.4.5.tar.gz", hash = "sha256:980862a1d16c9e147a59603677fa2aa5fd82b87f223b6cb870695bcfce830065", size = 43372 }
wheels = [
    { url = "https://files.pythonhosted.org/packages/e1/6a/4604f9ae2fa62ef47b9de2fa5ad599589d28c9fd1d335f32759813dfa91e/importlib_resources-6.4.5-py3-none-any.whl", hash = "sha256:ac29d5f956f01d5e4bb63102a5a19957f1b9175e45649977264a1416783bb717", size = 36115 },
]

[[package]]
name = "iniconfig"
version = "2.0.0"
source = { registry = "https://pypi.org/simple" }
sdist = { url = "https://files.pythonhosted.org/packages/d7/4b/cbd8e699e64a6f16ca3a8220661b5f83792b3017d0f79807cb8708d33913/iniconfig-2.0.0.tar.gz", hash = "sha256:2d91e135bf72d31a410b17c16da610a82cb55f6b0477d1a902134b24a455b8b3", size = 4646 }
wheels = [
    { url = "https://files.pythonhosted.org/packages/ef/a6/62565a6e1cf69e10f5727360368e451d4b7f58beeac6173dc9db836a5b46/iniconfig-2.0.0-py3-none-any.whl", hash = "sha256:b6a85871a79d2e3b22d2d1b94ac2824226a63c6b741c88f7ae975f18b6778374", size = 5892 },
]

[[package]]
name = "inquirer"
version = "3.4.0"
source = { registry = "https://pypi.org/simple" }
dependencies = [
    { name = "blessed" },
    { name = "editor" },
    { name = "readchar" },
]
sdist = { url = "https://files.pythonhosted.org/packages/f3/06/ef91eb8f3feafb736aa33dcb278fc9555d17861aa571b684715d095db24d/inquirer-3.4.0.tar.gz", hash = "sha256:8edc99c076386ee2d2204e5e3653c2488244e82cb197b2d498b3c1b5ffb25d0b", size = 14472 }
wheels = [
    { url = "https://files.pythonhosted.org/packages/a4/b2/be907c8c0f8303bc4b10089f5470014c3bf3521e9b8d3decf3037fd94725/inquirer-3.4.0-py3-none-any.whl", hash = "sha256:bb0ec93c833e4ce7b51b98b1644b0a4d2bb39755c39787f6a504e4fee7a11b60", size = 18077 },
]

[[package]]
name = "ipython"
version = "8.30.0"
source = { registry = "https://pypi.org/simple" }
dependencies = [
    { name = "colorama", marker = "sys_platform == 'win32'" },
    { name = "decorator" },
    { name = "jedi" },
    { name = "matplotlib-inline" },
    { name = "pexpect", marker = "sys_platform != 'emscripten' and sys_platform != 'win32'" },
    { name = "prompt-toolkit" },
    { name = "pygments" },
    { name = "stack-data" },
    { name = "traitlets" },
    { name = "typing-extensions", marker = "python_full_version < '3.12'" },
]
sdist = { url = "https://files.pythonhosted.org/packages/d8/8b/710af065ab8ed05649afa5bd1e07401637c9ec9fb7cfda9eac7e91e9fbd4/ipython-8.30.0.tar.gz", hash = "sha256:cb0a405a306d2995a5cbb9901894d240784a9f341394c6ba3f4fe8c6eb89ff6e", size = 5592205 }
wheels = [
    { url = "https://files.pythonhosted.org/packages/1d/f3/1332ba2f682b07b304ad34cad2f003adcfeb349486103f4b632335074a7c/ipython-8.30.0-py3-none-any.whl", hash = "sha256:85ec56a7e20f6c38fce7727dcca699ae4ffc85985aa7b23635a8008f918ae321", size = 820765 },
]

[[package]]
name = "isort"
version = "5.13.2"
source = { registry = "https://pypi.org/simple" }
sdist = { url = "https://files.pythonhosted.org/packages/87/f9/c1eb8635a24e87ade2efce21e3ce8cd6b8630bb685ddc9cdaca1349b2eb5/isort-5.13.2.tar.gz", hash = "sha256:48fdfcb9face5d58a4f6dde2e72a1fb8dcaf8ab26f95ab49fab84c2ddefb0109", size = 175303 }
wheels = [
    { url = "https://files.pythonhosted.org/packages/d1/b3/8def84f539e7d2289a02f0524b944b15d7c75dab7628bedf1c4f0992029c/isort-5.13.2-py3-none-any.whl", hash = "sha256:8ca5e72a8d85860d5a3fa69b8745237f2939afe12dbf656afbcb47fe72d947a6", size = 92310 },
]

[[package]]
name = "jedi"
version = "0.19.2"
source = { registry = "https://pypi.org/simple" }
dependencies = [
    { name = "parso" },
]
sdist = { url = "https://files.pythonhosted.org/packages/72/3a/79a912fbd4d8dd6fbb02bf69afd3bb72cf0c729bb3063c6f4498603db17a/jedi-0.19.2.tar.gz", hash = "sha256:4770dc3de41bde3966b02eb84fbcf557fb33cce26ad23da12c742fb50ecb11f0", size = 1231287 }
wheels = [
    { url = "https://files.pythonhosted.org/packages/c0/5a/9cac0c82afec3d09ccd97c8b6502d48f165f9124db81b4bcb90b4af974ee/jedi-0.19.2-py2.py3-none-any.whl", hash = "sha256:a8ef22bde8490f57fe5c7681a3c83cb58874daf72b4784de3cce5b6ef6edb5b9", size = 1572278 },
]

[[package]]
name = "jinja2"
version = "3.1.4"
source = { registry = "https://pypi.org/simple" }
dependencies = [
    { name = "markupsafe" },
]
sdist = { url = "https://files.pythonhosted.org/packages/ed/55/39036716d19cab0747a5020fc7e907f362fbf48c984b14e62127f7e68e5d/jinja2-3.1.4.tar.gz", hash = "sha256:4a3aee7acbbe7303aede8e9648d13b8bf88a429282aa6122a993f0ac800cb369", size = 240245 }
wheels = [
    { url = "https://files.pythonhosted.org/packages/31/80/3a54838c3fb461f6fec263ebf3a3a41771bd05190238de3486aae8540c36/jinja2-3.1.4-py3-none-any.whl", hash = "sha256:bc5dd2abb727a5319567b7a813e6a2e7318c39f4f487cfe6c89c6f9c7d25197d", size = 133271 },
]

[[package]]
name = "jinxed"
version = "1.3.0"
source = { registry = "https://pypi.org/simple" }
dependencies = [
    { name = "ansicon", marker = "platform_system == 'Windows'" },
]
sdist = { url = "https://files.pythonhosted.org/packages/20/d0/59b2b80e7a52d255f9e0ad040d2e826342d05580c4b1d7d7747cfb8db731/jinxed-1.3.0.tar.gz", hash = "sha256:1593124b18a41b7a3da3b078471442e51dbad3d77b4d4f2b0c26ab6f7d660dbf", size = 80981 }
wheels = [
    { url = "https://files.pythonhosted.org/packages/27/e3/0e0014d6ab159d48189e92044ace13b1e1fe9aa3024ba9f4e8cf172aa7c2/jinxed-1.3.0-py2.py3-none-any.whl", hash = "sha256:b993189f39dc2d7504d802152671535b06d380b26d78070559551cbf92df4fc5", size = 33085 },
]

[[package]]
name = "jiter"
version = "0.8.0"
source = { registry = "https://pypi.org/simple" }
sdist = { url = "https://files.pythonhosted.org/packages/78/1e/3462be93c2443392a710ae1c2bba2239f44bbf0c826baea77da9f8311678/jiter-0.8.0.tar.gz", hash = "sha256:86fee98b569d4cc511ff2e3ec131354fafebd9348a487549c31ad371ae730310", size = 162953 }
wheels = [
    { url = "https://files.pythonhosted.org/packages/84/e8/336b77bdda32e9a6167ca80b454905772c515a65c35e93d97ed6dc9b6fc0/jiter-0.8.0-cp311-cp311-macosx_10_12_x86_64.whl", hash = "sha256:f6f4e645efd96b4690b9b6091dbd4e0fa2885ba5c57a0305c1916b75b4f30ff6", size = 304423 },
    { url = "https://files.pythonhosted.org/packages/c9/87/28f93b5373cbca74ac3c6fd6e2025113f1a73164beb7cd966cdaed88cf70/jiter-0.8.0-cp311-cp311-macosx_11_0_arm64.whl", hash = "sha256:f61cf6d93c1ade9b8245c9f14b7900feadb0b7899dbe4aa8de268b705647df81", size = 310783 },
    { url = "https://files.pythonhosted.org/packages/57/2b/a23342154077995562bedb9c6dc85c6d113910ae54a225118f2b4f6e5765/jiter-0.8.0-cp311-cp311-manylinux_2_17_aarch64.manylinux2014_aarch64.whl", hash = "sha256:0396bc5cb1309c6dab085e70bb3913cdd92218315e47b44afe9eace68ee8adaa", size = 333675 },
    { url = "https://files.pythonhosted.org/packages/ee/cb/26dc6e8ae37208e5adc992fc762172efd65b658756e78daf803916d49996/jiter-0.8.0-cp311-cp311-manylinux_2_17_armv7l.manylinux2014_armv7l.whl", hash = "sha256:62d0e42ec5dc772bd8554a304358220be5d97d721c4648b23f3a9c01ccc2cb26", size = 354158 },
    { url = "https://files.pythonhosted.org/packages/e7/5e/de7b2bab00b9648940bb31e34c5b13fffe890e3695560cb72439f8fdd44a/jiter-0.8.0-cp311-cp311-manylinux_2_17_ppc64le.manylinux2014_ppc64le.whl", hash = "sha256:ec4b711989860705733fc59fb8c41b2def97041cea656b37cf6c8ea8dee1c3f4", size = 380842 },
    { url = "https://files.pythonhosted.org/packages/91/c1/f5bad3882d27359a3eb8110f2a0cf9e8fa7a6ffc0b1f7bdb9ad2c5a6facb/jiter-0.8.0-cp311-cp311-manylinux_2_17_s390x.manylinux2014_s390x.whl", hash = "sha256:859cc35bf304ab066d88f10a44a3251a9cd057fb11ec23e00be22206db878f4f", size = 388716 },
    { url = "https://files.pythonhosted.org/packages/bc/8c/052f85d911045c720ddd15bfbb71edc1c9043b54f5ab946d0f5cac7ac02c/jiter-0.8.0-cp311-cp311-manylinux_2_17_x86_64.manylinux2014_x86_64.whl", hash = "sha256:5000195921aa293b39b9b5bc959d7fa658e7f18f938c0e52732da8e3cc70a278", size = 343308 },
    { url = "https://files.pythonhosted.org/packages/6c/90/d703274855ee34f4da7b50877042bdef9650298a7125067630a62191db7e/jiter-0.8.0-cp311-cp311-manylinux_2_5_i686.manylinux1_i686.whl", hash = "sha256:36050284c0abde57aba34964d3920f3d6228211b65df7187059bb7c7f143759a", size = 374680 },
    { url = "https://files.pythonhosted.org/packages/7f/42/6af2ca86e7434ab3c028ddb9c38edcdbff2c3edbd599d0ca5b21aa9dfc02/jiter-0.8.0-cp311-cp311-musllinux_1_1_aarch64.whl", hash = "sha256:a88f608e050cfe45c48d771e86ecdbf5258314c883c986d4217cc79e1fb5f689", size = 512131 },
    { url = "https://files.pythonhosted.org/packages/9d/6c/afc4f73accfb9570a4b729840e4e3607196b924fddbdc346d0f02e662375/jiter-0.8.0-cp311-cp311-musllinux_1_1_x86_64.whl", hash = "sha256:646cf4237665b2e13b4159d8f26d53f59bc9f2e6e135e3a508a2e5dd26d978c6", size = 505038 },
    { url = "https://files.pythonhosted.org/packages/eb/cf/c3b6821151db25f617d83ff00022dd5769375ead7ab65bf68874b21e0bba/jiter-0.8.0-cp311-none-win32.whl", hash = "sha256:21fe5b8345db1b3023052b2ade9bb4d369417827242892051244af8fae8ba231", size = 204655 },
    { url = "https://files.pythonhosted.org/packages/f8/72/a3084e9c81ff934c1aa3529ff7c45b6d10d3b5dc649223fb14d7fa1fd6ed/jiter-0.8.0-cp311-none-win_amd64.whl", hash = "sha256:30c2161c5493acf6b6c3c909973fb64ae863747def01cc7574f3954e0a15042c", size = 208198 },
    { url = "https://files.pythonhosted.org/packages/d1/63/93084c4079b30e7832e1fb907045f8eca146d5d9a67bc62d311332416ab8/jiter-0.8.0-cp312-cp312-macosx_10_12_x86_64.whl", hash = "sha256:d91a52d8f49ada2672a4b808a0c5c25d28f320a2c9ca690e30ebd561eb5a1002", size = 304424 },
    { url = "https://files.pythonhosted.org/packages/d2/68/ae698958b4d7d27632056cbfeae70e9d7a89ca0954ac6d0ef486afe5d8da/jiter-0.8.0-cp312-cp312-macosx_11_0_arm64.whl", hash = "sha256:c38cf25cf7862f61410b7a49684d34eb3b5bcbd7ddaf4773eea40e0bd43de706", size = 309584 },
    { url = "https://files.pythonhosted.org/packages/05/b3/d04a1398644c5848339c201e81d1c0d5125097bfd84fd92ebebfe724659c/jiter-0.8.0-cp312-cp312-manylinux_2_17_aarch64.manylinux2014_aarch64.whl", hash = "sha256:c6189beb5c4b3117624be6b2e84545cff7611f5855d02de2d06ff68e316182be", size = 333677 },
    { url = "https://files.pythonhosted.org/packages/41/cd/76869353a0f5a91cf544bef80a9529d090b7d4254835997507738220e133/jiter-0.8.0-cp312-cp312-manylinux_2_17_armv7l.manylinux2014_armv7l.whl", hash = "sha256:e13fa849c0e30643554add089983caa82f027d69fad8f50acadcb21c462244ab", size = 354157 },
    { url = "https://files.pythonhosted.org/packages/34/9e/64adbc6d578a80debf7a1e81871257266e2149eede59300de7641dcd1a5e/jiter-0.8.0-cp312-cp312-manylinux_2_17_ppc64le.manylinux2014_ppc64le.whl", hash = "sha256:d7765ca159d0a58e8e0f8ca972cd6d26a33bc97b4480d0d2309856763807cd28", size = 380841 },
    { url = "https://files.pythonhosted.org/packages/9d/ef/4ae8f15859d4dae10bef6d1d4a7258fc450b1f9db635becd19403d906ba4/jiter-0.8.0-cp312-cp312-manylinux_2_17_s390x.manylinux2014_s390x.whl", hash = "sha256:1b0befe7c6e9fc867d5bed21bab0131dfe27d1fa5cd52ba2bced67da33730b7d", size = 388714 },
    { url = "https://files.pythonhosted.org/packages/3d/dd/3e7e3cdacda1990c1f09d9d2abdf2f37e80f8a9abd17804d61a74d8403fd/jiter-0.8.0-cp312-cp312-manylinux_2_17_x86_64.manylinux2014_x86_64.whl", hash = "sha256:e7d6363d4c6f1052b1d8b494eb9a72667c3ef5f80ebacfe18712728e85327000", size = 341876 },
    { url = "https://files.pythonhosted.org/packages/44/5b/c9533eb01eee153fd6f936e76a35583f8e244d7a5db9c2b64b4451167368/jiter-0.8.0-cp312-cp312-manylinux_2_5_i686.manylinux1_i686.whl", hash = "sha256:a873e57009863eeac3e3969e4653f07031d6270d037d6224415074ac17e5505c", size = 374683 },
    { url = "https://files.pythonhosted.org/packages/f8/2f/34696e31a79c1b0b30e430dfdcd7c6ee7b5fd0f5b0df4503c1b01ec9bcba/jiter-0.8.0-cp312-cp312-musllinux_1_1_aarch64.whl", hash = "sha256:2582912473c0d9940791479fe1bf2976a34f212eb8e0a82ee9e645ac275c5d16", size = 512132 },
    { url = "https://files.pythonhosted.org/packages/3b/b3/041d97047a30b529d5d99b3cc5d9d58fc71d9c73f106e827ba28a99058b9/jiter-0.8.0-cp312-cp312-musllinux_1_1_x86_64.whl", hash = "sha256:646163201af42f55393ee6e8f6136b8df488253a6533f4230a64242ecbfe6048", size = 505039 },
    { url = "https://files.pythonhosted.org/packages/59/5b/630995b058aa26e8ba9b15731b121cec9fc0e105d5ae93d2ed754a0e44f5/jiter-0.8.0-cp312-none-win32.whl", hash = "sha256:96e75c9abfbf7387cba89a324d2356d86d8897ac58c956017d062ad510832dae", size = 205267 },
    { url = "https://files.pythonhosted.org/packages/1b/0e/1b79afa5616309d4e2e84980c62a3f73c4035e5b856ad7601aebbb5a7db0/jiter-0.8.0-cp312-none-win_amd64.whl", hash = "sha256:ed6074552b4a32e047b52dad5ab497223721efbd0e9efe68c67749f094a092f7", size = 206572 },
    { url = "https://files.pythonhosted.org/packages/78/56/8f8ab198d9080c19f692649364d87c4a487cb8568b958aa5ce4a14379cbf/jiter-0.8.0-cp313-cp313-macosx_10_12_x86_64.whl", hash = "sha256:dd5e351cb9b3e676ec3360a85ea96def515ad2b83c8ae3a251ce84985a2c9a6f", size = 304426 },
    { url = "https://files.pythonhosted.org/packages/21/bc/b4a61e32dc4702840ce5088149a91b2f9e10ad121e62ab09a49124f387c5/jiter-0.8.0-cp313-cp313-macosx_11_0_arm64.whl", hash = "sha256:ba9f12b0f801ecd5ed0cec29041dc425d1050922b434314c592fc30d51022467", size = 309656 },
    { url = "https://files.pythonhosted.org/packages/3a/c7/e662c2ad78d3f0aa9eb91f69e004298421bb288f988baa95cab5468b3434/jiter-0.8.0-cp313-cp313-manylinux_2_17_aarch64.manylinux2014_aarch64.whl", hash = "sha256:a7ba461c3681728d556392e8ae56fb44a550155a24905f01982317b367c21dd4", size = 333677 },
    { url = "https://files.pythonhosted.org/packages/d1/c8/406bf24e38f55005daa7514d22c6c798911ba197642cac1711eb623706b6/jiter-0.8.0-cp313-cp313-manylinux_2_17_armv7l.manylinux2014_armv7l.whl", hash = "sha256:3a15ed47ab09576db560dbc5c2c5a64477535beb056cd7d997d5dd0f2798770e", size = 354159 },
    { url = "https://files.pythonhosted.org/packages/90/33/c7813184b29ecd20f651f1e335e0814e02bc96e5cf5531ec52397362b9cd/jiter-0.8.0-cp313-cp313-manylinux_2_17_ppc64le.manylinux2014_ppc64le.whl", hash = "sha256:cef55042816d0737142b0ec056c0356a5f681fb8d6aa8499b158e87098f4c6f8", size = 380842 },
    { url = "https://files.pythonhosted.org/packages/ab/db/8e0ce77a5581783710de8ce70893d3a7e3fd38c8daa506c7d2be24e95c96/jiter-0.8.0-cp313-cp313-manylinux_2_17_s390x.manylinux2014_s390x.whl", hash = "sha256:549f170215adeb5e866f10617c3d019d8eb4e6d4e3c6b724b3b8c056514a3487", size = 388715 },
    { url = "https://files.pythonhosted.org/packages/22/04/b78c51485637bc8c16594ed58300d4d60754392ee5939019d38a91426805/jiter-0.8.0-cp313-cp313-manylinux_2_17_x86_64.manylinux2014_x86_64.whl", hash = "sha256:f867edeb279d22020877640d2ea728de5817378c60a51be8af731a8a8f525306", size = 343333 },
    { url = "https://files.pythonhosted.org/packages/49/a3/ada1efbe7dda5c911d39610a946b70b7a5d55ef5b6fe54da3d02ae95e453/jiter-0.8.0-cp313-cp313-manylinux_2_5_i686.manylinux1_i686.whl", hash = "sha256:aef8845f463093799db4464cee2aa59d61aa8edcb3762aaa4aacbec3f478c929", size = 374682 },
    { url = "https://files.pythonhosted.org/packages/dc/b4/cf5bcbfeeca7af7236060cb63cf9804c386be51005f6dac0465a2269034e/jiter-0.8.0-cp313-cp313-musllinux_1_1_aarch64.whl", hash = "sha256:d0d6e22e4062c3d3c1bf3594baa2f67fc9dcdda8275abad99e468e0c6540bc54", size = 512132 },
    { url = "https://files.pythonhosted.org/packages/d6/9b/f759873e9b87176acd2c8301d28fbbfee7cf1b17b80e6c5c21872d7a5b4a/jiter-0.8.0-cp313-cp313-musllinux_1_1_x86_64.whl", hash = "sha256:079e62e64696241ac3f408e337aaac09137ed760ccf2b72b1094b48745c13641", size = 505038 },
    { url = "https://files.pythonhosted.org/packages/d1/d9/f888c4c1580516fa305b5199c136153416c51b010161f5086829df7ebbe6/jiter-0.8.0-cp313-cp313t-macosx_11_0_arm64.whl", hash = "sha256:74d2b56ed3da5760544df53b5f5c39782e68efb64dc3aa0bba4cc08815e6fae8", size = 308637 },
    { url = "https://files.pythonhosted.org/packages/ff/ce/09003b57df19d8645cfbd327eb0848e0c3228f2bbfc3102a79ae43287c37/jiter-0.8.0-cp313-cp313t-manylinux_2_17_x86_64.manylinux2014_x86_64.whl", hash = "sha256:798dafe108cba58a7bb0a50d4d5971f98bb7f3c974e1373e750de6eb21c1a329", size = 341071 },
    { url = "https://files.pythonhosted.org/packages/1e/5d/fcb55694705c045aaae0b1640e3cfc3dbe20e7b2642dfb2efdcc6e32822d/jiter-0.8.0-cp313-none-win32.whl", hash = "sha256:ca6d3064dfc743eb0d3d7539d89d4ba886957c717567adc72744341c1e3573c9", size = 204830 },
    { url = "https://files.pythonhosted.org/packages/08/25/60931e5b0d0ad1a17c471b9e1727421f2abe6fa7612c6716ffcacf6f70ab/jiter-0.8.0-cp313-none-win_amd64.whl", hash = "sha256:38caedda64fe1f04b06d7011fc15e86b3b837ed5088657bf778656551e3cd8f9", size = 202905 },
]

[[package]]
name = "joblib"
version = "1.4.2"
source = { registry = "https://pypi.org/simple" }
sdist = { url = "https://files.pythonhosted.org/packages/64/33/60135848598c076ce4b231e1b1895170f45fbcaeaa2c9d5e38b04db70c35/joblib-1.4.2.tar.gz", hash = "sha256:2382c5816b2636fbd20a09e0f4e9dad4736765fdfb7dca582943b9c1366b3f0e", size = 2116621 }
wheels = [
    { url = "https://files.pythonhosted.org/packages/91/29/df4b9b42f2be0b623cbd5e2140cafcaa2bef0759a00b7b70104dcfe2fb51/joblib-1.4.2-py3-none-any.whl", hash = "sha256:06d478d5674cbc267e7496a410ee875abd68e4340feff4490bcb7afb88060ae6", size = 301817 },
]

[[package]]
name = "jsonschema"
version = "4.23.0"
source = { registry = "https://pypi.org/simple" }
dependencies = [
    { name = "attrs" },
    { name = "jsonschema-specifications" },
    { name = "referencing" },
    { name = "rpds-py" },
]
sdist = { url = "https://files.pythonhosted.org/packages/38/2e/03362ee4034a4c917f697890ccd4aec0800ccf9ded7f511971c75451deec/jsonschema-4.23.0.tar.gz", hash = "sha256:d71497fef26351a33265337fa77ffeb82423f3ea21283cd9467bb03999266bc4", size = 325778 }
wheels = [
    { url = "https://files.pythonhosted.org/packages/69/4a/4f9dbeb84e8850557c02365a0eee0649abe5eb1d84af92a25731c6c0f922/jsonschema-4.23.0-py3-none-any.whl", hash = "sha256:fbadb6f8b144a8f8cf9f0b89ba94501d143e50411a1278633f56a7acf7fd5566", size = 88462 },
]

[[package]]
name = "jsonschema-specifications"
version = "2024.10.1"
source = { registry = "https://pypi.org/simple" }
dependencies = [
    { name = "referencing" },
]
sdist = { url = "https://files.pythonhosted.org/packages/10/db/58f950c996c793472e336ff3655b13fbcf1e3b359dcf52dcf3ed3b52c352/jsonschema_specifications-2024.10.1.tar.gz", hash = "sha256:0f38b83639958ce1152d02a7f062902c41c8fd20d558b0c34344292d417ae272", size = 15561 }
wheels = [
    { url = "https://files.pythonhosted.org/packages/d1/0f/8910b19ac0670a0f80ce1008e5e751c4a57e14d2c4c13a482aa6079fa9d6/jsonschema_specifications-2024.10.1-py3-none-any.whl", hash = "sha256:a09a0680616357d9a0ecf05c12ad234479f549239d0f5b55f3deea67475da9bf", size = 18459 },
]

[[package]]
name = "junitparser"
version = "3.2.0"
source = { registry = "https://pypi.org/simple" }
sdist = { url = "https://files.pythonhosted.org/packages/57/88/6a268028a297751ed73be8e291f12aa727caf22adbc218e8dfbafcc974af/junitparser-3.2.0.tar.gz", hash = "sha256:b05e89c27e7b74b3c563a078d6e055d95cf397444f8f689b0ca616ebda0b3c65", size = 20073 }
wheels = [
    { url = "https://files.pythonhosted.org/packages/5a/f9/321d566c9f2af81fdb4bb3d5900214116b47be9e26b82219da8b818d9da9/junitparser-3.2.0-py2.py3-none-any.whl", hash = "sha256:e14fdc0a999edfc15889b637390e8ef6ca09a49532416d3bd562857d42d4b96d", size = 13394 },
]

[[package]]
name = "libcst"
version = "1.5.1"
source = { registry = "https://pypi.org/simple" }
dependencies = [
    { name = "pyyaml" },
]
sdist = { url = "https://files.pythonhosted.org/packages/27/a6/a19b587108b15d3e0bfa8d0944265809581c8b8e161e22c9c9060afbbf4a/libcst-1.5.1.tar.gz", hash = "sha256:71cb294db84df9e410208009c732628e920111683c2f2b2e0c5b71b98464f365", size = 773387 }
wheels = [
    { url = "https://files.pythonhosted.org/packages/14/c1/83f7ff3a225ad09527b8d15b410e1bba168bafe0d134d93645b1d8b69859/libcst-1.5.1-cp311-cp311-macosx_10_9_x86_64.whl", hash = "sha256:db7711a762b0327b581be5a963908fecd74412bdda34db34553faa521563c22d", size = 2123894 },
    { url = "https://files.pythonhosted.org/packages/5b/70/7b765a0a8db8084703fe408ed1c583c434e99b8ec3e7c6192732a1959eb8/libcst-1.5.1-cp311-cp311-macosx_11_0_arm64.whl", hash = "sha256:aa524bd012aaae1f485fd44490ef5abf708b14d2addc0f06b28de3e4585c4b9e", size = 2032548 },
    { url = "https://files.pythonhosted.org/packages/3c/01/d4111674d3cfe817c12ef79f8d39b2058a3bd8cd01a307a7db62118cd0ed/libcst-1.5.1-cp311-cp311-manylinux_2_17_aarch64.manylinux2014_aarch64.whl", hash = "sha256:f3ffb8135c09e41e8cf710b152c33e9b7f1d0d0b9f242bae0c502eb082fdb1fb", size = 2173948 },
    { url = "https://files.pythonhosted.org/packages/4e/3b/0e7698e7715d2ed44512718dd6f45d5d698498b5c9fa906b4028a369a7f6/libcst-1.5.1-cp311-cp311-manylinux_2_17_x86_64.manylinux2014_x86_64.whl", hash = "sha256:76a8ac7a84f9b6f678a668bff85b360e0a93fa8d7f25a74a206a28110734bb2a", size = 2264422 },
    { url = "https://files.pythonhosted.org/packages/0d/c4/a76444a28015fb7327cfdbde7d3f88f633e88fce2fe910c7aaa7d4780422/libcst-1.5.1-cp311-cp311-manylinux_2_5_i686.manylinux1_i686.manylinux_2_17_i686.manylinux2014_i686.whl", hash = "sha256:89c808bdb5fa9ca02df41dd234cbb0e9de0d2e0c029c7063d5435a9f6781cc10", size = 2341569 },
    { url = "https://files.pythonhosted.org/packages/54/1c/3f116e3baa47f71929467b404643c09e31af7acb77de8d2b3fe5d1b06212/libcst-1.5.1-cp311-cp311-musllinux_1_2_aarch64.whl", hash = "sha256:40fbbaa8b839bfbfa5b300623ca2b6b0768b58bbc31b341afbc99110c9bee232", size = 2219836 },
    { url = "https://files.pythonhosted.org/packages/ea/f7/746b6d91125cf1f398889d1b4488b10cc3df6b35d9762c2131294a1e8217/libcst-1.5.1-cp311-cp311-musllinux_1_2_x86_64.whl", hash = "sha256:c7021e3904d8d088c369afc3fe17c279883e583415ef07edacadba76cfbecd27", size = 2325108 },
    { url = "https://files.pythonhosted.org/packages/fc/82/260932412cd9d6c1ac60283889adc18c21ffc55c8b5b63309b95bc277f76/libcst-1.5.1-cp311-cp311-win_amd64.whl", hash = "sha256:f053a5deb6a214972dbe9fa26ecd8255edb903de084a3d7715bf9e9da8821c50", size = 2031804 },
    { url = "https://files.pythonhosted.org/packages/8f/0c/eac92358d05e75516f15654fb1550c9af165ce5a19f2b8adf44916ebebc4/libcst-1.5.1-cp312-cp312-macosx_10_13_x86_64.whl", hash = "sha256:666813950b8637af0c0e96b1ca46f5d5f183d2fe50bbac2186f5b283a99f3529", size = 2122234 },
    { url = "https://files.pythonhosted.org/packages/b3/26/6925af831f039e27eb380ba64448f33aea255ab6ecae6b5deec6ec637197/libcst-1.5.1-cp312-cp312-macosx_11_0_arm64.whl", hash = "sha256:b7b58b36022ae77a5a00002854043ae95c03e92f6062ad08473eff326f32efa0", size = 2031324 },
    { url = "https://files.pythonhosted.org/packages/e0/87/1b593bdddcb0d38d2232dab96b1f92deb2481c72063394f0394f680ff5b3/libcst-1.5.1-cp312-cp312-manylinux_2_17_aarch64.manylinux2014_aarch64.whl", hash = "sha256:eeb13d7c598fe9a798a1d22eae56ab3d3d599b38b83436039bd6ae229fc854d7", size = 2172432 },
    { url = "https://files.pythonhosted.org/packages/88/27/966f9fe2652aa496a85503333559937e58979eef674f9803c995d6704c44/libcst-1.5.1-cp312-cp312-manylinux_2_17_x86_64.manylinux2014_x86_64.whl", hash = "sha256:5987daff8389b0df60b5c20499ff4fb73fc03cb3ae1f6a746eefd204ed08df85", size = 2263445 },
    { url = "https://files.pythonhosted.org/packages/ff/79/f172226edbdd5b3a31d3c270e4407b35e3f5b0c6e404967e42314f1b434e/libcst-1.5.1-cp312-cp312-manylinux_2_5_i686.manylinux1_i686.manylinux_2_17_i686.manylinux2014_i686.whl", hash = "sha256:00f3d2f32ee081bad3394546b0b9ac5e31686d3b5cfe4892d716d2ba65f9ec08", size = 2343044 },
    { url = "https://files.pythonhosted.org/packages/91/f2/664ae80583c66bcc3a2debcc8bab04e6843c3a6ac02e94050dddb5e5909c/libcst-1.5.1-cp312-cp312-musllinux_1_2_aarch64.whl", hash = "sha256:1ff21005c33b634957a98db438e882522febf1cacc62fa716f29e163a3f5871a", size = 2217129 },
    { url = "https://files.pythonhosted.org/packages/8b/df/b6b506d50f0a00a49d4e6217fd521c208cbf8693687cd0ac5880507ca6d1/libcst-1.5.1-cp312-cp312-musllinux_1_2_x86_64.whl", hash = "sha256:15697ea9f1edbb9a263364d966c72abda07195d1c1a6838eb79af057f1040770", size = 2322129 },
    { url = "https://files.pythonhosted.org/packages/eb/84/9c79a0aa5334f39a86844d32ef474491a817e9eefaa8f23fc81e7ad07d8b/libcst-1.5.1-cp312-cp312-win_amd64.whl", hash = "sha256:cedd4c8336e01c51913113fbf5566b8f61a86d90f3d5cc5b1cb5049575622c5f", size = 2032278 },
    { url = "https://files.pythonhosted.org/packages/ff/68/89e1f0aa5697d9d7c9a78f630ffb65c43d5820008e5141504206836b86ce/libcst-1.5.1-cp313-cp313-macosx_10_13_x86_64.whl", hash = "sha256:06a9b4c9b76da4a7399e6f1f3a325196fb5febd3ea59fac1f68e2116f3517cd8", size = 2122230 },
    { url = "https://files.pythonhosted.org/packages/0f/1a/c23ab5bccd26f08c7faf982a3a2ab7a78d39502c4304585d107a160d9aa4/libcst-1.5.1-cp313-cp313-macosx_11_0_arm64.whl", hash = "sha256:940ec4c8db4c2d620a7268d6c83e64ff646e4afd74ae5183d0f0ef3b80e05be0", size = 2031325 },
    { url = "https://files.pythonhosted.org/packages/d6/5b/a0f1bbd74054ef592c32ec0956ba083585af9b835c19a8d4b78ba536ec55/libcst-1.5.1-cp313-cp313-manylinux_2_17_aarch64.manylinux2014_aarch64.whl", hash = "sha256:fbccb016b1ac6d892344300dcccc8a16887b71bb7f875ba56c0ed6c1a7ade8be", size = 2172432 },
    { url = "https://files.pythonhosted.org/packages/42/d4/ad8af53181fbcd44913925498bdd05d2a76f170253883c0183cf237c5173/libcst-1.5.1-cp313-cp313-manylinux_2_17_x86_64.manylinux2014_x86_64.whl", hash = "sha256:c615af2117320e9a218083c83ec61227d3547e38a0de80329376971765f27a9e", size = 2263442 },
    { url = "https://files.pythonhosted.org/packages/c5/ed/a152f3b0b34c833a09c424336fd464b5b053b1e07e012a95887a7292c55a/libcst-1.5.1-cp313-cp313-manylinux_2_5_i686.manylinux1_i686.manylinux_2_17_i686.manylinux2014_i686.whl", hash = "sha256:02b38fa4d9f13e79fe69e9b5407b9e173557bcfb5960f7866cf4145af9c7ae09", size = 2343045 },
    { url = "https://files.pythonhosted.org/packages/d1/43/d84090dc9b560ee1586e8ec8e3af34488695c52df244a0d9c3a473401e01/libcst-1.5.1-cp313-cp313-musllinux_1_2_aarch64.whl", hash = "sha256:3334afe9e7270e175de01198f816b0dc78dda94d9d72152b61851c323e4e741e", size = 2217130 },
    { url = "https://files.pythonhosted.org/packages/7a/95/c82b3f9fde6d5476837111e05d563542b5922ebe929c849e67c2a4ef2638/libcst-1.5.1-cp313-cp313-musllinux_1_2_x86_64.whl", hash = "sha256:26c804fa8091747128579013df0b5f8e6b0c7904d9c4ee83841f136f53e18684", size = 2322130 },
    { url = "https://files.pythonhosted.org/packages/53/54/3bf26fc2cd9f3b5a1ce4f574ddd1238b96d6e4a9c1c0fccd0c10f7e84e59/libcst-1.5.1-cp313-cp313-win_amd64.whl", hash = "sha256:b5a0d3c632aa2b21c5fa145e4e8dbf86f45c9b37a64c0b7221a5a45caf58915a", size = 2032277 },
]

[[package]]
name = "limits"
version = "3.14.1"
source = { registry = "https://pypi.org/simple" }
dependencies = [
    { name = "deprecated" },
    { name = "packaging" },
    { name = "typing-extensions" },
]
sdist = { url = "https://files.pythonhosted.org/packages/18/2f/686912cae32c690ced2cda741965d717b4d376679d7202502000972a5443/limits-3.14.1.tar.gz", hash = "sha256:cad16a9b3cf3924e27da48e78bdab33ef312ecb7194fdb50e509cc8111c8d0bb", size = 70368 }
wheels = [
    { url = "https://files.pythonhosted.org/packages/b3/5d/150c6f0b3a9e20acd785a6f27e1b2959b136483d39b2ac0a6ae87d3b3f92/limits-3.14.1-py3-none-any.whl", hash = "sha256:051aca02da56e6932599a25cb8e70543959294f5d587d57bcd7e38df234e697b", size = 45651 },
]

[[package]]
name = "litellm"
version = "1.53.3"
source = { registry = "https://pypi.org/simple" }
dependencies = [
    { name = "aiohttp" },
    { name = "click" },
    { name = "importlib-metadata" },
    { name = "jinja2" },
    { name = "jsonschema" },
    { name = "openai" },
    { name = "pydantic" },
    { name = "python-dotenv" },
    { name = "requests" },
    { name = "tiktoken" },
    { name = "tokenizers" },
]
sdist = { url = "https://files.pythonhosted.org/packages/32/83/95116a265861306ded93a776c5de29b8531a8e1700d11a22502ce0f9aa62/litellm-1.53.3.tar.gz", hash = "sha256:42feb755c8887522ac913a9c04ef2d4242efd821c2ee2d3ad59097047e80f3ca", size = 6174949 }
wheels = [
    { url = "https://files.pythonhosted.org/packages/62/48/73829396551c8c35c754d7dacd7e70ef2fdee82c72b22310643255e51b27/litellm-1.53.3-py3-none-any.whl", hash = "sha256:b4bda8efa1d12fe98086c8e84342b92fd499a808017e4d642c43aa784f451b13", size = 6427031 },
]

[[package]]
name = "lsprotocol"
version = "2023.0.1"
source = { registry = "https://pypi.org/simple" }
dependencies = [
    { name = "attrs" },
    { name = "cattrs" },
]
sdist = { url = "https://files.pythonhosted.org/packages/9d/f6/6e80484ec078d0b50699ceb1833597b792a6c695f90c645fbaf54b947e6f/lsprotocol-2023.0.1.tar.gz", hash = "sha256:cc5c15130d2403c18b734304339e51242d3018a05c4f7d0f198ad6e0cd21861d", size = 69434 }
wheels = [
    { url = "https://files.pythonhosted.org/packages/8d/37/2351e48cb3309673492d3a8c59d407b75fb6630e560eb27ecd4da03adc9a/lsprotocol-2023.0.1-py3-none-any.whl", hash = "sha256:c75223c9e4af2f24272b14c6375787438279369236cd568f596d4951052a60f2", size = 70826 },
]

[[package]]
name = "lxml"
version = "5.3.0"
source = { registry = "https://pypi.org/simple" }
sdist = { url = "https://files.pythonhosted.org/packages/e7/6b/20c3a4b24751377aaa6307eb230b66701024012c29dd374999cc92983269/lxml-5.3.0.tar.gz", hash = "sha256:4e109ca30d1edec1ac60cdbe341905dc3b8f55b16855e03a54aaf59e51ec8c6f", size = 3679318 }
wheels = [
    { url = "https://files.pythonhosted.org/packages/5c/a8/449faa2a3cbe6a99f8d38dcd51a3ee8844c17862841a6f769ea7c2a9cd0f/lxml-5.3.0-cp311-cp311-macosx_10_9_universal2.whl", hash = "sha256:74bcb423462233bc5d6066e4e98b0264e7c1bed7541fff2f4e34fe6b21563c8b", size = 8141056 },
    { url = "https://files.pythonhosted.org/packages/ac/8a/ae6325e994e2052de92f894363b038351c50ee38749d30cc6b6d96aaf90f/lxml-5.3.0-cp311-cp311-macosx_10_9_x86_64.whl", hash = "sha256:a3d819eb6f9b8677f57f9664265d0a10dd6551d227afb4af2b9cd7bdc2ccbf18", size = 4425238 },
    { url = "https://files.pythonhosted.org/packages/f8/fb/128dddb7f9086236bce0eeae2bfb316d138b49b159f50bc681d56c1bdd19/lxml-5.3.0-cp311-cp311-manylinux_2_12_i686.manylinux2010_i686.manylinux_2_17_i686.manylinux2014_i686.whl", hash = "sha256:5b8f5db71b28b8c404956ddf79575ea77aa8b1538e8b2ef9ec877945b3f46442", size = 5095197 },
    { url = "https://files.pythonhosted.org/packages/b4/f9/a181a8ef106e41e3086629c8bdb2d21a942f14c84a0e77452c22d6b22091/lxml-5.3.0-cp311-cp311-manylinux_2_17_aarch64.manylinux2014_aarch64.whl", hash = "sha256:2c3406b63232fc7e9b8783ab0b765d7c59e7c59ff96759d8ef9632fca27c7ee4", size = 4809809 },
    { url = "https://files.pythonhosted.org/packages/25/2f/b20565e808f7f6868aacea48ddcdd7e9e9fb4c799287f21f1a6c7c2e8b71/lxml-5.3.0-cp311-cp311-manylinux_2_17_ppc64le.manylinux2014_ppc64le.whl", hash = "sha256:2ecdd78ab768f844c7a1d4a03595038c166b609f6395e25af9b0f3f26ae1230f", size = 5407593 },
    { url = "https://files.pythonhosted.org/packages/23/0e/caac672ec246d3189a16c4d364ed4f7d6bf856c080215382c06764058c08/lxml-5.3.0-cp311-cp311-manylinux_2_17_s390x.manylinux2014_s390x.whl", hash = "sha256:168f2dfcfdedf611eb285efac1516c8454c8c99caf271dccda8943576b67552e", size = 4866657 },
    { url = "https://files.pythonhosted.org/packages/67/a4/1f5fbd3f58d4069000522196b0b776a014f3feec1796da03e495cf23532d/lxml-5.3.0-cp311-cp311-manylinux_2_17_x86_64.manylinux2014_x86_64.whl", hash = "sha256:aa617107a410245b8660028a7483b68e7914304a6d4882b5ff3d2d3eb5948d8c", size = 4967017 },
    { url = "https://files.pythonhosted.org/packages/ee/73/623ecea6ca3c530dd0a4ed0d00d9702e0e85cd5624e2d5b93b005fe00abd/lxml-5.3.0-cp311-cp311-manylinux_2_28_aarch64.whl", hash = "sha256:69959bd3167b993e6e710b99051265654133a98f20cec1d9b493b931942e9c16", size = 4810730 },
    { url = "https://files.pythonhosted.org/packages/1d/ce/fb84fb8e3c298f3a245ae3ea6221c2426f1bbaa82d10a88787412a498145/lxml-5.3.0-cp311-cp311-manylinux_2_28_ppc64le.whl", hash = "sha256:bd96517ef76c8654446fc3db9242d019a1bb5fe8b751ba414765d59f99210b79", size = 5455154 },
    { url = "https://files.pythonhosted.org/packages/b1/72/4d1ad363748a72c7c0411c28be2b0dc7150d91e823eadad3b91a4514cbea/lxml-5.3.0-cp311-cp311-manylinux_2_28_s390x.whl", hash = "sha256:ab6dd83b970dc97c2d10bc71aa925b84788c7c05de30241b9e96f9b6d9ea3080", size = 4969416 },
    { url = "https://files.pythonhosted.org/packages/42/07/b29571a58a3a80681722ea8ed0ba569211d9bb8531ad49b5cacf6d409185/lxml-5.3.0-cp311-cp311-manylinux_2_28_x86_64.whl", hash = "sha256:eec1bb8cdbba2925bedc887bc0609a80e599c75b12d87ae42ac23fd199445654", size = 5013672 },
    { url = "https://files.pythonhosted.org/packages/b9/93/bde740d5a58cf04cbd38e3dd93ad1e36c2f95553bbf7d57807bc6815d926/lxml-5.3.0-cp311-cp311-musllinux_1_2_aarch64.whl", hash = "sha256:6a7095eeec6f89111d03dabfe5883a1fd54da319c94e0fb104ee8f23616b572d", size = 4878644 },
    { url = "https://files.pythonhosted.org/packages/56/b5/645c8c02721d49927c93181de4017164ec0e141413577687c3df8ff0800f/lxml-5.3.0-cp311-cp311-musllinux_1_2_ppc64le.whl", hash = "sha256:6f651ebd0b21ec65dfca93aa629610a0dbc13dbc13554f19b0113da2e61a4763", size = 5511531 },
    { url = "https://files.pythonhosted.org/packages/85/3f/6a99a12d9438316f4fc86ef88c5d4c8fb674247b17f3173ecadd8346b671/lxml-5.3.0-cp311-cp311-musllinux_1_2_s390x.whl", hash = "sha256:f422a209d2455c56849442ae42f25dbaaba1c6c3f501d58761c619c7836642ec", size = 5402065 },
    { url = "https://files.pythonhosted.org/packages/80/8a/df47bff6ad5ac57335bf552babfb2408f9eb680c074ec1ba412a1a6af2c5/lxml-5.3.0-cp311-cp311-musllinux_1_2_x86_64.whl", hash = "sha256:62f7fdb0d1ed2065451f086519865b4c90aa19aed51081979ecd05a21eb4d1be", size = 5069775 },
    { url = "https://files.pythonhosted.org/packages/08/ae/e7ad0f0fbe4b6368c5ee1e3ef0c3365098d806d42379c46c1ba2802a52f7/lxml-5.3.0-cp311-cp311-win32.whl", hash = "sha256:c6379f35350b655fd817cd0d6cbeef7f265f3ae5fedb1caae2eb442bbeae9ab9", size = 3474226 },
    { url = "https://files.pythonhosted.org/packages/c3/b5/91c2249bfac02ee514ab135e9304b89d55967be7e53e94a879b74eec7a5c/lxml-5.3.0-cp311-cp311-win_amd64.whl", hash = "sha256:9c52100e2c2dbb0649b90467935c4b0de5528833c76a35ea1a2691ec9f1ee7a1", size = 3814971 },
    { url = "https://files.pythonhosted.org/packages/eb/6d/d1f1c5e40c64bf62afd7a3f9b34ce18a586a1cccbf71e783cd0a6d8e8971/lxml-5.3.0-cp312-cp312-macosx_10_9_universal2.whl", hash = "sha256:e99f5507401436fdcc85036a2e7dc2e28d962550afe1cbfc07c40e454256a859", size = 8171753 },
    { url = "https://files.pythonhosted.org/packages/bd/83/26b1864921869784355459f374896dcf8b44d4af3b15d7697e9156cb2de9/lxml-5.3.0-cp312-cp312-macosx_10_9_x86_64.whl", hash = "sha256:384aacddf2e5813a36495233b64cb96b1949da72bef933918ba5c84e06af8f0e", size = 4441955 },
    { url = "https://files.pythonhosted.org/packages/e0/d2/e9bff9fb359226c25cda3538f664f54f2804f4b37b0d7c944639e1a51f69/lxml-5.3.0-cp312-cp312-manylinux_2_12_i686.manylinux2010_i686.manylinux_2_17_i686.manylinux2014_i686.whl", hash = "sha256:874a216bf6afaf97c263b56371434e47e2c652d215788396f60477540298218f", size = 5050778 },
    { url = "https://files.pythonhosted.org/packages/88/69/6972bfafa8cd3ddc8562b126dd607011e218e17be313a8b1b9cc5a0ee876/lxml-5.3.0-cp312-cp312-manylinux_2_17_aarch64.manylinux2014_aarch64.whl", hash = "sha256:65ab5685d56914b9a2a34d67dd5488b83213d680b0c5d10b47f81da5a16b0b0e", size = 4748628 },
    { url = "https://files.pythonhosted.org/packages/5d/ea/a6523c7c7f6dc755a6eed3d2f6d6646617cad4d3d6d8ce4ed71bfd2362c8/lxml-5.3.0-cp312-cp312-manylinux_2_17_ppc64le.manylinux2014_ppc64le.whl", hash = "sha256:aac0bbd3e8dd2d9c45ceb82249e8bdd3ac99131a32b4d35c8af3cc9db1657179", size = 5322215 },
    { url = "https://files.pythonhosted.org/packages/99/37/396fbd24a70f62b31d988e4500f2068c7f3fd399d2fd45257d13eab51a6f/lxml-5.3.0-cp312-cp312-manylinux_2_17_s390x.manylinux2014_s390x.whl", hash = "sha256:b369d3db3c22ed14c75ccd5af429086f166a19627e84a8fdade3f8f31426e52a", size = 4813963 },
    { url = "https://files.pythonhosted.org/packages/09/91/e6136f17459a11ce1757df864b213efbeab7adcb2efa63efb1b846ab6723/lxml-5.3.0-cp312-cp312-manylinux_2_17_x86_64.manylinux2014_x86_64.whl", hash = "sha256:c24037349665434f375645fa9d1f5304800cec574d0310f618490c871fd902b3", size = 4923353 },
    { url = "https://files.pythonhosted.org/packages/1d/7c/2eeecf87c9a1fca4f84f991067c693e67340f2b7127fc3eca8fa29d75ee3/lxml-5.3.0-cp312-cp312-manylinux_2_28_aarch64.whl", hash = "sha256:62d172f358f33a26d6b41b28c170c63886742f5b6772a42b59b4f0fa10526cb1", size = 4740541 },
    { url = "https://files.pythonhosted.org/packages/3b/ed/4c38ba58defca84f5f0d0ac2480fdcd99fc7ae4b28fc417c93640a6949ae/lxml-5.3.0-cp312-cp312-manylinux_2_28_ppc64le.whl", hash = "sha256:c1f794c02903c2824fccce5b20c339a1a14b114e83b306ff11b597c5f71a1c8d", size = 5346504 },
    { url = "https://files.pythonhosted.org/packages/a5/22/bbd3995437e5745cb4c2b5d89088d70ab19d4feabf8a27a24cecb9745464/lxml-5.3.0-cp312-cp312-manylinux_2_28_s390x.whl", hash = "sha256:5d6a6972b93c426ace71e0be9a6f4b2cfae9b1baed2eed2006076a746692288c", size = 4898077 },
    { url = "https://files.pythonhosted.org/packages/0a/6e/94537acfb5b8f18235d13186d247bca478fea5e87d224644e0fe907df976/lxml-5.3.0-cp312-cp312-manylinux_2_28_x86_64.whl", hash = "sha256:3879cc6ce938ff4eb4900d901ed63555c778731a96365e53fadb36437a131a99", size = 4946543 },
    { url = "https://files.pythonhosted.org/packages/8d/e8/4b15df533fe8e8d53363b23a41df9be907330e1fa28c7ca36893fad338ee/lxml-5.3.0-cp312-cp312-musllinux_1_2_aarch64.whl", hash = "sha256:74068c601baff6ff021c70f0935b0c7bc528baa8ea210c202e03757c68c5a4ff", size = 4816841 },
    { url = "https://files.pythonhosted.org/packages/1a/e7/03f390ea37d1acda50bc538feb5b2bda6745b25731e4e76ab48fae7106bf/lxml-5.3.0-cp312-cp312-musllinux_1_2_ppc64le.whl", hash = "sha256:ecd4ad8453ac17bc7ba3868371bffb46f628161ad0eefbd0a855d2c8c32dd81a", size = 5417341 },
    { url = "https://files.pythonhosted.org/packages/ea/99/d1133ab4c250da85a883c3b60249d3d3e7c64f24faff494cf0fd23f91e80/lxml-5.3.0-cp312-cp312-musllinux_1_2_s390x.whl", hash = "sha256:7e2f58095acc211eb9d8b5771bf04df9ff37d6b87618d1cbf85f92399c98dae8", size = 5327539 },
    { url = "https://files.pythonhosted.org/packages/7d/ed/e6276c8d9668028213df01f598f385b05b55a4e1b4662ee12ef05dab35aa/lxml-5.3.0-cp312-cp312-musllinux_1_2_x86_64.whl", hash = "sha256:e63601ad5cd8f860aa99d109889b5ac34de571c7ee902d6812d5d9ddcc77fa7d", size = 5012542 },
    { url = "https://files.pythonhosted.org/packages/36/88/684d4e800f5aa28df2a991a6a622783fb73cf0e46235cfa690f9776f032e/lxml-5.3.0-cp312-cp312-win32.whl", hash = "sha256:17e8d968d04a37c50ad9c456a286b525d78c4a1c15dd53aa46c1d8e06bf6fa30", size = 3486454 },
    { url = "https://files.pythonhosted.org/packages/fc/82/ace5a5676051e60355bd8fb945df7b1ba4f4fb8447f2010fb816bfd57724/lxml-5.3.0-cp312-cp312-win_amd64.whl", hash = "sha256:c1a69e58a6bb2de65902051d57fde951febad631a20a64572677a1052690482f", size = 3816857 },
    { url = "https://files.pythonhosted.org/packages/94/6a/42141e4d373903bfea6f8e94b2f554d05506dfda522ada5343c651410dc8/lxml-5.3.0-cp313-cp313-macosx_10_13_universal2.whl", hash = "sha256:8c72e9563347c7395910de6a3100a4840a75a6f60e05af5e58566868d5eb2d6a", size = 8156284 },
    { url = "https://files.pythonhosted.org/packages/91/5e/fa097f0f7d8b3d113fb7312c6308af702f2667f22644441715be961f2c7e/lxml-5.3.0-cp313-cp313-macosx_10_13_x86_64.whl", hash = "sha256:e92ce66cd919d18d14b3856906a61d3f6b6a8500e0794142338da644260595cd", size = 4432407 },
    { url = "https://files.pythonhosted.org/packages/2d/a1/b901988aa6d4ff937f2e5cfc114e4ec561901ff00660c3e56713642728da/lxml-5.3.0-cp313-cp313-manylinux_2_12_i686.manylinux2010_i686.manylinux_2_17_i686.manylinux2014_i686.whl", hash = "sha256:1d04f064bebdfef9240478f7a779e8c5dc32b8b7b0b2fc6a62e39b928d428e51", size = 5048331 },
    { url = "https://files.pythonhosted.org/packages/30/0f/b2a54f48e52de578b71bbe2a2f8160672a8a5e103df3a78da53907e8c7ed/lxml-5.3.0-cp313-cp313-manylinux_2_17_aarch64.manylinux2014_aarch64.whl", hash = "sha256:5c2fb570d7823c2bbaf8b419ba6e5662137f8166e364a8b2b91051a1fb40ab8b", size = 4744835 },
    { url = "https://files.pythonhosted.org/packages/82/9d/b000c15538b60934589e83826ecbc437a1586488d7c13f8ee5ff1f79a9b8/lxml-5.3.0-cp313-cp313-manylinux_2_17_ppc64le.manylinux2014_ppc64le.whl", hash = "sha256:0c120f43553ec759f8de1fee2f4794452b0946773299d44c36bfe18e83caf002", size = 5316649 },
    { url = "https://files.pythonhosted.org/packages/e3/ee/ffbb9eaff5e541922611d2c56b175c45893d1c0b8b11e5a497708a6a3b3b/lxml-5.3.0-cp313-cp313-manylinux_2_17_s390x.manylinux2014_s390x.whl", hash = "sha256:562e7494778a69086f0312ec9689f6b6ac1c6b65670ed7d0267e49f57ffa08c4", size = 4812046 },
    { url = "https://files.pythonhosted.org/packages/15/ff/7ff89d567485c7b943cdac316087f16b2399a8b997007ed352a1248397e5/lxml-5.3.0-cp313-cp313-manylinux_2_17_x86_64.manylinux2014_x86_64.whl", hash = "sha256:423b121f7e6fa514ba0c7918e56955a1d4470ed35faa03e3d9f0e3baa4c7e492", size = 4918597 },
    { url = "https://files.pythonhosted.org/packages/c6/a3/535b6ed8c048412ff51268bdf4bf1cf052a37aa7e31d2e6518038a883b29/lxml-5.3.0-cp313-cp313-manylinux_2_28_aarch64.whl", hash = "sha256:c00f323cc00576df6165cc9d21a4c21285fa6b9989c5c39830c3903dc4303ef3", size = 4738071 },
    { url = "https://files.pythonhosted.org/packages/7a/8f/cbbfa59cb4d4fd677fe183725a76d8c956495d7a3c7f111ab8f5e13d2e83/lxml-5.3.0-cp313-cp313-manylinux_2_28_ppc64le.whl", hash = "sha256:1fdc9fae8dd4c763e8a31e7630afef517eab9f5d5d31a278df087f307bf601f4", size = 5342213 },
    { url = "https://files.pythonhosted.org/packages/5c/fb/db4c10dd9958d4b52e34d1d1f7c1f434422aeaf6ae2bbaaff2264351d944/lxml-5.3.0-cp313-cp313-manylinux_2_28_s390x.whl", hash = "sha256:658f2aa69d31e09699705949b5fc4719cbecbd4a97f9656a232e7d6c7be1a367", size = 4893749 },
    { url = "https://files.pythonhosted.org/packages/f2/38/bb4581c143957c47740de18a3281a0cab7722390a77cc6e610e8ebf2d736/lxml-5.3.0-cp313-cp313-manylinux_2_28_x86_64.whl", hash = "sha256:1473427aff3d66a3fa2199004c3e601e6c4500ab86696edffdbc84954c72d832", size = 4945901 },
    { url = "https://files.pythonhosted.org/packages/fc/d5/18b7de4960c731e98037bd48fa9f8e6e8f2558e6fbca4303d9b14d21ef3b/lxml-5.3.0-cp313-cp313-musllinux_1_2_aarch64.whl", hash = "sha256:a87de7dd873bf9a792bf1e58b1c3887b9264036629a5bf2d2e6579fe8e73edff", size = 4815447 },
    { url = "https://files.pythonhosted.org/packages/97/a8/cd51ceaad6eb849246559a8ef60ae55065a3df550fc5fcd27014361c1bab/lxml-5.3.0-cp313-cp313-musllinux_1_2_ppc64le.whl", hash = "sha256:0d7b36afa46c97875303a94e8f3ad932bf78bace9e18e603f2085b652422edcd", size = 5411186 },
    { url = "https://files.pythonhosted.org/packages/89/c3/1e3dabab519481ed7b1fdcba21dcfb8832f57000733ef0e71cf6d09a5e03/lxml-5.3.0-cp313-cp313-musllinux_1_2_s390x.whl", hash = "sha256:cf120cce539453ae086eacc0130a324e7026113510efa83ab42ef3fcfccac7fb", size = 5324481 },
    { url = "https://files.pythonhosted.org/packages/b6/17/71e9984cf0570cd202ac0a1c9ed5c1b8889b0fc8dc736f5ef0ffb181c284/lxml-5.3.0-cp313-cp313-musllinux_1_2_x86_64.whl", hash = "sha256:df5c7333167b9674aa8ae1d4008fa4bc17a313cc490b2cca27838bbdcc6bb15b", size = 5011053 },
    { url = "https://files.pythonhosted.org/packages/69/68/9f7e6d3312a91e30829368c2b3217e750adef12a6f8eb10498249f4e8d72/lxml-5.3.0-cp313-cp313-win32.whl", hash = "sha256:c802e1c2ed9f0c06a65bc4ed0189d000ada8049312cfeab6ca635e39c9608957", size = 3485634 },
    { url = "https://files.pythonhosted.org/packages/7d/db/214290d58ad68c587bd5d6af3d34e56830438733d0d0856c0275fde43652/lxml-5.3.0-cp313-cp313-win_amd64.whl", hash = "sha256:406246b96d552e0503e17a1006fd27edac678b3fcc9f1be71a2f94b4ff61528d", size = 3814417 },
]

[[package]]
name = "markdown-it-py"
version = "3.0.0"
source = { registry = "https://pypi.org/simple" }
dependencies = [
    { name = "mdurl" },
]
sdist = { url = "https://files.pythonhosted.org/packages/38/71/3b932df36c1a044d397a1f92d1cf91ee0a503d91e470cbd670aa66b07ed0/markdown-it-py-3.0.0.tar.gz", hash = "sha256:e3f60a94fa066dc52ec76661e37c851cb232d92f9886b15cb560aaada2df8feb", size = 74596 }
wheels = [
    { url = "https://files.pythonhosted.org/packages/42/d7/1ec15b46af6af88f19b8e5ffea08fa375d433c998b8a7639e76935c14f1f/markdown_it_py-3.0.0-py3-none-any.whl", hash = "sha256:355216845c60bd96232cd8d8c40e8f9765cc86f46880e43a8fd22dc1a1a8cab1", size = 87528 },
]

[[package]]
name = "markupsafe"
version = "3.0.2"
source = { registry = "https://pypi.org/simple" }
sdist = { url = "https://files.pythonhosted.org/packages/b2/97/5d42485e71dfc078108a86d6de8fa46db44a1a9295e89c5d6d4a06e23a62/markupsafe-3.0.2.tar.gz", hash = "sha256:ee55d3edf80167e48ea11a923c7386f4669df67d7994554387f84e7d8b0a2bf0", size = 20537 }
wheels = [
    { url = "https://files.pythonhosted.org/packages/6b/28/bbf83e3f76936960b850435576dd5e67034e200469571be53f69174a2dfd/MarkupSafe-3.0.2-cp311-cp311-macosx_10_9_universal2.whl", hash = "sha256:9025b4018f3a1314059769c7bf15441064b2207cb3f065e6ea1e7359cb46db9d", size = 14353 },
    { url = "https://files.pythonhosted.org/packages/6c/30/316d194b093cde57d448a4c3209f22e3046c5bb2fb0820b118292b334be7/MarkupSafe-3.0.2-cp311-cp311-macosx_11_0_arm64.whl", hash = "sha256:93335ca3812df2f366e80509ae119189886b0f3c2b81325d39efdb84a1e2ae93", size = 12392 },
    { url = "https://files.pythonhosted.org/packages/f2/96/9cdafba8445d3a53cae530aaf83c38ec64c4d5427d975c974084af5bc5d2/MarkupSafe-3.0.2-cp311-cp311-manylinux_2_17_aarch64.manylinux2014_aarch64.whl", hash = "sha256:2cb8438c3cbb25e220c2ab33bb226559e7afb3baec11c4f218ffa7308603c832", size = 23984 },
    { url = "https://files.pythonhosted.org/packages/f1/a4/aefb044a2cd8d7334c8a47d3fb2c9f328ac48cb349468cc31c20b539305f/MarkupSafe-3.0.2-cp311-cp311-manylinux_2_17_x86_64.manylinux2014_x86_64.whl", hash = "sha256:a123e330ef0853c6e822384873bef7507557d8e4a082961e1defa947aa59ba84", size = 23120 },
    { url = "https://files.pythonhosted.org/packages/8d/21/5e4851379f88f3fad1de30361db501300d4f07bcad047d3cb0449fc51f8c/MarkupSafe-3.0.2-cp311-cp311-manylinux_2_5_i686.manylinux1_i686.manylinux_2_17_i686.manylinux2014_i686.whl", hash = "sha256:1e084f686b92e5b83186b07e8a17fc09e38fff551f3602b249881fec658d3eca", size = 23032 },
    { url = "https://files.pythonhosted.org/packages/00/7b/e92c64e079b2d0d7ddf69899c98842f3f9a60a1ae72657c89ce2655c999d/MarkupSafe-3.0.2-cp311-cp311-musllinux_1_2_aarch64.whl", hash = "sha256:d8213e09c917a951de9d09ecee036d5c7d36cb6cb7dbaece4c71a60d79fb9798", size = 24057 },
    { url = "https://files.pythonhosted.org/packages/f9/ac/46f960ca323037caa0a10662ef97d0a4728e890334fc156b9f9e52bcc4ca/MarkupSafe-3.0.2-cp311-cp311-musllinux_1_2_i686.whl", hash = "sha256:5b02fb34468b6aaa40dfc198d813a641e3a63b98c2b05a16b9f80b7ec314185e", size = 23359 },
    { url = "https://files.pythonhosted.org/packages/69/84/83439e16197337b8b14b6a5b9c2105fff81d42c2a7c5b58ac7b62ee2c3b1/MarkupSafe-3.0.2-cp311-cp311-musllinux_1_2_x86_64.whl", hash = "sha256:0bff5e0ae4ef2e1ae4fdf2dfd5b76c75e5c2fa4132d05fc1b0dabcd20c7e28c4", size = 23306 },
    { url = "https://files.pythonhosted.org/packages/9a/34/a15aa69f01e2181ed8d2b685c0d2f6655d5cca2c4db0ddea775e631918cd/MarkupSafe-3.0.2-cp311-cp311-win32.whl", hash = "sha256:6c89876f41da747c8d3677a2b540fb32ef5715f97b66eeb0c6b66f5e3ef6f59d", size = 15094 },
    { url = "https://files.pythonhosted.org/packages/da/b8/3a3bd761922d416f3dc5d00bfbed11f66b1ab89a0c2b6e887240a30b0f6b/MarkupSafe-3.0.2-cp311-cp311-win_amd64.whl", hash = "sha256:70a87b411535ccad5ef2f1df5136506a10775d267e197e4cf531ced10537bd6b", size = 15521 },
    { url = "https://files.pythonhosted.org/packages/22/09/d1f21434c97fc42f09d290cbb6350d44eb12f09cc62c9476effdb33a18aa/MarkupSafe-3.0.2-cp312-cp312-macosx_10_13_universal2.whl", hash = "sha256:9778bd8ab0a994ebf6f84c2b949e65736d5575320a17ae8984a77fab08db94cf", size = 14274 },
    { url = "https://files.pythonhosted.org/packages/6b/b0/18f76bba336fa5aecf79d45dcd6c806c280ec44538b3c13671d49099fdd0/MarkupSafe-3.0.2-cp312-cp312-macosx_11_0_arm64.whl", hash = "sha256:846ade7b71e3536c4e56b386c2a47adf5741d2d8b94ec9dc3e92e5e1ee1e2225", size = 12348 },
    { url = "https://files.pythonhosted.org/packages/e0/25/dd5c0f6ac1311e9b40f4af06c78efde0f3b5cbf02502f8ef9501294c425b/MarkupSafe-3.0.2-cp312-cp312-manylinux_2_17_aarch64.manylinux2014_aarch64.whl", hash = "sha256:1c99d261bd2d5f6b59325c92c73df481e05e57f19837bdca8413b9eac4bd8028", size = 24149 },
    { url = "https://files.pythonhosted.org/packages/f3/f0/89e7aadfb3749d0f52234a0c8c7867877876e0a20b60e2188e9850794c17/MarkupSafe-3.0.2-cp312-cp312-manylinux_2_17_x86_64.manylinux2014_x86_64.whl", hash = "sha256:e17c96c14e19278594aa4841ec148115f9c7615a47382ecb6b82bd8fea3ab0c8", size = 23118 },
    { url = "https://files.pythonhosted.org/packages/d5/da/f2eeb64c723f5e3777bc081da884b414671982008c47dcc1873d81f625b6/MarkupSafe-3.0.2-cp312-cp312-manylinux_2_5_i686.manylinux1_i686.manylinux_2_17_i686.manylinux2014_i686.whl", hash = "sha256:88416bd1e65dcea10bc7569faacb2c20ce071dd1f87539ca2ab364bf6231393c", size = 22993 },
    { url = "https://files.pythonhosted.org/packages/da/0e/1f32af846df486dce7c227fe0f2398dc7e2e51d4a370508281f3c1c5cddc/MarkupSafe-3.0.2-cp312-cp312-musllinux_1_2_aarch64.whl", hash = "sha256:2181e67807fc2fa785d0592dc2d6206c019b9502410671cc905d132a92866557", size = 24178 },
    { url = "https://files.pythonhosted.org/packages/c4/f6/bb3ca0532de8086cbff5f06d137064c8410d10779c4c127e0e47d17c0b71/MarkupSafe-3.0.2-cp312-cp312-musllinux_1_2_i686.whl", hash = "sha256:52305740fe773d09cffb16f8ed0427942901f00adedac82ec8b67752f58a1b22", size = 23319 },
    { url = "https://files.pythonhosted.org/packages/a2/82/8be4c96ffee03c5b4a034e60a31294daf481e12c7c43ab8e34a1453ee48b/MarkupSafe-3.0.2-cp312-cp312-musllinux_1_2_x86_64.whl", hash = "sha256:ad10d3ded218f1039f11a75f8091880239651b52e9bb592ca27de44eed242a48", size = 23352 },
    { url = "https://files.pythonhosted.org/packages/51/ae/97827349d3fcffee7e184bdf7f41cd6b88d9919c80f0263ba7acd1bbcb18/MarkupSafe-3.0.2-cp312-cp312-win32.whl", hash = "sha256:0f4ca02bea9a23221c0182836703cbf8930c5e9454bacce27e767509fa286a30", size = 15097 },
    { url = "https://files.pythonhosted.org/packages/c1/80/a61f99dc3a936413c3ee4e1eecac96c0da5ed07ad56fd975f1a9da5bc630/MarkupSafe-3.0.2-cp312-cp312-win_amd64.whl", hash = "sha256:8e06879fc22a25ca47312fbe7c8264eb0b662f6db27cb2d3bbbc74b1df4b9b87", size = 15601 },
    { url = "https://files.pythonhosted.org/packages/83/0e/67eb10a7ecc77a0c2bbe2b0235765b98d164d81600746914bebada795e97/MarkupSafe-3.0.2-cp313-cp313-macosx_10_13_universal2.whl", hash = "sha256:ba9527cdd4c926ed0760bc301f6728ef34d841f405abf9d4f959c478421e4efd", size = 14274 },
    { url = "https://files.pythonhosted.org/packages/2b/6d/9409f3684d3335375d04e5f05744dfe7e9f120062c9857df4ab490a1031a/MarkupSafe-3.0.2-cp313-cp313-macosx_11_0_arm64.whl", hash = "sha256:f8b3d067f2e40fe93e1ccdd6b2e1d16c43140e76f02fb1319a05cf2b79d99430", size = 12352 },
    { url = "https://files.pythonhosted.org/packages/d2/f5/6eadfcd3885ea85fe2a7c128315cc1bb7241e1987443d78c8fe712d03091/MarkupSafe-3.0.2-cp313-cp313-manylinux_2_17_aarch64.manylinux2014_aarch64.whl", hash = "sha256:569511d3b58c8791ab4c2e1285575265991e6d8f8700c7be0e88f86cb0672094", size = 24122 },
    { url = "https://files.pythonhosted.org/packages/0c/91/96cf928db8236f1bfab6ce15ad070dfdd02ed88261c2afafd4b43575e9e9/MarkupSafe-3.0.2-cp313-cp313-manylinux_2_17_x86_64.manylinux2014_x86_64.whl", hash = "sha256:15ab75ef81add55874e7ab7055e9c397312385bd9ced94920f2802310c930396", size = 23085 },
    { url = "https://files.pythonhosted.org/packages/c2/cf/c9d56af24d56ea04daae7ac0940232d31d5a8354f2b457c6d856b2057d69/MarkupSafe-3.0.2-cp313-cp313-manylinux_2_5_i686.manylinux1_i686.manylinux_2_17_i686.manylinux2014_i686.whl", hash = "sha256:f3818cb119498c0678015754eba762e0d61e5b52d34c8b13d770f0719f7b1d79", size = 22978 },
    { url = "https://files.pythonhosted.org/packages/2a/9f/8619835cd6a711d6272d62abb78c033bda638fdc54c4e7f4272cf1c0962b/MarkupSafe-3.0.2-cp313-cp313-musllinux_1_2_aarch64.whl", hash = "sha256:cdb82a876c47801bb54a690c5ae105a46b392ac6099881cdfb9f6e95e4014c6a", size = 24208 },
    { url = "https://files.pythonhosted.org/packages/f9/bf/176950a1792b2cd2102b8ffeb5133e1ed984547b75db47c25a67d3359f77/MarkupSafe-3.0.2-cp313-cp313-musllinux_1_2_i686.whl", hash = "sha256:cabc348d87e913db6ab4aa100f01b08f481097838bdddf7c7a84b7575b7309ca", size = 23357 },
    { url = "https://files.pythonhosted.org/packages/ce/4f/9a02c1d335caabe5c4efb90e1b6e8ee944aa245c1aaaab8e8a618987d816/MarkupSafe-3.0.2-cp313-cp313-musllinux_1_2_x86_64.whl", hash = "sha256:444dcda765c8a838eaae23112db52f1efaf750daddb2d9ca300bcae1039adc5c", size = 23344 },
    { url = "https://files.pythonhosted.org/packages/ee/55/c271b57db36f748f0e04a759ace9f8f759ccf22b4960c270c78a394f58be/MarkupSafe-3.0.2-cp313-cp313-win32.whl", hash = "sha256:bcf3e58998965654fdaff38e58584d8937aa3096ab5354d493c77d1fdd66d7a1", size = 15101 },
    { url = "https://files.pythonhosted.org/packages/29/88/07df22d2dd4df40aba9f3e402e6dc1b8ee86297dddbad4872bd5e7b0094f/MarkupSafe-3.0.2-cp313-cp313-win_amd64.whl", hash = "sha256:e6a2a455bd412959b57a172ce6328d2dd1f01cb2135efda2e4576e8a23fa3b0f", size = 15603 },
    { url = "https://files.pythonhosted.org/packages/62/6a/8b89d24db2d32d433dffcd6a8779159da109842434f1dd2f6e71f32f738c/MarkupSafe-3.0.2-cp313-cp313t-macosx_10_13_universal2.whl", hash = "sha256:b5a6b3ada725cea8a5e634536b1b01c30bcdcd7f9c6fff4151548d5bf6b3a36c", size = 14510 },
    { url = "https://files.pythonhosted.org/packages/7a/06/a10f955f70a2e5a9bf78d11a161029d278eeacbd35ef806c3fd17b13060d/MarkupSafe-3.0.2-cp313-cp313t-macosx_11_0_arm64.whl", hash = "sha256:a904af0a6162c73e3edcb969eeeb53a63ceeb5d8cf642fade7d39e7963a22ddb", size = 12486 },
    { url = "https://files.pythonhosted.org/packages/34/cf/65d4a571869a1a9078198ca28f39fba5fbb910f952f9dbc5220afff9f5e6/MarkupSafe-3.0.2-cp313-cp313t-manylinux_2_17_aarch64.manylinux2014_aarch64.whl", hash = "sha256:4aa4e5faecf353ed117801a068ebab7b7e09ffb6e1d5e412dc852e0da018126c", size = 25480 },
    { url = "https://files.pythonhosted.org/packages/0c/e3/90e9651924c430b885468b56b3d597cabf6d72be4b24a0acd1fa0e12af67/MarkupSafe-3.0.2-cp313-cp313t-manylinux_2_17_x86_64.manylinux2014_x86_64.whl", hash = "sha256:c0ef13eaeee5b615fb07c9a7dadb38eac06a0608b41570d8ade51c56539e509d", size = 23914 },
    { url = "https://files.pythonhosted.org/packages/66/8c/6c7cf61f95d63bb866db39085150df1f2a5bd3335298f14a66b48e92659c/MarkupSafe-3.0.2-cp313-cp313t-manylinux_2_5_i686.manylinux1_i686.manylinux_2_17_i686.manylinux2014_i686.whl", hash = "sha256:d16a81a06776313e817c951135cf7340a3e91e8c1ff2fac444cfd75fffa04afe", size = 23796 },
    { url = "https://files.pythonhosted.org/packages/bb/35/cbe9238ec3f47ac9a7c8b3df7a808e7cb50fe149dc7039f5f454b3fba218/MarkupSafe-3.0.2-cp313-cp313t-musllinux_1_2_aarch64.whl", hash = "sha256:6381026f158fdb7c72a168278597a5e3a5222e83ea18f543112b2662a9b699c5", size = 25473 },
    { url = "https://files.pythonhosted.org/packages/e6/32/7621a4382488aa283cc05e8984a9c219abad3bca087be9ec77e89939ded9/MarkupSafe-3.0.2-cp313-cp313t-musllinux_1_2_i686.whl", hash = "sha256:3d79d162e7be8f996986c064d1c7c817f6df3a77fe3d6859f6f9e7be4b8c213a", size = 24114 },
    { url = "https://files.pythonhosted.org/packages/0d/80/0985960e4b89922cb5a0bac0ed39c5b96cbc1a536a99f30e8c220a996ed9/MarkupSafe-3.0.2-cp313-cp313t-musllinux_1_2_x86_64.whl", hash = "sha256:131a3c7689c85f5ad20f9f6fb1b866f402c445b220c19fe4308c0b147ccd2ad9", size = 24098 },
    { url = "https://files.pythonhosted.org/packages/82/78/fedb03c7d5380df2427038ec8d973587e90561b2d90cd472ce9254cf348b/MarkupSafe-3.0.2-cp313-cp313t-win32.whl", hash = "sha256:ba8062ed2cf21c07a9e295d5b8a2a5ce678b913b45fdf68c32d95d6c1291e0b6", size = 15208 },
    { url = "https://files.pythonhosted.org/packages/4f/65/6079a46068dfceaeabb5dcad6d674f5f5c61a6fa5673746f42a9f4c233b3/MarkupSafe-3.0.2-cp313-cp313t-win_amd64.whl", hash = "sha256:e444a31f8db13eb18ada366ab3cf45fd4b31e4db1236a4448f68778c1d1a5a2f", size = 15739 },
]

[[package]]
name = "matplotlib-inline"
version = "0.1.7"
source = { registry = "https://pypi.org/simple" }
dependencies = [
    { name = "traitlets" },
]
sdist = { url = "https://files.pythonhosted.org/packages/99/5b/a36a337438a14116b16480db471ad061c36c3694df7c2084a0da7ba538b7/matplotlib_inline-0.1.7.tar.gz", hash = "sha256:8423b23ec666be3d16e16b60bdd8ac4e86e840ebd1dd11a30b9f117f2fa0ab90", size = 8159 }
wheels = [
    { url = "https://files.pythonhosted.org/packages/8f/8e/9ad090d3553c280a8060fbf6e24dc1c0c29704ee7d1c372f0c174aa59285/matplotlib_inline-0.1.7-py3-none-any.whl", hash = "sha256:df192d39a4ff8f21b1895d72e6a13f5fcc5099f00fa84384e0ea28c2cc0653ca", size = 9899 },
]

[[package]]
name = "mccabe"
version = "0.7.0"
source = { registry = "https://pypi.org/simple" }
sdist = { url = "https://files.pythonhosted.org/packages/e7/ff/0ffefdcac38932a54d2b5eed4e0ba8a408f215002cd178ad1df0f2806ff8/mccabe-0.7.0.tar.gz", hash = "sha256:348e0240c33b60bbdf4e523192ef919f28cb2c3d7d5c7794f74009290f236325", size = 9658 }
wheels = [
    { url = "https://files.pythonhosted.org/packages/27/1a/1f68f9ba0c207934b35b86a8ca3aad8395a3d6dd7921c0686e23853ff5a9/mccabe-0.7.0-py2.py3-none-any.whl", hash = "sha256:6c2d30ab6be0e4a46919781807b4f0d834ebdd6c6e3dca0bda5a15f863427b6e", size = 7350 },
]

[[package]]
name = "mdurl"
version = "0.1.2"
source = { registry = "https://pypi.org/simple" }
sdist = { url = "https://files.pythonhosted.org/packages/d6/54/cfe61301667036ec958cb99bd3efefba235e65cdeb9c84d24a8293ba1d90/mdurl-0.1.2.tar.gz", hash = "sha256:bb413d29f5eea38f31dd4754dd7377d4465116fb207585f97bf925588687c1ba", size = 8729 }
wheels = [
    { url = "https://files.pythonhosted.org/packages/b3/38/89ba8ad64ae25be8de66a6d463314cf1eb366222074cfda9ee839c56a4b4/mdurl-0.1.2-py3-none-any.whl", hash = "sha256:84008a41e51615a49fc9966191ff91509e3c40b939176e643fd50a5c2196b8f8", size = 9979 },
]

[[package]]
name = "monotonic"
version = "1.6"
source = { registry = "https://pypi.org/simple" }
sdist = { url = "https://files.pythonhosted.org/packages/ea/ca/8e91948b782ddfbd194f323e7e7d9ba12e5877addf04fb2bf8fca38e86ac/monotonic-1.6.tar.gz", hash = "sha256:3a55207bcfed53ddd5c5bae174524062935efed17792e9de2ad0205ce9ad63f7", size = 7615 }
wheels = [
    { url = "https://files.pythonhosted.org/packages/9a/67/7e8406a29b6c45be7af7740456f7f37025f0506ae2e05fb9009a53946860/monotonic-1.6-py2.py3-none-any.whl", hash = "sha256:68687e19a14f11f26d140dd5c86f3dba4bf5df58003000ed467e0e2a69bca96c", size = 8154 },
]

[[package]]
name = "mpmath"
version = "1.3.0"
source = { registry = "https://pypi.org/simple" }
sdist = { url = "https://files.pythonhosted.org/packages/e0/47/dd32fa426cc72114383ac549964eecb20ecfd886d1e5ccf5340b55b02f57/mpmath-1.3.0.tar.gz", hash = "sha256:7a28eb2a9774d00c7bc92411c19a89209d5da7c4c9a9e227be8330a23a25b91f", size = 508106 }
wheels = [
    { url = "https://files.pythonhosted.org/packages/43/e3/7d92a15f894aa0c9c4b49b8ee9ac9850d6e63b03c9c32c0367a13ae62209/mpmath-1.3.0-py3-none-any.whl", hash = "sha256:a0b2b9fe80bbcd81a6647ff13108738cfb482d481d826cc0e02f5b35e5c88d2c", size = 536198 },
]

[[package]]
name = "multidict"
version = "6.1.0"
source = { registry = "https://pypi.org/simple" }
sdist = { url = "https://files.pythonhosted.org/packages/d6/be/504b89a5e9ca731cd47487e91c469064f8ae5af93b7259758dcfc2b9c848/multidict-6.1.0.tar.gz", hash = "sha256:22ae2ebf9b0c69d206c003e2f6a914ea33f0a932d4aa16f236afc049d9958f4a", size = 64002 }
wheels = [
    { url = "https://files.pythonhosted.org/packages/93/13/df3505a46d0cd08428e4c8169a196131d1b0c4b515c3649829258843dde6/multidict-6.1.0-cp311-cp311-macosx_10_9_universal2.whl", hash = "sha256:3efe2c2cb5763f2f1b275ad2bf7a287d3f7ebbef35648a9726e3b69284a4f3d6", size = 48570 },
    { url = "https://files.pythonhosted.org/packages/f0/e1/a215908bfae1343cdb72f805366592bdd60487b4232d039c437fe8f5013d/multidict-6.1.0-cp311-cp311-macosx_10_9_x86_64.whl", hash = "sha256:c7053d3b0353a8b9de430a4f4b4268ac9a4fb3481af37dfe49825bf45ca24156", size = 29316 },
    { url = "https://files.pythonhosted.org/packages/70/0f/6dc70ddf5d442702ed74f298d69977f904960b82368532c88e854b79f72b/multidict-6.1.0-cp311-cp311-macosx_11_0_arm64.whl", hash = "sha256:27e5fc84ccef8dfaabb09d82b7d179c7cf1a3fbc8a966f8274fcb4ab2eb4cadb", size = 29640 },
    { url = "https://files.pythonhosted.org/packages/d8/6d/9c87b73a13d1cdea30b321ef4b3824449866bd7f7127eceed066ccb9b9ff/multidict-6.1.0-cp311-cp311-manylinux_2_17_aarch64.manylinux2014_aarch64.whl", hash = "sha256:0e2b90b43e696f25c62656389d32236e049568b39320e2735d51f08fd362761b", size = 131067 },
    { url = "https://files.pythonhosted.org/packages/cc/1e/1b34154fef373371fd6c65125b3d42ff5f56c7ccc6bfff91b9b3c60ae9e0/multidict-6.1.0-cp311-cp311-manylinux_2_17_ppc64le.manylinux2014_ppc64le.whl", hash = "sha256:d83a047959d38a7ff552ff94be767b7fd79b831ad1cd9920662db05fec24fe72", size = 138507 },
    { url = "https://files.pythonhosted.org/packages/fb/e0/0bc6b2bac6e461822b5f575eae85da6aae76d0e2a79b6665d6206b8e2e48/multidict-6.1.0-cp311-cp311-manylinux_2_17_s390x.manylinux2014_s390x.whl", hash = "sha256:d1a9dd711d0877a1ece3d2e4fea11a8e75741ca21954c919406b44e7cf971304", size = 133905 },
    { url = "https://files.pythonhosted.org/packages/ba/af/73d13b918071ff9b2205fcf773d316e0f8fefb4ec65354bbcf0b10908cc6/multidict-6.1.0-cp311-cp311-manylinux_2_17_x86_64.manylinux2014_x86_64.whl", hash = "sha256:ec2abea24d98246b94913b76a125e855eb5c434f7c46546046372fe60f666351", size = 129004 },
    { url = "https://files.pythonhosted.org/packages/74/21/23960627b00ed39643302d81bcda44c9444ebcdc04ee5bedd0757513f259/multidict-6.1.0-cp311-cp311-manylinux_2_5_i686.manylinux1_i686.manylinux_2_17_i686.manylinux2014_i686.whl", hash = "sha256:4867cafcbc6585e4b678876c489b9273b13e9fff9f6d6d66add5e15d11d926cb", size = 121308 },
    { url = "https://files.pythonhosted.org/packages/8b/5c/cf282263ffce4a596ed0bb2aa1a1dddfe1996d6a62d08842a8d4b33dca13/multidict-6.1.0-cp311-cp311-musllinux_1_2_aarch64.whl", hash = "sha256:5b48204e8d955c47c55b72779802b219a39acc3ee3d0116d5080c388970b76e3", size = 132608 },
    { url = "https://files.pythonhosted.org/packages/d7/3e/97e778c041c72063f42b290888daff008d3ab1427f5b09b714f5a8eff294/multidict-6.1.0-cp311-cp311-musllinux_1_2_i686.whl", hash = "sha256:d8fff389528cad1618fb4b26b95550327495462cd745d879a8c7c2115248e399", size = 127029 },
    { url = "https://files.pythonhosted.org/packages/47/ac/3efb7bfe2f3aefcf8d103e9a7162572f01936155ab2f7ebcc7c255a23212/multidict-6.1.0-cp311-cp311-musllinux_1_2_ppc64le.whl", hash = "sha256:a7a9541cd308eed5e30318430a9c74d2132e9a8cb46b901326272d780bf2d423", size = 137594 },
    { url = "https://files.pythonhosted.org/packages/42/9b/6c6e9e8dc4f915fc90a9b7798c44a30773dea2995fdcb619870e705afe2b/multidict-6.1.0-cp311-cp311-musllinux_1_2_s390x.whl", hash = "sha256:da1758c76f50c39a2efd5e9859ce7d776317eb1dd34317c8152ac9251fc574a3", size = 134556 },
    { url = "https://files.pythonhosted.org/packages/1d/10/8e881743b26aaf718379a14ac58572a240e8293a1c9d68e1418fb11c0f90/multidict-6.1.0-cp311-cp311-musllinux_1_2_x86_64.whl", hash = "sha256:c943a53e9186688b45b323602298ab727d8865d8c9ee0b17f8d62d14b56f0753", size = 130993 },
    { url = "https://files.pythonhosted.org/packages/45/84/3eb91b4b557442802d058a7579e864b329968c8d0ea57d907e7023c677f2/multidict-6.1.0-cp311-cp311-win32.whl", hash = "sha256:90f8717cb649eea3504091e640a1b8568faad18bd4b9fcd692853a04475a4b80", size = 26405 },
    { url = "https://files.pythonhosted.org/packages/9f/0b/ad879847ecbf6d27e90a6eabb7eff6b62c129eefe617ea45eae7c1f0aead/multidict-6.1.0-cp311-cp311-win_amd64.whl", hash = "sha256:82176036e65644a6cc5bd619f65f6f19781e8ec2e5330f51aa9ada7504cc1926", size = 28795 },
    { url = "https://files.pythonhosted.org/packages/fd/16/92057c74ba3b96d5e211b553895cd6dc7cc4d1e43d9ab8fafc727681ef71/multidict-6.1.0-cp312-cp312-macosx_10_9_universal2.whl", hash = "sha256:b04772ed465fa3cc947db808fa306d79b43e896beb677a56fb2347ca1a49c1fa", size = 48713 },
    { url = "https://files.pythonhosted.org/packages/94/3d/37d1b8893ae79716179540b89fc6a0ee56b4a65fcc0d63535c6f5d96f217/multidict-6.1.0-cp312-cp312-macosx_10_9_x86_64.whl", hash = "sha256:6180c0ae073bddeb5a97a38c03f30c233e0a4d39cd86166251617d1bbd0af436", size = 29516 },
    { url = "https://files.pythonhosted.org/packages/a2/12/adb6b3200c363062f805275b4c1e656be2b3681aada66c80129932ff0bae/multidict-6.1.0-cp312-cp312-macosx_11_0_arm64.whl", hash = "sha256:071120490b47aa997cca00666923a83f02c7fbb44f71cf7f136df753f7fa8761", size = 29557 },
    { url = "https://files.pythonhosted.org/packages/47/e9/604bb05e6e5bce1e6a5cf80a474e0f072e80d8ac105f1b994a53e0b28c42/multidict-6.1.0-cp312-cp312-manylinux_2_17_aarch64.manylinux2014_aarch64.whl", hash = "sha256:50b3a2710631848991d0bf7de077502e8994c804bb805aeb2925a981de58ec2e", size = 130170 },
    { url = "https://files.pythonhosted.org/packages/7e/13/9efa50801785eccbf7086b3c83b71a4fb501a4d43549c2f2f80b8787d69f/multidict-6.1.0-cp312-cp312-manylinux_2_17_ppc64le.manylinux2014_ppc64le.whl", hash = "sha256:b58c621844d55e71c1b7f7c498ce5aa6985d743a1a59034c57a905b3f153c1ef", size = 134836 },
    { url = "https://files.pythonhosted.org/packages/bf/0f/93808b765192780d117814a6dfcc2e75de6dcc610009ad408b8814dca3ba/multidict-6.1.0-cp312-cp312-manylinux_2_17_s390x.manylinux2014_s390x.whl", hash = "sha256:55b6d90641869892caa9ca42ff913f7ff1c5ece06474fbd32fb2cf6834726c95", size = 133475 },
    { url = "https://files.pythonhosted.org/packages/d3/c8/529101d7176fe7dfe1d99604e48d69c5dfdcadb4f06561f465c8ef12b4df/multidict-6.1.0-cp312-cp312-manylinux_2_17_x86_64.manylinux2014_x86_64.whl", hash = "sha256:4b820514bfc0b98a30e3d85462084779900347e4d49267f747ff54060cc33925", size = 131049 },
    { url = "https://files.pythonhosted.org/packages/ca/0c/fc85b439014d5a58063e19c3a158a889deec399d47b5269a0f3b6a2e28bc/multidict-6.1.0-cp312-cp312-manylinux_2_5_i686.manylinux1_i686.manylinux_2_17_i686.manylinux2014_i686.whl", hash = "sha256:10a9b09aba0c5b48c53761b7c720aaaf7cf236d5fe394cd399c7ba662d5f9966", size = 120370 },
    { url = "https://files.pythonhosted.org/packages/db/46/d4416eb20176492d2258fbd47b4abe729ff3b6e9c829ea4236f93c865089/multidict-6.1.0-cp312-cp312-musllinux_1_2_aarch64.whl", hash = "sha256:1e16bf3e5fc9f44632affb159d30a437bfe286ce9e02754759be5536b169b305", size = 125178 },
    { url = "https://files.pythonhosted.org/packages/5b/46/73697ad7ec521df7de5531a32780bbfd908ded0643cbe457f981a701457c/multidict-6.1.0-cp312-cp312-musllinux_1_2_i686.whl", hash = "sha256:76f364861c3bfc98cbbcbd402d83454ed9e01a5224bb3a28bf70002a230f73e2", size = 119567 },
    { url = "https://files.pythonhosted.org/packages/cd/ed/51f060e2cb0e7635329fa6ff930aa5cffa17f4c7f5c6c3ddc3500708e2f2/multidict-6.1.0-cp312-cp312-musllinux_1_2_ppc64le.whl", hash = "sha256:820c661588bd01a0aa62a1283f20d2be4281b086f80dad9e955e690c75fb54a2", size = 129822 },
    { url = "https://files.pythonhosted.org/packages/df/9e/ee7d1954b1331da3eddea0c4e08d9142da5f14b1321c7301f5014f49d492/multidict-6.1.0-cp312-cp312-musllinux_1_2_s390x.whl", hash = "sha256:0e5f362e895bc5b9e67fe6e4ded2492d8124bdf817827f33c5b46c2fe3ffaca6", size = 128656 },
    { url = "https://files.pythonhosted.org/packages/77/00/8538f11e3356b5d95fa4b024aa566cde7a38aa7a5f08f4912b32a037c5dc/multidict-6.1.0-cp312-cp312-musllinux_1_2_x86_64.whl", hash = "sha256:3ec660d19bbc671e3a6443325f07263be452c453ac9e512f5eb935e7d4ac28b3", size = 125360 },
    { url = "https://files.pythonhosted.org/packages/be/05/5d334c1f2462d43fec2363cd00b1c44c93a78c3925d952e9a71caf662e96/multidict-6.1.0-cp312-cp312-win32.whl", hash = "sha256:58130ecf8f7b8112cdb841486404f1282b9c86ccb30d3519faf301b2e5659133", size = 26382 },
    { url = "https://files.pythonhosted.org/packages/a3/bf/f332a13486b1ed0496d624bcc7e8357bb8053823e8cd4b9a18edc1d97e73/multidict-6.1.0-cp312-cp312-win_amd64.whl", hash = "sha256:188215fc0aafb8e03341995e7c4797860181562380f81ed0a87ff455b70bf1f1", size = 28529 },
    { url = "https://files.pythonhosted.org/packages/22/67/1c7c0f39fe069aa4e5d794f323be24bf4d33d62d2a348acdb7991f8f30db/multidict-6.1.0-cp313-cp313-macosx_10_13_universal2.whl", hash = "sha256:d569388c381b24671589335a3be6e1d45546c2988c2ebe30fdcada8457a31008", size = 48771 },
    { url = "https://files.pythonhosted.org/packages/3c/25/c186ee7b212bdf0df2519eacfb1981a017bda34392c67542c274651daf23/multidict-6.1.0-cp313-cp313-macosx_10_13_x86_64.whl", hash = "sha256:052e10d2d37810b99cc170b785945421141bf7bb7d2f8799d431e7db229c385f", size = 29533 },
    { url = "https://files.pythonhosted.org/packages/67/5e/04575fd837e0958e324ca035b339cea174554f6f641d3fb2b4f2e7ff44a2/multidict-6.1.0-cp313-cp313-macosx_11_0_arm64.whl", hash = "sha256:f90c822a402cb865e396a504f9fc8173ef34212a342d92e362ca498cad308e28", size = 29595 },
    { url = "https://files.pythonhosted.org/packages/d3/b2/e56388f86663810c07cfe4a3c3d87227f3811eeb2d08450b9e5d19d78876/multidict-6.1.0-cp313-cp313-manylinux_2_17_aarch64.manylinux2014_aarch64.whl", hash = "sha256:b225d95519a5bf73860323e633a664b0d85ad3d5bede6d30d95b35d4dfe8805b", size = 130094 },
    { url = "https://files.pythonhosted.org/packages/6c/ee/30ae9b4186a644d284543d55d491fbd4239b015d36b23fea43b4c94f7052/multidict-6.1.0-cp313-cp313-manylinux_2_17_ppc64le.manylinux2014_ppc64le.whl", hash = "sha256:23bfd518810af7de1116313ebd9092cb9aa629beb12f6ed631ad53356ed6b86c", size = 134876 },
    { url = "https://files.pythonhosted.org/packages/84/c7/70461c13ba8ce3c779503c70ec9d0345ae84de04521c1f45a04d5f48943d/multidict-6.1.0-cp313-cp313-manylinux_2_17_s390x.manylinux2014_s390x.whl", hash = "sha256:5c09fcfdccdd0b57867577b719c69e347a436b86cd83747f179dbf0cc0d4c1f3", size = 133500 },
    { url = "https://files.pythonhosted.org/packages/4a/9f/002af221253f10f99959561123fae676148dd730e2daa2cd053846a58507/multidict-6.1.0-cp313-cp313-manylinux_2_17_x86_64.manylinux2014_x86_64.whl", hash = "sha256:bf6bea52ec97e95560af5ae576bdac3aa3aae0b6758c6efa115236d9e07dae44", size = 131099 },
    { url = "https://files.pythonhosted.org/packages/82/42/d1c7a7301d52af79d88548a97e297f9d99c961ad76bbe6f67442bb77f097/multidict-6.1.0-cp313-cp313-manylinux_2_5_i686.manylinux1_i686.manylinux_2_17_i686.manylinux2014_i686.whl", hash = "sha256:57feec87371dbb3520da6192213c7d6fc892d5589a93db548331954de8248fd2", size = 120403 },
    { url = "https://files.pythonhosted.org/packages/68/f3/471985c2c7ac707547553e8f37cff5158030d36bdec4414cb825fbaa5327/multidict-6.1.0-cp313-cp313-musllinux_1_2_aarch64.whl", hash = "sha256:0c3f390dc53279cbc8ba976e5f8035eab997829066756d811616b652b00a23a3", size = 125348 },
    { url = "https://files.pythonhosted.org/packages/67/2c/e6df05c77e0e433c214ec1d21ddd203d9a4770a1f2866a8ca40a545869a0/multidict-6.1.0-cp313-cp313-musllinux_1_2_i686.whl", hash = "sha256:59bfeae4b25ec05b34f1956eaa1cb38032282cd4dfabc5056d0a1ec4d696d3aa", size = 119673 },
    { url = "https://files.pythonhosted.org/packages/c5/cd/bc8608fff06239c9fb333f9db7743a1b2eafe98c2666c9a196e867a3a0a4/multidict-6.1.0-cp313-cp313-musllinux_1_2_ppc64le.whl", hash = "sha256:b2f59caeaf7632cc633b5cf6fc449372b83bbdf0da4ae04d5be36118e46cc0aa", size = 129927 },
    { url = "https://files.pythonhosted.org/packages/44/8e/281b69b7bc84fc963a44dc6e0bbcc7150e517b91df368a27834299a526ac/multidict-6.1.0-cp313-cp313-musllinux_1_2_s390x.whl", hash = "sha256:37bb93b2178e02b7b618893990941900fd25b6b9ac0fa49931a40aecdf083fe4", size = 128711 },
    { url = "https://files.pythonhosted.org/packages/12/a4/63e7cd38ed29dd9f1881d5119f272c898ca92536cdb53ffe0843197f6c85/multidict-6.1.0-cp313-cp313-musllinux_1_2_x86_64.whl", hash = "sha256:4e9f48f58c2c523d5a06faea47866cd35b32655c46b443f163d08c6d0ddb17d6", size = 125519 },
    { url = "https://files.pythonhosted.org/packages/38/e0/4f5855037a72cd8a7a2f60a3952d9aa45feedb37ae7831642102604e8a37/multidict-6.1.0-cp313-cp313-win32.whl", hash = "sha256:3a37ffb35399029b45c6cc33640a92bef403c9fd388acce75cdc88f58bd19a81", size = 26426 },
    { url = "https://files.pythonhosted.org/packages/7e/a5/17ee3a4db1e310b7405f5d25834460073a8ccd86198ce044dfaf69eac073/multidict-6.1.0-cp313-cp313-win_amd64.whl", hash = "sha256:e9aa71e15d9d9beaad2c6b9319edcdc0a49a43ef5c0a4c8265ca9ee7d6c67774", size = 28531 },
    { url = "https://files.pythonhosted.org/packages/99/b7/b9e70fde2c0f0c9af4cc5277782a89b66d35948ea3369ec9f598358c3ac5/multidict-6.1.0-py3-none-any.whl", hash = "sha256:48e171e52d1c4d33888e529b999e5900356b9ae588c2f09a52dcefb158b27506", size = 10051 },
]

[[package]]
name = "mypy"
version = "1.13.0"
source = { registry = "https://pypi.org/simple" }
dependencies = [
    { name = "mypy-extensions" },
    { name = "typing-extensions" },
]
sdist = { url = "https://files.pythonhosted.org/packages/e8/21/7e9e523537991d145ab8a0a2fd98548d67646dc2aaaf6091c31ad883e7c1/mypy-1.13.0.tar.gz", hash = "sha256:0291a61b6fbf3e6673e3405cfcc0e7650bebc7939659fdca2702958038bd835e", size = 3152532 }
wheels = [
    { url = "https://files.pythonhosted.org/packages/d0/19/de0822609e5b93d02579075248c7aa6ceaddcea92f00bf4ea8e4c22e3598/mypy-1.13.0-cp311-cp311-macosx_10_9_x86_64.whl", hash = "sha256:581665e6f3a8a9078f28d5502f4c334c0c8d802ef55ea0e7276a6e409bc0d82d", size = 10939027 },
    { url = "https://files.pythonhosted.org/packages/c8/71/6950fcc6ca84179137e4cbf7cf41e6b68b4a339a1f5d3e954f8c34e02d66/mypy-1.13.0-cp311-cp311-macosx_11_0_arm64.whl", hash = "sha256:3ddb5b9bf82e05cc9a627e84707b528e5c7caaa1c55c69e175abb15a761cec2d", size = 10108699 },
    { url = "https://files.pythonhosted.org/packages/26/50/29d3e7dd166e74dc13d46050b23f7d6d7533acf48f5217663a3719db024e/mypy-1.13.0-cp311-cp311-manylinux_2_17_x86_64.manylinux2014_x86_64.manylinux_2_28_x86_64.whl", hash = "sha256:20c7ee0bc0d5a9595c46f38beb04201f2620065a93755704e141fcac9f59db2b", size = 12506263 },
    { url = "https://files.pythonhosted.org/packages/3f/1d/676e76f07f7d5ddcd4227af3938a9c9640f293b7d8a44dd4ff41d4db25c1/mypy-1.13.0-cp311-cp311-musllinux_1_1_x86_64.whl", hash = "sha256:3790ded76f0b34bc9c8ba4def8f919dd6a46db0f5a6610fb994fe8efdd447f73", size = 12984688 },
    { url = "https://files.pythonhosted.org/packages/9c/03/5a85a30ae5407b1d28fab51bd3e2103e52ad0918d1e68f02a7778669a307/mypy-1.13.0-cp311-cp311-win_amd64.whl", hash = "sha256:51f869f4b6b538229c1d1bcc1dd7d119817206e2bc54e8e374b3dfa202defcca", size = 9626811 },
    { url = "https://files.pythonhosted.org/packages/fb/31/c526a7bd2e5c710ae47717c7a5f53f616db6d9097caf48ad650581e81748/mypy-1.13.0-cp312-cp312-macosx_10_13_x86_64.whl", hash = "sha256:5c7051a3461ae84dfb5dd15eff5094640c61c5f22257c8b766794e6dd85e72d5", size = 11077900 },
    { url = "https://files.pythonhosted.org/packages/83/67/b7419c6b503679d10bd26fc67529bc6a1f7a5f220bbb9f292dc10d33352f/mypy-1.13.0-cp312-cp312-macosx_11_0_arm64.whl", hash = "sha256:39bb21c69a5d6342f4ce526e4584bc5c197fd20a60d14a8624d8743fffb9472e", size = 10074818 },
    { url = "https://files.pythonhosted.org/packages/ba/07/37d67048786ae84e6612575e173d713c9a05d0ae495dde1e68d972207d98/mypy-1.13.0-cp312-cp312-manylinux_2_17_x86_64.manylinux2014_x86_64.manylinux_2_28_x86_64.whl", hash = "sha256:164f28cb9d6367439031f4c81e84d3ccaa1e19232d9d05d37cb0bd880d3f93c2", size = 12589275 },
    { url = "https://files.pythonhosted.org/packages/1f/17/b1018c6bb3e9f1ce3956722b3bf91bff86c1cefccca71cec05eae49d6d41/mypy-1.13.0-cp312-cp312-musllinux_1_1_x86_64.whl", hash = "sha256:a4c1bfcdbce96ff5d96fc9b08e3831acb30dc44ab02671eca5953eadad07d6d0", size = 13037783 },
    { url = "https://files.pythonhosted.org/packages/cb/32/cd540755579e54a88099aee0287086d996f5a24281a673f78a0e14dba150/mypy-1.13.0-cp312-cp312-win_amd64.whl", hash = "sha256:a0affb3a79a256b4183ba09811e3577c5163ed06685e4d4b46429a271ba174d2", size = 9726197 },
    { url = "https://files.pythonhosted.org/packages/11/bb/ab4cfdc562cad80418f077d8be9b4491ee4fb257440da951b85cbb0a639e/mypy-1.13.0-cp313-cp313-macosx_10_13_x86_64.whl", hash = "sha256:a7b44178c9760ce1a43f544e595d35ed61ac2c3de306599fa59b38a6048e1aa7", size = 11069721 },
    { url = "https://files.pythonhosted.org/packages/59/3b/a393b1607cb749ea2c621def5ba8c58308ff05e30d9dbdc7c15028bca111/mypy-1.13.0-cp313-cp313-macosx_11_0_arm64.whl", hash = "sha256:5d5092efb8516d08440e36626f0153b5006d4088c1d663d88bf79625af3d1d62", size = 10063996 },
    { url = "https://files.pythonhosted.org/packages/d1/1f/6b76be289a5a521bb1caedc1f08e76ff17ab59061007f201a8a18cc514d1/mypy-1.13.0-cp313-cp313-manylinux_2_17_x86_64.manylinux2014_x86_64.manylinux_2_28_x86_64.whl", hash = "sha256:de2904956dac40ced10931ac967ae63c5089bd498542194b436eb097a9f77bc8", size = 12584043 },
    { url = "https://files.pythonhosted.org/packages/a6/83/5a85c9a5976c6f96e3a5a7591aa28b4a6ca3a07e9e5ba0cec090c8b596d6/mypy-1.13.0-cp313-cp313-musllinux_1_1_x86_64.whl", hash = "sha256:7bfd8836970d33c2105562650656b6846149374dc8ed77d98424b40b09340ba7", size = 13036996 },
    { url = "https://files.pythonhosted.org/packages/b4/59/c39a6f752f1f893fccbcf1bdd2aca67c79c842402b5283563d006a67cf76/mypy-1.13.0-cp313-cp313-win_amd64.whl", hash = "sha256:9f73dba9ec77acb86457a8fc04b5239822df0c14a082564737833d2963677dbc", size = 9737709 },
    { url = "https://files.pythonhosted.org/packages/3b/86/72ce7f57431d87a7ff17d442f521146a6585019eb8f4f31b7c02801f78ad/mypy-1.13.0-py3-none-any.whl", hash = "sha256:9c250883f9fd81d212e0952c92dbfcc96fc237f4b7c92f56ac81fd48460b3e5a", size = 2647043 },
]

[[package]]
name = "mypy-extensions"
version = "1.0.0"
source = { registry = "https://pypi.org/simple" }
sdist = { url = "https://files.pythonhosted.org/packages/98/a4/1ab47638b92648243faf97a5aeb6ea83059cc3624972ab6b8d2316078d3f/mypy_extensions-1.0.0.tar.gz", hash = "sha256:75dbf8955dc00442a438fc4d0666508a9a97b6bd41aa2f0ffe9d2f2725af0782", size = 4433 }
wheels = [
    { url = "https://files.pythonhosted.org/packages/2a/e2/5d3f6ada4297caebe1a2add3b126fe800c96f56dbe5d1988a2cbe0b267aa/mypy_extensions-1.0.0-py3-none-any.whl", hash = "sha256:4392f6c0eb8a5668a69e23d168ffa70f0be9ccfd32b5cc2d26a34ae5b844552d", size = 4695 },
]

[[package]]
name = "networkx"
version = "3.4.2"
source = { registry = "https://pypi.org/simple" }
sdist = { url = "https://files.pythonhosted.org/packages/fd/1d/06475e1cd5264c0b870ea2cc6fdb3e37177c1e565c43f56ff17a10e3937f/networkx-3.4.2.tar.gz", hash = "sha256:307c3669428c5362aab27c8a1260aa8f47c4e91d3891f48be0141738d8d053e1", size = 2151368 }
wheels = [
    { url = "https://files.pythonhosted.org/packages/b9/54/dd730b32ea14ea797530a4479b2ed46a6fb250f682a9cfb997e968bf0261/networkx-3.4.2-py3-none-any.whl", hash = "sha256:df5d4365b724cf81b8c6a7312509d0c22386097011ad1abe274afd5e9d3bbc5f", size = 1723263 },
]

[[package]]
name = "nodeenv"
version = "1.9.1"
source = { registry = "https://pypi.org/simple" }
sdist = { url = "https://files.pythonhosted.org/packages/43/16/fc88b08840de0e0a72a2f9d8c6bae36be573e475a6326ae854bcc549fc45/nodeenv-1.9.1.tar.gz", hash = "sha256:6ec12890a2dab7946721edbfbcd91f3319c6ccc9aec47be7c7e6b7011ee6645f", size = 47437 }
wheels = [
    { url = "https://files.pythonhosted.org/packages/d2/1d/1b658dbd2b9fa9c4c9f32accbfc0205d532c8c6194dc0f2a4c0428e7128a/nodeenv-1.9.1-py2.py3-none-any.whl", hash = "sha256:ba11c9782d29c27c70ffbdda2d7415098754709be8a7056d79a737cd901155c9", size = 22314 },
]

[[package]]
name = "numpy"
version = "2.1.3"
source = { registry = "https://pypi.org/simple" }
sdist = { url = "https://files.pythonhosted.org/packages/25/ca/1166b75c21abd1da445b97bf1fa2f14f423c6cfb4fc7c4ef31dccf9f6a94/numpy-2.1.3.tar.gz", hash = "sha256:aa08e04e08aaf974d4458def539dece0d28146d866a39da5639596f4921fd761", size = 20166090 }
wheels = [
    { url = "https://files.pythonhosted.org/packages/ad/81/c8167192eba5247593cd9d305ac236847c2912ff39e11402e72ae28a4985/numpy-2.1.3-cp311-cp311-macosx_10_9_x86_64.whl", hash = "sha256:4d1167c53b93f1f5d8a139a742b3c6f4d429b54e74e6b57d0eff40045187b15d", size = 21156252 },
    { url = "https://files.pythonhosted.org/packages/da/74/5a60003fc3d8a718d830b08b654d0eea2d2db0806bab8f3c2aca7e18e010/numpy-2.1.3-cp311-cp311-macosx_11_0_arm64.whl", hash = "sha256:c80e4a09b3d95b4e1cac08643f1152fa71a0a821a2d4277334c88d54b2219a41", size = 13784119 },
    { url = "https://files.pythonhosted.org/packages/47/7c/864cb966b96fce5e63fcf25e1e4d957fe5725a635e5f11fe03f39dd9d6b5/numpy-2.1.3-cp311-cp311-macosx_14_0_arm64.whl", hash = "sha256:576a1c1d25e9e02ed7fa5477f30a127fe56debd53b8d2c89d5578f9857d03ca9", size = 5352978 },
    { url = "https://files.pythonhosted.org/packages/09/ac/61d07930a4993dd9691a6432de16d93bbe6aa4b1c12a5e573d468eefc1ca/numpy-2.1.3-cp311-cp311-macosx_14_0_x86_64.whl", hash = "sha256:973faafebaae4c0aaa1a1ca1ce02434554d67e628b8d805e61f874b84e136b09", size = 6892570 },
    { url = "https://files.pythonhosted.org/packages/27/2f/21b94664f23af2bb52030653697c685022119e0dc93d6097c3cb45bce5f9/numpy-2.1.3-cp311-cp311-manylinux_2_17_aarch64.manylinux2014_aarch64.whl", hash = "sha256:762479be47a4863e261a840e8e01608d124ee1361e48b96916f38b119cfda04a", size = 13896715 },
    { url = "https://files.pythonhosted.org/packages/7a/f0/80811e836484262b236c684a75dfc4ba0424bc670e765afaa911468d9f39/numpy-2.1.3-cp311-cp311-manylinux_2_17_x86_64.manylinux2014_x86_64.whl", hash = "sha256:bc6f24b3d1ecc1eebfbf5d6051faa49af40b03be1aaa781ebdadcbc090b4539b", size = 16339644 },
    { url = "https://files.pythonhosted.org/packages/fa/81/ce213159a1ed8eb7d88a2a6ef4fbdb9e4ffd0c76b866c350eb4e3c37e640/numpy-2.1.3-cp311-cp311-musllinux_1_1_x86_64.whl", hash = "sha256:17ee83a1f4fef3c94d16dc1802b998668b5419362c8a4f4e8a491de1b41cc3ee", size = 16712217 },
    { url = "https://files.pythonhosted.org/packages/7d/84/4de0b87d5a72f45556b2a8ee9fc8801e8518ec867fc68260c1f5dcb3903f/numpy-2.1.3-cp311-cp311-musllinux_1_2_aarch64.whl", hash = "sha256:15cb89f39fa6d0bdfb600ea24b250e5f1a3df23f901f51c8debaa6a5d122b2f0", size = 14399053 },
    { url = "https://files.pythonhosted.org/packages/7e/1c/e5fabb9ad849f9d798b44458fd12a318d27592d4bc1448e269dec070ff04/numpy-2.1.3-cp311-cp311-win32.whl", hash = "sha256:d9beb777a78c331580705326d2367488d5bc473b49a9bc3036c154832520aca9", size = 6534741 },
    { url = "https://files.pythonhosted.org/packages/1e/48/a9a4b538e28f854bfb62e1dea3c8fea12e90216a276c7777ae5345ff29a7/numpy-2.1.3-cp311-cp311-win_amd64.whl", hash = "sha256:d89dd2b6da69c4fff5e39c28a382199ddedc3a5be5390115608345dec660b9e2", size = 12869487 },
    { url = "https://files.pythonhosted.org/packages/8a/f0/385eb9970309643cbca4fc6eebc8bb16e560de129c91258dfaa18498da8b/numpy-2.1.3-cp312-cp312-macosx_10_13_x86_64.whl", hash = "sha256:f55ba01150f52b1027829b50d70ef1dafd9821ea82905b63936668403c3b471e", size = 20849658 },
    { url = "https://files.pythonhosted.org/packages/54/4a/765b4607f0fecbb239638d610d04ec0a0ded9b4951c56dc68cef79026abf/numpy-2.1.3-cp312-cp312-macosx_11_0_arm64.whl", hash = "sha256:13138eadd4f4da03074851a698ffa7e405f41a0845a6b1ad135b81596e4e9958", size = 13492258 },
    { url = "https://files.pythonhosted.org/packages/bd/a7/2332679479c70b68dccbf4a8eb9c9b5ee383164b161bee9284ac141fbd33/numpy-2.1.3-cp312-cp312-macosx_14_0_arm64.whl", hash = "sha256:a6b46587b14b888e95e4a24d7b13ae91fa22386c199ee7b418f449032b2fa3b8", size = 5090249 },
    { url = "https://files.pythonhosted.org/packages/c1/67/4aa00316b3b981a822c7a239d3a8135be2a6945d1fd11d0efb25d361711a/numpy-2.1.3-cp312-cp312-macosx_14_0_x86_64.whl", hash = "sha256:0fa14563cc46422e99daef53d725d0c326e99e468a9320a240affffe87852564", size = 6621704 },
    { url = "https://files.pythonhosted.org/packages/5e/da/1a429ae58b3b6c364eeec93bf044c532f2ff7b48a52e41050896cf15d5b1/numpy-2.1.3-cp312-cp312-manylinux_2_17_aarch64.manylinux2014_aarch64.whl", hash = "sha256:8637dcd2caa676e475503d1f8fdb327bc495554e10838019651b76d17b98e512", size = 13606089 },
    { url = "https://files.pythonhosted.org/packages/9e/3e/3757f304c704f2f0294a6b8340fcf2be244038be07da4cccf390fa678a9f/numpy-2.1.3-cp312-cp312-manylinux_2_17_x86_64.manylinux2014_x86_64.whl", hash = "sha256:2312b2aa89e1f43ecea6da6ea9a810d06aae08321609d8dc0d0eda6d946a541b", size = 16043185 },
    { url = "https://files.pythonhosted.org/packages/43/97/75329c28fea3113d00c8d2daf9bc5828d58d78ed661d8e05e234f86f0f6d/numpy-2.1.3-cp312-cp312-musllinux_1_1_x86_64.whl", hash = "sha256:a38c19106902bb19351b83802531fea19dee18e5b37b36454f27f11ff956f7fc", size = 16410751 },
    { url = "https://files.pythonhosted.org/packages/ad/7a/442965e98b34e0ae9da319f075b387bcb9a1e0658276cc63adb8c9686f7b/numpy-2.1.3-cp312-cp312-musllinux_1_2_aarch64.whl", hash = "sha256:02135ade8b8a84011cbb67dc44e07c58f28575cf9ecf8ab304e51c05528c19f0", size = 14082705 },
    { url = "https://files.pythonhosted.org/packages/ac/b6/26108cf2cfa5c7e03fb969b595c93131eab4a399762b51ce9ebec2332e80/numpy-2.1.3-cp312-cp312-win32.whl", hash = "sha256:e6988e90fcf617da2b5c78902fe8e668361b43b4fe26dbf2d7b0f8034d4cafb9", size = 6239077 },
    { url = "https://files.pythonhosted.org/packages/a6/84/fa11dad3404b7634aaab50733581ce11e5350383311ea7a7010f464c0170/numpy-2.1.3-cp312-cp312-win_amd64.whl", hash = "sha256:0d30c543f02e84e92c4b1f415b7c6b5326cbe45ee7882b6b77db7195fb971e3a", size = 12566858 },
    { url = "https://files.pythonhosted.org/packages/4d/0b/620591441457e25f3404c8057eb924d04f161244cb8a3680d529419aa86e/numpy-2.1.3-cp313-cp313-macosx_10_13_x86_64.whl", hash = "sha256:96fe52fcdb9345b7cd82ecd34547fca4321f7656d500eca497eb7ea5a926692f", size = 20836263 },
    { url = "https://files.pythonhosted.org/packages/45/e1/210b2d8b31ce9119145433e6ea78046e30771de3fe353f313b2778142f34/numpy-2.1.3-cp313-cp313-macosx_11_0_arm64.whl", hash = "sha256:f653490b33e9c3a4c1c01d41bc2aef08f9475af51146e4a7710c450cf9761598", size = 13507771 },
    { url = "https://files.pythonhosted.org/packages/55/44/aa9ee3caee02fa5a45f2c3b95cafe59c44e4b278fbbf895a93e88b308555/numpy-2.1.3-cp313-cp313-macosx_14_0_arm64.whl", hash = "sha256:dc258a761a16daa791081d026f0ed4399b582712e6fc887a95af09df10c5ca57", size = 5075805 },
    { url = "https://files.pythonhosted.org/packages/78/d6/61de6e7e31915ba4d87bbe1ae859e83e6582ea14c6add07c8f7eefd8488f/numpy-2.1.3-cp313-cp313-macosx_14_0_x86_64.whl", hash = "sha256:016d0f6f5e77b0f0d45d77387ffa4bb89816b57c835580c3ce8e099ef830befe", size = 6608380 },
    { url = "https://files.pythonhosted.org/packages/3e/46/48bdf9b7241e317e6cf94276fe11ba673c06d1fdf115d8b4ebf616affd1a/numpy-2.1.3-cp313-cp313-manylinux_2_17_aarch64.manylinux2014_aarch64.whl", hash = "sha256:c181ba05ce8299c7aa3125c27b9c2167bca4a4445b7ce73d5febc411ca692e43", size = 13602451 },
    { url = "https://files.pythonhosted.org/packages/70/50/73f9a5aa0810cdccda9c1d20be3cbe4a4d6ea6bfd6931464a44c95eef731/numpy-2.1.3-cp313-cp313-manylinux_2_17_x86_64.manylinux2014_x86_64.whl", hash = "sha256:5641516794ca9e5f8a4d17bb45446998c6554704d888f86df9b200e66bdcce56", size = 16039822 },
    { url = "https://files.pythonhosted.org/packages/ad/cd/098bc1d5a5bc5307cfc65ee9369d0ca658ed88fbd7307b0d49fab6ca5fa5/numpy-2.1.3-cp313-cp313-musllinux_1_1_x86_64.whl", hash = "sha256:ea4dedd6e394a9c180b33c2c872b92f7ce0f8e7ad93e9585312b0c5a04777a4a", size = 16411822 },
    { url = "https://files.pythonhosted.org/packages/83/a2/7d4467a2a6d984549053b37945620209e702cf96a8bc658bc04bba13c9e2/numpy-2.1.3-cp313-cp313-musllinux_1_2_aarch64.whl", hash = "sha256:b0df3635b9c8ef48bd3be5f862cf71b0a4716fa0e702155c45067c6b711ddcef", size = 14079598 },
    { url = "https://files.pythonhosted.org/packages/e9/6a/d64514dcecb2ee70bfdfad10c42b76cab657e7ee31944ff7a600f141d9e9/numpy-2.1.3-cp313-cp313-win32.whl", hash = "sha256:50ca6aba6e163363f132b5c101ba078b8cbd3fa92c7865fd7d4d62d9779ac29f", size = 6236021 },
    { url = "https://files.pythonhosted.org/packages/bb/f9/12297ed8d8301a401e7d8eb6b418d32547f1d700ed3c038d325a605421a4/numpy-2.1.3-cp313-cp313-win_amd64.whl", hash = "sha256:747641635d3d44bcb380d950679462fae44f54b131be347d5ec2bce47d3df9ed", size = 12560405 },
    { url = "https://files.pythonhosted.org/packages/a7/45/7f9244cd792e163b334e3a7f02dff1239d2890b6f37ebf9e82cbe17debc0/numpy-2.1.3-cp313-cp313t-macosx_10_13_x86_64.whl", hash = "sha256:996bb9399059c5b82f76b53ff8bb686069c05acc94656bb259b1d63d04a9506f", size = 20859062 },
    { url = "https://files.pythonhosted.org/packages/b1/b4/a084218e7e92b506d634105b13e27a3a6645312b93e1c699cc9025adb0e1/numpy-2.1.3-cp313-cp313t-macosx_11_0_arm64.whl", hash = "sha256:45966d859916ad02b779706bb43b954281db43e185015df6eb3323120188f9e4", size = 13515839 },
    { url = "https://files.pythonhosted.org/packages/27/45/58ed3f88028dcf80e6ea580311dc3edefdd94248f5770deb980500ef85dd/numpy-2.1.3-cp313-cp313t-macosx_14_0_arm64.whl", hash = "sha256:baed7e8d7481bfe0874b566850cb0b85243e982388b7b23348c6db2ee2b2ae8e", size = 5116031 },
    { url = "https://files.pythonhosted.org/packages/37/a8/eb689432eb977d83229094b58b0f53249d2209742f7de529c49d61a124a0/numpy-2.1.3-cp313-cp313t-macosx_14_0_x86_64.whl", hash = "sha256:a9f7f672a3388133335589cfca93ed468509cb7b93ba3105fce780d04a6576a0", size = 6629977 },
    { url = "https://files.pythonhosted.org/packages/42/a3/5355ad51ac73c23334c7caaed01adadfda49544f646fcbfbb4331deb267b/numpy-2.1.3-cp313-cp313t-manylinux_2_17_aarch64.manylinux2014_aarch64.whl", hash = "sha256:d7aac50327da5d208db2eec22eb11e491e3fe13d22653dce51b0f4109101b408", size = 13575951 },
    { url = "https://files.pythonhosted.org/packages/c4/70/ea9646d203104e647988cb7d7279f135257a6b7e3354ea6c56f8bafdb095/numpy-2.1.3-cp313-cp313t-manylinux_2_17_x86_64.manylinux2014_x86_64.whl", hash = "sha256:4394bc0dbd074b7f9b52024832d16e019decebf86caf909d94f6b3f77a8ee3b6", size = 16022655 },
    { url = "https://files.pythonhosted.org/packages/14/ce/7fc0612903e91ff9d0b3f2eda4e18ef9904814afcae5b0f08edb7f637883/numpy-2.1.3-cp313-cp313t-musllinux_1_1_x86_64.whl", hash = "sha256:50d18c4358a0a8a53f12a8ba9d772ab2d460321e6a93d6064fc22443d189853f", size = 16399902 },
    { url = "https://files.pythonhosted.org/packages/ef/62/1d3204313357591c913c32132a28f09a26357e33ea3c4e2fe81269e0dca1/numpy-2.1.3-cp313-cp313t-musllinux_1_2_aarch64.whl", hash = "sha256:14e253bd43fc6b37af4921b10f6add6925878a42a0c5fe83daee390bca80bc17", size = 14067180 },
    { url = "https://files.pythonhosted.org/packages/24/d7/78a40ed1d80e23a774cb8a34ae8a9493ba1b4271dde96e56ccdbab1620ef/numpy-2.1.3-cp313-cp313t-win32.whl", hash = "sha256:08788d27a5fd867a663f6fc753fd7c3ad7e92747efc73c53bca2f19f8bc06f48", size = 6291907 },
    { url = "https://files.pythonhosted.org/packages/86/09/a5ab407bd7f5f5599e6a9261f964ace03a73e7c6928de906981c31c38082/numpy-2.1.3-cp313-cp313t-win_amd64.whl", hash = "sha256:2564fbdf2b99b3f815f2107c1bbc93e2de8ee655a69c261363a1172a79a257d4", size = 12644098 },
]

[[package]]
name = "nvidia-cublas-cu12"
version = "12.4.5.8"
source = { registry = "https://pypi.org/simple" }
wheels = [
    { url = "https://files.pythonhosted.org/packages/7f/7f/7fbae15a3982dc9595e49ce0f19332423b260045d0a6afe93cdbe2f1f624/nvidia_cublas_cu12-12.4.5.8-py3-none-manylinux2014_aarch64.whl", hash = "sha256:0f8aa1706812e00b9f19dfe0cdb3999b092ccb8ca168c0db5b8ea712456fd9b3", size = 363333771 },
    { url = "https://files.pythonhosted.org/packages/ae/71/1c91302526c45ab494c23f61c7a84aa568b8c1f9d196efa5993957faf906/nvidia_cublas_cu12-12.4.5.8-py3-none-manylinux2014_x86_64.whl", hash = "sha256:2fc8da60df463fdefa81e323eef2e36489e1c94335b5358bcb38360adf75ac9b", size = 363438805 },
]

[[package]]
name = "nvidia-cuda-cupti-cu12"
version = "12.4.127"
source = { registry = "https://pypi.org/simple" }
wheels = [
    { url = "https://files.pythonhosted.org/packages/93/b5/9fb3d00386d3361b03874246190dfec7b206fd74e6e287b26a8fcb359d95/nvidia_cuda_cupti_cu12-12.4.127-py3-none-manylinux2014_aarch64.whl", hash = "sha256:79279b35cf6f91da114182a5ce1864997fd52294a87a16179ce275773799458a", size = 12354556 },
    { url = "https://files.pythonhosted.org/packages/67/42/f4f60238e8194a3106d06a058d494b18e006c10bb2b915655bd9f6ea4cb1/nvidia_cuda_cupti_cu12-12.4.127-py3-none-manylinux2014_x86_64.whl", hash = "sha256:9dec60f5ac126f7bb551c055072b69d85392b13311fcc1bcda2202d172df30fb", size = 13813957 },
]

[[package]]
name = "nvidia-cuda-nvrtc-cu12"
version = "12.4.127"
source = { registry = "https://pypi.org/simple" }
wheels = [
    { url = "https://files.pythonhosted.org/packages/77/aa/083b01c427e963ad0b314040565ea396f914349914c298556484f799e61b/nvidia_cuda_nvrtc_cu12-12.4.127-py3-none-manylinux2014_aarch64.whl", hash = "sha256:0eedf14185e04b76aa05b1fea04133e59f465b6f960c0cbf4e37c3cb6b0ea198", size = 24133372 },
    { url = "https://files.pythonhosted.org/packages/2c/14/91ae57cd4db3f9ef7aa99f4019cfa8d54cb4caa7e00975df6467e9725a9f/nvidia_cuda_nvrtc_cu12-12.4.127-py3-none-manylinux2014_x86_64.whl", hash = "sha256:a178759ebb095827bd30ef56598ec182b85547f1508941a3d560eb7ea1fbf338", size = 24640306 },
]

[[package]]
name = "nvidia-cuda-runtime-cu12"
version = "12.4.127"
source = { registry = "https://pypi.org/simple" }
wheels = [
    { url = "https://files.pythonhosted.org/packages/a1/aa/b656d755f474e2084971e9a297def515938d56b466ab39624012070cb773/nvidia_cuda_runtime_cu12-12.4.127-py3-none-manylinux2014_aarch64.whl", hash = "sha256:961fe0e2e716a2a1d967aab7caee97512f71767f852f67432d572e36cb3a11f3", size = 894177 },
    { url = "https://files.pythonhosted.org/packages/ea/27/1795d86fe88ef397885f2e580ac37628ed058a92ed2c39dc8eac3adf0619/nvidia_cuda_runtime_cu12-12.4.127-py3-none-manylinux2014_x86_64.whl", hash = "sha256:64403288fa2136ee8e467cdc9c9427e0434110899d07c779f25b5c068934faa5", size = 883737 },
]

[[package]]
name = "nvidia-cudnn-cu12"
version = "9.1.0.70"
source = { registry = "https://pypi.org/simple" }
dependencies = [
    { name = "nvidia-cublas-cu12" },
]
wheels = [
    { url = "https://files.pythonhosted.org/packages/9f/fd/713452cd72343f682b1c7b9321e23829f00b842ceaedcda96e742ea0b0b3/nvidia_cudnn_cu12-9.1.0.70-py3-none-manylinux2014_x86_64.whl", hash = "sha256:165764f44ef8c61fcdfdfdbe769d687e06374059fbb388b6c89ecb0e28793a6f", size = 664752741 },
]

[[package]]
name = "nvidia-cufft-cu12"
version = "11.2.1.3"
source = { registry = "https://pypi.org/simple" }
dependencies = [
    { name = "nvidia-nvjitlink-cu12" },
]
wheels = [
    { url = "https://files.pythonhosted.org/packages/7a/8a/0e728f749baca3fbeffad762738276e5df60851958be7783af121a7221e7/nvidia_cufft_cu12-11.2.1.3-py3-none-manylinux2014_aarch64.whl", hash = "sha256:5dad8008fc7f92f5ddfa2101430917ce2ffacd86824914c82e28990ad7f00399", size = 211422548 },
    { url = "https://files.pythonhosted.org/packages/27/94/3266821f65b92b3138631e9c8e7fe1fb513804ac934485a8d05776e1dd43/nvidia_cufft_cu12-11.2.1.3-py3-none-manylinux2014_x86_64.whl", hash = "sha256:f083fc24912aa410be21fa16d157fed2055dab1cc4b6934a0e03cba69eb242b9", size = 211459117 },
]

[[package]]
name = "nvidia-curand-cu12"
version = "10.3.5.147"
source = { registry = "https://pypi.org/simple" }
wheels = [
    { url = "https://files.pythonhosted.org/packages/80/9c/a79180e4d70995fdf030c6946991d0171555c6edf95c265c6b2bf7011112/nvidia_curand_cu12-10.3.5.147-py3-none-manylinux2014_aarch64.whl", hash = "sha256:1f173f09e3e3c76ab084aba0de819c49e56614feae5c12f69883f4ae9bb5fad9", size = 56314811 },
    { url = "https://files.pythonhosted.org/packages/8a/6d/44ad094874c6f1b9c654f8ed939590bdc408349f137f9b98a3a23ccec411/nvidia_curand_cu12-10.3.5.147-py3-none-manylinux2014_x86_64.whl", hash = "sha256:a88f583d4e0bb643c49743469964103aa59f7f708d862c3ddb0fc07f851e3b8b", size = 56305206 },
]

[[package]]
name = "nvidia-cusolver-cu12"
version = "11.6.1.9"
source = { registry = "https://pypi.org/simple" }
dependencies = [
    { name = "nvidia-cublas-cu12" },
    { name = "nvidia-cusparse-cu12" },
    { name = "nvidia-nvjitlink-cu12" },
]
wheels = [
    { url = "https://files.pythonhosted.org/packages/46/6b/a5c33cf16af09166845345275c34ad2190944bcc6026797a39f8e0a282e0/nvidia_cusolver_cu12-11.6.1.9-py3-none-manylinux2014_aarch64.whl", hash = "sha256:d338f155f174f90724bbde3758b7ac375a70ce8e706d70b018dd3375545fc84e", size = 127634111 },
    { url = "https://files.pythonhosted.org/packages/3a/e1/5b9089a4b2a4790dfdea8b3a006052cfecff58139d5a4e34cb1a51df8d6f/nvidia_cusolver_cu12-11.6.1.9-py3-none-manylinux2014_x86_64.whl", hash = "sha256:19e33fa442bcfd085b3086c4ebf7e8debc07cfe01e11513cc6d332fd918ac260", size = 127936057 },
]

[[package]]
name = "nvidia-cusparse-cu12"
version = "12.3.1.170"
source = { registry = "https://pypi.org/simple" }
dependencies = [
    { name = "nvidia-nvjitlink-cu12" },
]
wheels = [
    { url = "https://files.pythonhosted.org/packages/96/a9/c0d2f83a53d40a4a41be14cea6a0bf9e668ffcf8b004bd65633f433050c0/nvidia_cusparse_cu12-12.3.1.170-py3-none-manylinux2014_aarch64.whl", hash = "sha256:9d32f62896231ebe0480efd8a7f702e143c98cfaa0e8a76df3386c1ba2b54df3", size = 207381987 },
    { url = "https://files.pythonhosted.org/packages/db/f7/97a9ea26ed4bbbfc2d470994b8b4f338ef663be97b8f677519ac195e113d/nvidia_cusparse_cu12-12.3.1.170-py3-none-manylinux2014_x86_64.whl", hash = "sha256:ea4f11a2904e2a8dc4b1833cc1b5181cde564edd0d5cd33e3c168eff2d1863f1", size = 207454763 },
]

[[package]]
name = "nvidia-nccl-cu12"
version = "2.21.5"
source = { registry = "https://pypi.org/simple" }
wheels = [
    { url = "https://files.pythonhosted.org/packages/df/99/12cd266d6233f47d00daf3a72739872bdc10267d0383508b0b9c84a18bb6/nvidia_nccl_cu12-2.21.5-py3-none-manylinux2014_x86_64.whl", hash = "sha256:8579076d30a8c24988834445f8d633c697d42397e92ffc3f63fa26766d25e0a0", size = 188654414 },
]

[[package]]
name = "nvidia-nvjitlink-cu12"
version = "12.4.127"
source = { registry = "https://pypi.org/simple" }
wheels = [
    { url = "https://files.pythonhosted.org/packages/02/45/239d52c05074898a80a900f49b1615d81c07fceadd5ad6c4f86a987c0bc4/nvidia_nvjitlink_cu12-12.4.127-py3-none-manylinux2014_aarch64.whl", hash = "sha256:4abe7fef64914ccfa909bc2ba39739670ecc9e820c83ccc7a6ed414122599b83", size = 20552510 },
    { url = "https://files.pythonhosted.org/packages/ff/ff/847841bacfbefc97a00036e0fce5a0f086b640756dc38caea5e1bb002655/nvidia_nvjitlink_cu12-12.4.127-py3-none-manylinux2014_x86_64.whl", hash = "sha256:06b3b9b25bf3f8af351d664978ca26a16d2c5127dbd53c0497e28d1fb9611d57", size = 21066810 },
]

[[package]]
name = "nvidia-nvtx-cu12"
version = "12.4.127"
source = { registry = "https://pypi.org/simple" }
wheels = [
    { url = "https://files.pythonhosted.org/packages/06/39/471f581edbb7804b39e8063d92fc8305bdc7a80ae5c07dbe6ea5c50d14a5/nvidia_nvtx_cu12-12.4.127-py3-none-manylinux2014_aarch64.whl", hash = "sha256:7959ad635db13edf4fc65c06a6e9f9e55fc2f92596db928d169c0bb031e88ef3", size = 100417 },
    { url = "https://files.pythonhosted.org/packages/87/20/199b8713428322a2f22b722c62b8cc278cc53dffa9705d744484b5035ee9/nvidia_nvtx_cu12-12.4.127-py3-none-manylinux2014_x86_64.whl", hash = "sha256:781e950d9b9f60d8241ccea575b32f5105a5baf4c2351cab5256a24869f12a1a", size = 99144 },
]

[[package]]
name = "openai"
version = "1.56.2"
source = { registry = "https://pypi.org/simple" }
dependencies = [
    { name = "anyio" },
    { name = "distro" },
    { name = "httpx" },
    { name = "jiter" },
    { name = "pydantic" },
    { name = "sniffio" },
    { name = "tqdm" },
    { name = "typing-extensions" },
]
sdist = { url = "https://files.pythonhosted.org/packages/e1/97/302669f5888d1adf8ce0e93f1e5b2337b6c9db47d9877bd344a29db314be/openai-1.56.2.tar.gz", hash = "sha256:17312af69bc7670d4048f98ab5849f8784d98c39ac64fcde19406e3774a0c1e5", size = 315404 }
wheels = [
    { url = "https://files.pythonhosted.org/packages/23/36/c60fffa518d82952335e2ef4a6b93b0427c57eb49469879dee1cbe59d551/openai-1.56.2-py3-none-any.whl", hash = "sha256:82d0c48f9504e04c7797e9b799dcf7f49a246d99b6cbfd90f3193ea80815b69e", size = 389854 },
]

[[package]]
name = "packaging"
version = "24.2"
source = { registry = "https://pypi.org/simple" }
sdist = { url = "https://files.pythonhosted.org/packages/d0/63/68dbb6eb2de9cb10ee4c9c14a0148804425e13c4fb20d61cce69f53106da/packaging-24.2.tar.gz", hash = "sha256:c228a6dc5e932d346bc5739379109d49e8853dd8223571c7c5b55260edc0b97f", size = 163950 }
wheels = [
    { url = "https://files.pythonhosted.org/packages/88/ef/eb23f262cca3c0c4eb7ab1933c3b1f03d021f2c48f54763065b6f0e321be/packaging-24.2-py3-none-any.whl", hash = "sha256:09abb1bccd265c01f4a3aa3f7a7db064b36514d2cba19a2f694fe6150451a759", size = 65451 },
]

[[package]]
name = "parameterized"
version = "0.9.0"
source = { registry = "https://pypi.org/simple" }
sdist = { url = "https://files.pythonhosted.org/packages/ea/49/00c0c0cc24ff4266025a53e41336b79adaa5a4ebfad214f433d623f9865e/parameterized-0.9.0.tar.gz", hash = "sha256:7fc905272cefa4f364c1a3429cbbe9c0f98b793988efb5bf90aac80f08db09b1", size = 24351 }
wheels = [
    { url = "https://files.pythonhosted.org/packages/00/2f/804f58f0b856ab3bf21617cccf5b39206e6c4c94c2cd227bde125ea6105f/parameterized-0.9.0-py2.py3-none-any.whl", hash = "sha256:4e0758e3d41bea3bbd05ec14fc2c24736723f243b28d702081aef438c9372b1b", size = 20475 },
]

[[package]]
name = "parso"
version = "0.8.4"
source = { registry = "https://pypi.org/simple" }
sdist = { url = "https://files.pythonhosted.org/packages/66/94/68e2e17afaa9169cf6412ab0f28623903be73d1b32e208d9e8e541bb086d/parso-0.8.4.tar.gz", hash = "sha256:eb3a7b58240fb99099a345571deecc0f9540ea5f4dd2fe14c2a99d6b281ab92d", size = 400609 }
wheels = [
    { url = "https://files.pythonhosted.org/packages/c6/ac/dac4a63f978e4dcb3c6d3a78c4d8e0192a113d288502a1216950c41b1027/parso-0.8.4-py2.py3-none-any.whl", hash = "sha256:a418670a20291dacd2dddc80c377c5c3791378ee1e8d12bffc35420643d43f18", size = 103650 },
]

[[package]]
name = "pathspec"
version = "0.12.1"
source = { registry = "https://pypi.org/simple" }
sdist = { url = "https://files.pythonhosted.org/packages/ca/bc/f35b8446f4531a7cb215605d100cd88b7ac6f44ab3fc94870c120ab3adbf/pathspec-0.12.1.tar.gz", hash = "sha256:a482d51503a1ab33b1c67a6c3813a26953dbdc71c31dacaef9a838c4e29f5712", size = 51043 }
wheels = [
    { url = "https://files.pythonhosted.org/packages/cc/20/ff623b09d963f88bfde16306a54e12ee5ea43e9b597108672ff3a408aad6/pathspec-0.12.1-py3-none-any.whl", hash = "sha256:a0d503e138a4c123b27490a4f7beda6a01c6f288df0e4a8b79c7eb0dc7b4cc08", size = 31191 },
]

[[package]]
name = "pexpect"
version = "4.9.0"
source = { registry = "https://pypi.org/simple" }
dependencies = [
    { name = "ptyprocess" },
]
sdist = { url = "https://files.pythonhosted.org/packages/42/92/cc564bf6381ff43ce1f4d06852fc19a2f11d180f23dc32d9588bee2f149d/pexpect-4.9.0.tar.gz", hash = "sha256:ee7d41123f3c9911050ea2c2dac107568dc43b2d3b0c7557a33212c398ead30f", size = 166450 }
wheels = [
    { url = "https://files.pythonhosted.org/packages/9e/c3/059298687310d527a58bb01f3b1965787ee3b40dce76752eda8b44e9a2c5/pexpect-4.9.0-py2.py3-none-any.whl", hash = "sha256:7236d1e080e4936be2dc3e326cec0af72acf9212a7e1d060210e70a47e253523", size = 63772 },
]

[[package]]
name = "pillow"
version = "11.0.0"
source = { registry = "https://pypi.org/simple" }
sdist = { url = "https://files.pythonhosted.org/packages/a5/26/0d95c04c868f6bdb0c447e3ee2de5564411845e36a858cfd63766bc7b563/pillow-11.0.0.tar.gz", hash = "sha256:72bacbaf24ac003fea9bff9837d1eedb6088758d41e100c1552930151f677739", size = 46737780 }
wheels = [
    { url = "https://files.pythonhosted.org/packages/f0/eb/f7e21b113dd48a9c97d364e0915b3988c6a0b6207652f5a92372871b7aa4/pillow-11.0.0-cp311-cp311-macosx_10_10_x86_64.whl", hash = "sha256:1c1d72714f429a521d8d2d018badc42414c3077eb187a59579f28e4270b4b0fc", size = 3154705 },
    { url = "https://files.pythonhosted.org/packages/25/b3/2b54a1d541accebe6bd8b1358b34ceb2c509f51cb7dcda8687362490da5b/pillow-11.0.0-cp311-cp311-macosx_11_0_arm64.whl", hash = "sha256:499c3a1b0d6fc8213519e193796eb1a86a1be4b1877d678b30f83fd979811d1a", size = 2979222 },
    { url = "https://files.pythonhosted.org/packages/20/12/1a41eddad8265c5c19dda8fb6c269ce15ee25e0b9f8f26286e6202df6693/pillow-11.0.0-cp311-cp311-manylinux_2_17_aarch64.manylinux2014_aarch64.whl", hash = "sha256:c8b2351c85d855293a299038e1f89db92a2f35e8d2f783489c6f0b2b5f3fe8a3", size = 4190220 },
    { url = "https://files.pythonhosted.org/packages/a9/9b/8a8c4d07d77447b7457164b861d18f5a31ae6418ef5c07f6f878fa09039a/pillow-11.0.0-cp311-cp311-manylinux_2_17_x86_64.manylinux2014_x86_64.whl", hash = "sha256:6f4dba50cfa56f910241eb7f883c20f1e7b1d8f7d91c750cd0b318bad443f4d5", size = 4291399 },
    { url = "https://files.pythonhosted.org/packages/fc/e4/130c5fab4a54d3991129800dd2801feeb4b118d7630148cd67f0e6269d4c/pillow-11.0.0-cp311-cp311-manylinux_2_28_aarch64.whl", hash = "sha256:5ddbfd761ee00c12ee1be86c9c0683ecf5bb14c9772ddbd782085779a63dd55b", size = 4202709 },
    { url = "https://files.pythonhosted.org/packages/39/63/b3fc299528d7df1f678b0666002b37affe6b8751225c3d9c12cf530e73ed/pillow-11.0.0-cp311-cp311-manylinux_2_28_x86_64.whl", hash = "sha256:45c566eb10b8967d71bf1ab8e4a525e5a93519e29ea071459ce517f6b903d7fa", size = 4372556 },
    { url = "https://files.pythonhosted.org/packages/c6/a6/694122c55b855b586c26c694937d36bb8d3b09c735ff41b2f315c6e66a10/pillow-11.0.0-cp311-cp311-musllinux_1_2_aarch64.whl", hash = "sha256:b4fd7bd29610a83a8c9b564d457cf5bd92b4e11e79a4ee4716a63c959699b306", size = 4287187 },
    { url = "https://files.pythonhosted.org/packages/ba/a9/f9d763e2671a8acd53d29b1e284ca298bc10a595527f6be30233cdb9659d/pillow-11.0.0-cp311-cp311-musllinux_1_2_x86_64.whl", hash = "sha256:cb929ca942d0ec4fac404cbf520ee6cac37bf35be479b970c4ffadf2b6a1cad9", size = 4418468 },
    { url = "https://files.pythonhosted.org/packages/6e/0e/b5cbad2621377f11313a94aeb44ca55a9639adabcaaa073597a1925f8c26/pillow-11.0.0-cp311-cp311-win32.whl", hash = "sha256:006bcdd307cc47ba43e924099a038cbf9591062e6c50e570819743f5607404f5", size = 2249249 },
    { url = "https://files.pythonhosted.org/packages/dc/83/1470c220a4ff06cd75fc609068f6605e567ea51df70557555c2ab6516b2c/pillow-11.0.0-cp311-cp311-win_amd64.whl", hash = "sha256:52a2d8323a465f84faaba5236567d212c3668f2ab53e1c74c15583cf507a0291", size = 2566769 },
    { url = "https://files.pythonhosted.org/packages/52/98/def78c3a23acee2bcdb2e52005fb2810ed54305602ec1bfcfab2bda6f49f/pillow-11.0.0-cp311-cp311-win_arm64.whl", hash = "sha256:16095692a253047fe3ec028e951fa4221a1f3ed3d80c397e83541a3037ff67c9", size = 2254611 },
    { url = "https://files.pythonhosted.org/packages/1c/a3/26e606ff0b2daaf120543e537311fa3ae2eb6bf061490e4fea51771540be/pillow-11.0.0-cp312-cp312-macosx_10_13_x86_64.whl", hash = "sha256:d2c0a187a92a1cb5ef2c8ed5412dd8d4334272617f532d4ad4de31e0495bd923", size = 3147642 },
    { url = "https://files.pythonhosted.org/packages/4f/d5/1caabedd8863526a6cfa44ee7a833bd97f945dc1d56824d6d76e11731939/pillow-11.0.0-cp312-cp312-macosx_11_0_arm64.whl", hash = "sha256:084a07ef0821cfe4858fe86652fffac8e187b6ae677e9906e192aafcc1b69903", size = 2978999 },
    { url = "https://files.pythonhosted.org/packages/d9/ff/5a45000826a1aa1ac6874b3ec5a856474821a1b59d838c4f6ce2ee518fe9/pillow-11.0.0-cp312-cp312-manylinux_2_17_aarch64.manylinux2014_aarch64.whl", hash = "sha256:8069c5179902dcdce0be9bfc8235347fdbac249d23bd90514b7a47a72d9fecf4", size = 4196794 },
    { url = "https://files.pythonhosted.org/packages/9d/21/84c9f287d17180f26263b5f5c8fb201de0f88b1afddf8a2597a5c9fe787f/pillow-11.0.0-cp312-cp312-manylinux_2_17_x86_64.manylinux2014_x86_64.whl", hash = "sha256:f02541ef64077f22bf4924f225c0fd1248c168f86e4b7abdedd87d6ebaceab0f", size = 4300762 },
    { url = "https://files.pythonhosted.org/packages/84/39/63fb87cd07cc541438b448b1fed467c4d687ad18aa786a7f8e67b255d1aa/pillow-11.0.0-cp312-cp312-manylinux_2_28_aarch64.whl", hash = "sha256:fcb4621042ac4b7865c179bb972ed0da0218a076dc1820ffc48b1d74c1e37fe9", size = 4210468 },
    { url = "https://files.pythonhosted.org/packages/7f/42/6e0f2c2d5c60f499aa29be14f860dd4539de322cd8fb84ee01553493fb4d/pillow-11.0.0-cp312-cp312-manylinux_2_28_x86_64.whl", hash = "sha256:00177a63030d612148e659b55ba99527803288cea7c75fb05766ab7981a8c1b7", size = 4381824 },
    { url = "https://files.pythonhosted.org/packages/31/69/1ef0fb9d2f8d2d114db982b78ca4eeb9db9a29f7477821e160b8c1253f67/pillow-11.0.0-cp312-cp312-musllinux_1_2_aarch64.whl", hash = "sha256:8853a3bf12afddfdf15f57c4b02d7ded92c7a75a5d7331d19f4f9572a89c17e6", size = 4296436 },
    { url = "https://files.pythonhosted.org/packages/44/ea/dad2818c675c44f6012289a7c4f46068c548768bc6c7f4e8c4ae5bbbc811/pillow-11.0.0-cp312-cp312-musllinux_1_2_x86_64.whl", hash = "sha256:3107c66e43bda25359d5ef446f59c497de2b5ed4c7fdba0894f8d6cf3822dafc", size = 4429714 },
    { url = "https://files.pythonhosted.org/packages/af/3a/da80224a6eb15bba7a0dcb2346e2b686bb9bf98378c0b4353cd88e62b171/pillow-11.0.0-cp312-cp312-win32.whl", hash = "sha256:86510e3f5eca0ab87429dd77fafc04693195eec7fd6a137c389c3eeb4cfb77c6", size = 2249631 },
    { url = "https://files.pythonhosted.org/packages/57/97/73f756c338c1d86bb802ee88c3cab015ad7ce4b838f8a24f16b676b1ac7c/pillow-11.0.0-cp312-cp312-win_amd64.whl", hash = "sha256:8ec4a89295cd6cd4d1058a5e6aec6bf51e0eaaf9714774e1bfac7cfc9051db47", size = 2567533 },
    { url = "https://files.pythonhosted.org/packages/0b/30/2b61876e2722374558b871dfbfcbe4e406626d63f4f6ed92e9c8e24cac37/pillow-11.0.0-cp312-cp312-win_arm64.whl", hash = "sha256:27a7860107500d813fcd203b4ea19b04babe79448268403172782754870dac25", size = 2254890 },
    { url = "https://files.pythonhosted.org/packages/63/24/e2e15e392d00fcf4215907465d8ec2a2f23bcec1481a8ebe4ae760459995/pillow-11.0.0-cp313-cp313-macosx_10_13_x86_64.whl", hash = "sha256:bcd1fb5bb7b07f64c15618c89efcc2cfa3e95f0e3bcdbaf4642509de1942a699", size = 3147300 },
    { url = "https://files.pythonhosted.org/packages/43/72/92ad4afaa2afc233dc44184adff289c2e77e8cd916b3ddb72ac69495bda3/pillow-11.0.0-cp313-cp313-macosx_11_0_arm64.whl", hash = "sha256:0e038b0745997c7dcaae350d35859c9715c71e92ffb7e0f4a8e8a16732150f38", size = 2978742 },
    { url = "https://files.pythonhosted.org/packages/9e/da/c8d69c5bc85d72a8523fe862f05ababdc52c0a755cfe3d362656bb86552b/pillow-11.0.0-cp313-cp313-manylinux_2_17_aarch64.manylinux2014_aarch64.whl", hash = "sha256:0ae08bd8ffc41aebf578c2af2f9d8749d91f448b3bfd41d7d9ff573d74f2a6b2", size = 4194349 },
    { url = "https://files.pythonhosted.org/packages/cd/e8/686d0caeed6b998351d57796496a70185376ed9c8ec7d99e1d19ad591fc6/pillow-11.0.0-cp313-cp313-manylinux_2_17_x86_64.manylinux2014_x86_64.whl", hash = "sha256:d69bfd8ec3219ae71bcde1f942b728903cad25fafe3100ba2258b973bd2bc1b2", size = 4298714 },
    { url = "https://files.pythonhosted.org/packages/ec/da/430015cec620d622f06854be67fd2f6721f52fc17fca8ac34b32e2d60739/pillow-11.0.0-cp313-cp313-manylinux_2_28_aarch64.whl", hash = "sha256:61b887f9ddba63ddf62fd02a3ba7add935d053b6dd7d58998c630e6dbade8527", size = 4208514 },
    { url = "https://files.pythonhosted.org/packages/44/ae/7e4f6662a9b1cb5f92b9cc9cab8321c381ffbee309210940e57432a4063a/pillow-11.0.0-cp313-cp313-manylinux_2_28_x86_64.whl", hash = "sha256:c6a660307ca9d4867caa8d9ca2c2658ab685de83792d1876274991adec7b93fa", size = 4380055 },
    { url = "https://files.pythonhosted.org/packages/74/d5/1a807779ac8a0eeed57f2b92a3c32ea1b696e6140c15bd42eaf908a261cd/pillow-11.0.0-cp313-cp313-musllinux_1_2_aarch64.whl", hash = "sha256:73e3a0200cdda995c7e43dd47436c1548f87a30bb27fb871f352a22ab8dcf45f", size = 4296751 },
    { url = "https://files.pythonhosted.org/packages/38/8c/5fa3385163ee7080bc13026d59656267daaaaf3c728c233d530e2c2757c8/pillow-11.0.0-cp313-cp313-musllinux_1_2_x86_64.whl", hash = "sha256:fba162b8872d30fea8c52b258a542c5dfd7b235fb5cb352240c8d63b414013eb", size = 4430378 },
    { url = "https://files.pythonhosted.org/packages/ca/1d/ad9c14811133977ff87035bf426875b93097fb50af747793f013979facdb/pillow-11.0.0-cp313-cp313-win32.whl", hash = "sha256:f1b82c27e89fffc6da125d5eb0ca6e68017faf5efc078128cfaa42cf5cb38798", size = 2249588 },
    { url = "https://files.pythonhosted.org/packages/fb/01/3755ba287dac715e6afdb333cb1f6d69740a7475220b4637b5ce3d78cec2/pillow-11.0.0-cp313-cp313-win_amd64.whl", hash = "sha256:8ba470552b48e5835f1d23ecb936bb7f71d206f9dfeee64245f30c3270b994de", size = 2567509 },
    { url = "https://files.pythonhosted.org/packages/c0/98/2c7d727079b6be1aba82d195767d35fcc2d32204c7a5820f822df5330152/pillow-11.0.0-cp313-cp313-win_arm64.whl", hash = "sha256:846e193e103b41e984ac921b335df59195356ce3f71dcfd155aa79c603873b84", size = 2254791 },
    { url = "https://files.pythonhosted.org/packages/eb/38/998b04cc6f474e78b563716b20eecf42a2fa16a84589d23c8898e64b0ffd/pillow-11.0.0-cp313-cp313t-macosx_10_13_x86_64.whl", hash = "sha256:4ad70c4214f67d7466bea6a08061eba35c01b1b89eaa098040a35272a8efb22b", size = 3150854 },
    { url = "https://files.pythonhosted.org/packages/13/8e/be23a96292113c6cb26b2aa3c8b3681ec62b44ed5c2bd0b258bd59503d3c/pillow-11.0.0-cp313-cp313t-macosx_11_0_arm64.whl", hash = "sha256:6ec0d5af64f2e3d64a165f490d96368bb5dea8b8f9ad04487f9ab60dc4bb6003", size = 2982369 },
    { url = "https://files.pythonhosted.org/packages/97/8a/3db4eaabb7a2ae8203cd3a332a005e4aba00067fc514aaaf3e9721be31f1/pillow-11.0.0-cp313-cp313t-manylinux_2_17_x86_64.manylinux2014_x86_64.whl", hash = "sha256:c809a70e43c7977c4a42aefd62f0131823ebf7dd73556fa5d5950f5b354087e2", size = 4333703 },
    { url = "https://files.pythonhosted.org/packages/28/ac/629ffc84ff67b9228fe87a97272ab125bbd4dc462745f35f192d37b822f1/pillow-11.0.0-cp313-cp313t-manylinux_2_28_x86_64.whl", hash = "sha256:4b60c9520f7207aaf2e1d94de026682fc227806c6e1f55bba7606d1c94dd623a", size = 4412550 },
    { url = "https://files.pythonhosted.org/packages/d6/07/a505921d36bb2df6868806eaf56ef58699c16c388e378b0dcdb6e5b2fb36/pillow-11.0.0-cp313-cp313t-musllinux_1_2_x86_64.whl", hash = "sha256:1e2688958a840c822279fda0086fec1fdab2f95bf2b717b66871c4ad9859d7e8", size = 4461038 },
    { url = "https://files.pythonhosted.org/packages/d6/b9/fb620dd47fc7cc9678af8f8bd8c772034ca4977237049287e99dda360b66/pillow-11.0.0-cp313-cp313t-win32.whl", hash = "sha256:607bbe123c74e272e381a8d1957083a9463401f7bd01287f50521ecb05a313f8", size = 2253197 },
    { url = "https://files.pythonhosted.org/packages/df/86/25dde85c06c89d7fc5db17940f07aae0a56ac69aa9ccb5eb0f09798862a8/pillow-11.0.0-cp313-cp313t-win_amd64.whl", hash = "sha256:5c39ed17edea3bc69c743a8dd3e9853b7509625c2462532e62baa0732163a904", size = 2572169 },
    { url = "https://files.pythonhosted.org/packages/51/85/9c33f2517add612e17f3381aee7c4072779130c634921a756c97bc29fb49/pillow-11.0.0-cp313-cp313t-win_arm64.whl", hash = "sha256:75acbbeb05b86bc53cbe7b7e6fe00fbcf82ad7c684b3ad82e3d711da9ba287d3", size = 2256828 },
]

[[package]]
name = "platformdirs"
version = "4.3.6"
source = { registry = "https://pypi.org/simple" }
sdist = { url = "https://files.pythonhosted.org/packages/13/fc/128cc9cb8f03208bdbf93d3aa862e16d376844a14f9a0ce5cf4507372de4/platformdirs-4.3.6.tar.gz", hash = "sha256:357fb2acbc885b0419afd3ce3ed34564c13c9b95c89360cd9563f73aa5e2b907", size = 21302 }
wheels = [
    { url = "https://files.pythonhosted.org/packages/3c/a6/bc1012356d8ece4d66dd75c4b9fc6c1f6650ddd5991e421177d9f8f671be/platformdirs-4.3.6-py3-none-any.whl", hash = "sha256:73e575e1408ab8103900836b97580d5307456908a03e92031bab39e4554cc3fb", size = 18439 },
]

[[package]]
name = "pluggy"
version = "1.5.0"
source = { registry = "https://pypi.org/simple" }
sdist = { url = "https://files.pythonhosted.org/packages/96/2d/02d4312c973c6050a18b314a5ad0b3210edb65a906f868e31c111dede4a6/pluggy-1.5.0.tar.gz", hash = "sha256:2cffa88e94fdc978c4c574f15f9e59b7f4201d439195c3715ca9e2486f1d0cf1", size = 67955 }
wheels = [
    { url = "https://files.pythonhosted.org/packages/88/5f/e351af9a41f866ac3f1fac4ca0613908d9a41741cfcf2228f4ad853b697d/pluggy-1.5.0-py3-none-any.whl", hash = "sha256:44e1ad92c8ca002de6377e165f3e0f1be63266ab4d554740532335b9d75ea669", size = 20556 },
]

[[package]]
name = "posthog"
version = "3.7.4"
source = { registry = "https://pypi.org/simple" }
dependencies = [
    { name = "backoff" },
    { name = "monotonic" },
    { name = "python-dateutil" },
    { name = "requests" },
    { name = "six" },
]
sdist = { url = "https://files.pythonhosted.org/packages/77/a0/7607d4fd7c52b086671d8618e76cb5b9a642311fd6f352ebd7eb035319f2/posthog-3.7.4.tar.gz", hash = "sha256:19384bd09d330f9787a7e2446aba14c8057ece56144970ea2791072d4e40cd36", size = 50174 }
wheels = [
    { url = "https://files.pythonhosted.org/packages/d3/f2/5ee24cd69e2120bf87356c02ace0438b4e4fb78229fddcbf6f1c6be377d5/posthog-3.7.4-py2.py3-none-any.whl", hash = "sha256:21c18c6bf43b2de303ea4cd6e95804cc0f24c20cb2a96a8fd09da2ed50b62faa", size = 54777 },
]

[[package]]
name = "pre-commit"
version = "4.0.1"
source = { registry = "https://pypi.org/simple" }
dependencies = [
    { name = "cfgv" },
    { name = "identify" },
    { name = "nodeenv" },
    { name = "pyyaml" },
    { name = "virtualenv" },
]
sdist = { url = "https://files.pythonhosted.org/packages/2e/c8/e22c292035f1bac8b9f5237a2622305bc0304e776080b246f3df57c4ff9f/pre_commit-4.0.1.tar.gz", hash = "sha256:80905ac375958c0444c65e9cebebd948b3cdb518f335a091a670a89d652139d2", size = 191678 }
wheels = [
    { url = "https://files.pythonhosted.org/packages/16/8f/496e10d51edd6671ebe0432e33ff800aa86775d2d147ce7d43389324a525/pre_commit-4.0.1-py2.py3-none-any.whl", hash = "sha256:efde913840816312445dc98787724647c65473daefe420785f885e8ed9a06878", size = 218713 },
]

[[package]]
name = "prompt-toolkit"
version = "3.0.48"
source = { registry = "https://pypi.org/simple" }
dependencies = [
    { name = "wcwidth" },
]
sdist = { url = "https://files.pythonhosted.org/packages/2d/4f/feb5e137aff82f7c7f3248267b97451da3644f6cdc218edfe549fb354127/prompt_toolkit-3.0.48.tar.gz", hash = "sha256:d6623ab0477a80df74e646bdbc93621143f5caf104206aa29294d53de1a03d90", size = 424684 }
wheels = [
    { url = "https://files.pythonhosted.org/packages/a9/6a/fd08d94654f7e67c52ca30523a178b3f8ccc4237fce4be90d39c938a831a/prompt_toolkit-3.0.48-py3-none-any.whl", hash = "sha256:f49a827f90062e411f1ce1f854f2aedb3c23353244f8108b89283587397ac10e", size = 386595 },
]

[[package]]
name = "propcache"
version = "0.2.1"
source = { registry = "https://pypi.org/simple" }
sdist = { url = "https://files.pythonhosted.org/packages/20/c8/2a13f78d82211490855b2fb303b6721348d0787fdd9a12ac46d99d3acde1/propcache-0.2.1.tar.gz", hash = "sha256:3f77ce728b19cb537714499928fe800c3dda29e8d9428778fc7c186da4c09a64", size = 41735 }
wheels = [
    { url = "https://files.pythonhosted.org/packages/bc/0f/2913b6791ebefb2b25b4efd4bb2299c985e09786b9f5b19184a88e5778dd/propcache-0.2.1-cp311-cp311-macosx_10_9_universal2.whl", hash = "sha256:1ffc3cca89bb438fb9c95c13fc874012f7b9466b89328c3c8b1aa93cdcfadd16", size = 79297 },
    { url = "https://files.pythonhosted.org/packages/cf/73/af2053aeccd40b05d6e19058419ac77674daecdd32478088b79375b9ab54/propcache-0.2.1-cp311-cp311-macosx_10_9_x86_64.whl", hash = "sha256:f174bbd484294ed9fdf09437f889f95807e5f229d5d93588d34e92106fbf6717", size = 45611 },
    { url = "https://files.pythonhosted.org/packages/3c/09/8386115ba7775ea3b9537730e8cf718d83bbf95bffe30757ccf37ec4e5da/propcache-0.2.1-cp311-cp311-macosx_11_0_arm64.whl", hash = "sha256:70693319e0b8fd35dd863e3e29513875eb15c51945bf32519ef52927ca883bc3", size = 45146 },
    { url = "https://files.pythonhosted.org/packages/03/7a/793aa12f0537b2e520bf09f4c6833706b63170a211ad042ca71cbf79d9cb/propcache-0.2.1-cp311-cp311-manylinux_2_17_aarch64.manylinux2014_aarch64.whl", hash = "sha256:b480c6a4e1138e1aa137c0079b9b6305ec6dcc1098a8ca5196283e8a49df95a9", size = 232136 },
    { url = "https://files.pythonhosted.org/packages/f1/38/b921b3168d72111769f648314100558c2ea1d52eb3d1ba7ea5c4aa6f9848/propcache-0.2.1-cp311-cp311-manylinux_2_17_ppc64le.manylinux2014_ppc64le.whl", hash = "sha256:d27b84d5880f6d8aa9ae3edb253c59d9f6642ffbb2c889b78b60361eed449787", size = 239706 },
    { url = "https://files.pythonhosted.org/packages/14/29/4636f500c69b5edea7786db3c34eb6166f3384b905665ce312a6e42c720c/propcache-0.2.1-cp311-cp311-manylinux_2_17_s390x.manylinux2014_s390x.whl", hash = "sha256:857112b22acd417c40fa4595db2fe28ab900c8c5fe4670c7989b1c0230955465", size = 238531 },
    { url = "https://files.pythonhosted.org/packages/85/14/01fe53580a8e1734ebb704a3482b7829a0ef4ea68d356141cf0994d9659b/propcache-0.2.1-cp311-cp311-manylinux_2_17_x86_64.manylinux2014_x86_64.whl", hash = "sha256:cf6c4150f8c0e32d241436526f3c3f9cbd34429492abddbada2ffcff506c51af", size = 231063 },
    { url = "https://files.pythonhosted.org/packages/33/5c/1d961299f3c3b8438301ccfbff0143b69afcc30c05fa28673cface692305/propcache-0.2.1-cp311-cp311-manylinux_2_5_i686.manylinux1_i686.manylinux_2_17_i686.manylinux2014_i686.whl", hash = "sha256:66d4cfda1d8ed687daa4bc0274fcfd5267873db9a5bc0418c2da19273040eeb7", size = 220134 },
    { url = "https://files.pythonhosted.org/packages/00/d0/ed735e76db279ba67a7d3b45ba4c654e7b02bc2f8050671ec365d8665e21/propcache-0.2.1-cp311-cp311-musllinux_1_2_aarch64.whl", hash = "sha256:c2f992c07c0fca81655066705beae35fc95a2fa7366467366db627d9f2ee097f", size = 220009 },
    { url = "https://files.pythonhosted.org/packages/75/90/ee8fab7304ad6533872fee982cfff5a53b63d095d78140827d93de22e2d4/propcache-0.2.1-cp311-cp311-musllinux_1_2_armv7l.whl", hash = "sha256:4a571d97dbe66ef38e472703067021b1467025ec85707d57e78711c085984e54", size = 212199 },
    { url = "https://files.pythonhosted.org/packages/eb/ec/977ffaf1664f82e90737275873461695d4c9407d52abc2f3c3e24716da13/propcache-0.2.1-cp311-cp311-musllinux_1_2_i686.whl", hash = "sha256:bb6178c241278d5fe853b3de743087be7f5f4c6f7d6d22a3b524d323eecec505", size = 214827 },
    { url = "https://files.pythonhosted.org/packages/57/48/031fb87ab6081764054821a71b71942161619549396224cbb242922525e8/propcache-0.2.1-cp311-cp311-musllinux_1_2_ppc64le.whl", hash = "sha256:ad1af54a62ffe39cf34db1aa6ed1a1873bd548f6401db39d8e7cd060b9211f82", size = 228009 },
    { url = "https://files.pythonhosted.org/packages/1a/06/ef1390f2524850838f2390421b23a8b298f6ce3396a7cc6d39dedd4047b0/propcache-0.2.1-cp311-cp311-musllinux_1_2_s390x.whl", hash = "sha256:e7048abd75fe40712005bcfc06bb44b9dfcd8e101dda2ecf2f5aa46115ad07ca", size = 231638 },
    { url = "https://files.pythonhosted.org/packages/38/2a/101e6386d5a93358395da1d41642b79c1ee0f3b12e31727932b069282b1d/propcache-0.2.1-cp311-cp311-musllinux_1_2_x86_64.whl", hash = "sha256:160291c60081f23ee43d44b08a7e5fb76681221a8e10b3139618c5a9a291b84e", size = 222788 },
    { url = "https://files.pythonhosted.org/packages/db/81/786f687951d0979007e05ad9346cd357e50e3d0b0f1a1d6074df334b1bbb/propcache-0.2.1-cp311-cp311-win32.whl", hash = "sha256:819ce3b883b7576ca28da3861c7e1a88afd08cc8c96908e08a3f4dd64a228034", size = 40170 },
    { url = "https://files.pythonhosted.org/packages/cf/59/7cc7037b295d5772eceb426358bb1b86e6cab4616d971bd74275395d100d/propcache-0.2.1-cp311-cp311-win_amd64.whl", hash = "sha256:edc9fc7051e3350643ad929df55c451899bb9ae6d24998a949d2e4c87fb596d3", size = 44404 },
    { url = "https://files.pythonhosted.org/packages/4c/28/1d205fe49be8b1b4df4c50024e62480a442b1a7b818e734308bb0d17e7fb/propcache-0.2.1-cp312-cp312-macosx_10_13_universal2.whl", hash = "sha256:081a430aa8d5e8876c6909b67bd2d937bfd531b0382d3fdedb82612c618bc41a", size = 79588 },
    { url = "https://files.pythonhosted.org/packages/21/ee/fc4d893f8d81cd4971affef2a6cb542b36617cd1d8ce56b406112cb80bf7/propcache-0.2.1-cp312-cp312-macosx_10_13_x86_64.whl", hash = "sha256:d2ccec9ac47cf4e04897619c0e0c1a48c54a71bdf045117d3a26f80d38ab1fb0", size = 45825 },
    { url = "https://files.pythonhosted.org/packages/4a/de/bbe712f94d088da1d237c35d735f675e494a816fd6f54e9db2f61ef4d03f/propcache-0.2.1-cp312-cp312-macosx_11_0_arm64.whl", hash = "sha256:14d86fe14b7e04fa306e0c43cdbeebe6b2c2156a0c9ce56b815faacc193e320d", size = 45357 },
    { url = "https://files.pythonhosted.org/packages/7f/14/7ae06a6cf2a2f1cb382586d5a99efe66b0b3d0c6f9ac2f759e6f7af9d7cf/propcache-0.2.1-cp312-cp312-manylinux_2_17_aarch64.manylinux2014_aarch64.whl", hash = "sha256:049324ee97bb67285b49632132db351b41e77833678432be52bdd0289c0e05e4", size = 241869 },
    { url = "https://files.pythonhosted.org/packages/cc/59/227a78be960b54a41124e639e2c39e8807ac0c751c735a900e21315f8c2b/propcache-0.2.1-cp312-cp312-manylinux_2_17_ppc64le.manylinux2014_ppc64le.whl", hash = "sha256:1cd9a1d071158de1cc1c71a26014dcdfa7dd3d5f4f88c298c7f90ad6f27bb46d", size = 247884 },
    { url = "https://files.pythonhosted.org/packages/84/58/f62b4ffaedf88dc1b17f04d57d8536601e4e030feb26617228ef930c3279/propcache-0.2.1-cp312-cp312-manylinux_2_17_s390x.manylinux2014_s390x.whl", hash = "sha256:98110aa363f1bb4c073e8dcfaefd3a5cea0f0834c2aab23dda657e4dab2f53b5", size = 248486 },
    { url = "https://files.pythonhosted.org/packages/1c/07/ebe102777a830bca91bbb93e3479cd34c2ca5d0361b83be9dbd93104865e/propcache-0.2.1-cp312-cp312-manylinux_2_17_x86_64.manylinux2014_x86_64.whl", hash = "sha256:647894f5ae99c4cf6bb82a1bb3a796f6e06af3caa3d32e26d2350d0e3e3faf24", size = 243649 },
    { url = "https://files.pythonhosted.org/packages/ed/bc/4f7aba7f08f520376c4bb6a20b9a981a581b7f2e385fa0ec9f789bb2d362/propcache-0.2.1-cp312-cp312-manylinux_2_5_i686.manylinux1_i686.manylinux_2_17_i686.manylinux2014_i686.whl", hash = "sha256:bfd3223c15bebe26518d58ccf9a39b93948d3dcb3e57a20480dfdd315356baff", size = 229103 },
    { url = "https://files.pythonhosted.org/packages/fe/d5/04ac9cd4e51a57a96f78795e03c5a0ddb8f23ec098b86f92de028d7f2a6b/propcache-0.2.1-cp312-cp312-musllinux_1_2_aarch64.whl", hash = "sha256:d71264a80f3fcf512eb4f18f59423fe82d6e346ee97b90625f283df56aee103f", size = 226607 },
    { url = "https://files.pythonhosted.org/packages/e3/f0/24060d959ea41d7a7cc7fdbf68b31852331aabda914a0c63bdb0e22e96d6/propcache-0.2.1-cp312-cp312-musllinux_1_2_armv7l.whl", hash = "sha256:e73091191e4280403bde6c9a52a6999d69cdfde498f1fdf629105247599b57ec", size = 221153 },
    { url = "https://files.pythonhosted.org/packages/77/a7/3ac76045a077b3e4de4859a0753010765e45749bdf53bd02bc4d372da1a0/propcache-0.2.1-cp312-cp312-musllinux_1_2_i686.whl", hash = "sha256:3935bfa5fede35fb202c4b569bb9c042f337ca4ff7bd540a0aa5e37131659348", size = 222151 },
    { url = "https://files.pythonhosted.org/packages/e7/af/5e29da6f80cebab3f5a4dcd2a3240e7f56f2c4abf51cbfcc99be34e17f0b/propcache-0.2.1-cp312-cp312-musllinux_1_2_ppc64le.whl", hash = "sha256:f508b0491767bb1f2b87fdfacaba5f7eddc2f867740ec69ece6d1946d29029a6", size = 233812 },
    { url = "https://files.pythonhosted.org/packages/8c/89/ebe3ad52642cc5509eaa453e9f4b94b374d81bae3265c59d5c2d98efa1b4/propcache-0.2.1-cp312-cp312-musllinux_1_2_s390x.whl", hash = "sha256:1672137af7c46662a1c2be1e8dc78cb6d224319aaa40271c9257d886be4363a6", size = 238829 },
    { url = "https://files.pythonhosted.org/packages/e9/2f/6b32f273fa02e978b7577159eae7471b3cfb88b48563b1c2578b2d7ca0bb/propcache-0.2.1-cp312-cp312-musllinux_1_2_x86_64.whl", hash = "sha256:b74c261802d3d2b85c9df2dfb2fa81b6f90deeef63c2db9f0e029a3cac50b518", size = 230704 },
    { url = "https://files.pythonhosted.org/packages/5c/2e/f40ae6ff5624a5f77edd7b8359b208b5455ea113f68309e2b00a2e1426b6/propcache-0.2.1-cp312-cp312-win32.whl", hash = "sha256:d09c333d36c1409d56a9d29b3a1b800a42c76a57a5a8907eacdbce3f18768246", size = 40050 },
    { url = "https://files.pythonhosted.org/packages/3b/77/a92c3ef994e47180862b9d7d11e37624fb1c00a16d61faf55115d970628b/propcache-0.2.1-cp312-cp312-win_amd64.whl", hash = "sha256:c214999039d4f2a5b2073ac506bba279945233da8c786e490d411dfc30f855c1", size = 44117 },
    { url = "https://files.pythonhosted.org/packages/0f/2a/329e0547cf2def8857157f9477669043e75524cc3e6251cef332b3ff256f/propcache-0.2.1-cp313-cp313-macosx_10_13_universal2.whl", hash = "sha256:aca405706e0b0a44cc6bfd41fbe89919a6a56999157f6de7e182a990c36e37bc", size = 77002 },
    { url = "https://files.pythonhosted.org/packages/12/2d/c4df5415e2382f840dc2ecbca0eeb2293024bc28e57a80392f2012b4708c/propcache-0.2.1-cp313-cp313-macosx_10_13_x86_64.whl", hash = "sha256:12d1083f001ace206fe34b6bdc2cb94be66d57a850866f0b908972f90996b3e9", size = 44639 },
    { url = "https://files.pythonhosted.org/packages/d0/5a/21aaa4ea2f326edaa4e240959ac8b8386ea31dedfdaa636a3544d9e7a408/propcache-0.2.1-cp313-cp313-macosx_11_0_arm64.whl", hash = "sha256:d93f3307ad32a27bda2e88ec81134b823c240aa3abb55821a8da553eed8d9439", size = 44049 },
    { url = "https://files.pythonhosted.org/packages/4e/3e/021b6cd86c0acc90d74784ccbb66808b0bd36067a1bf3e2deb0f3845f618/propcache-0.2.1-cp313-cp313-manylinux_2_17_aarch64.manylinux2014_aarch64.whl", hash = "sha256:ba278acf14471d36316159c94a802933d10b6a1e117b8554fe0d0d9b75c9d536", size = 224819 },
    { url = "https://files.pythonhosted.org/packages/3c/57/c2fdeed1b3b8918b1770a133ba5c43ad3d78e18285b0c06364861ef5cc38/propcache-0.2.1-cp313-cp313-manylinux_2_17_ppc64le.manylinux2014_ppc64le.whl", hash = "sha256:4e6281aedfca15301c41f74d7005e6e3f4ca143584ba696ac69df4f02f40d629", size = 229625 },
    { url = "https://files.pythonhosted.org/packages/9d/81/70d4ff57bf2877b5780b466471bebf5892f851a7e2ca0ae7ffd728220281/propcache-0.2.1-cp313-cp313-manylinux_2_17_s390x.manylinux2014_s390x.whl", hash = "sha256:5b750a8e5a1262434fb1517ddf64b5de58327f1adc3524a5e44c2ca43305eb0b", size = 232934 },
    { url = "https://files.pythonhosted.org/packages/3c/b9/bb51ea95d73b3fb4100cb95adbd4e1acaf2cbb1fd1083f5468eeb4a099a8/propcache-0.2.1-cp313-cp313-manylinux_2_17_x86_64.manylinux2014_x86_64.whl", hash = "sha256:bf72af5e0fb40e9babf594308911436c8efde3cb5e75b6f206c34ad18be5c052", size = 227361 },
    { url = "https://files.pythonhosted.org/packages/f1/20/3c6d696cd6fd70b29445960cc803b1851a1131e7a2e4ee261ee48e002bcd/propcache-0.2.1-cp313-cp313-manylinux_2_5_i686.manylinux1_i686.manylinux_2_17_i686.manylinux2014_i686.whl", hash = "sha256:b2d0a12018b04f4cb820781ec0dffb5f7c7c1d2a5cd22bff7fb055a2cb19ebce", size = 213904 },
    { url = "https://files.pythonhosted.org/packages/a1/cb/1593bfc5ac6d40c010fa823f128056d6bc25b667f5393781e37d62f12005/propcache-0.2.1-cp313-cp313-musllinux_1_2_aarch64.whl", hash = "sha256:e800776a79a5aabdb17dcc2346a7d66d0777e942e4cd251defeb084762ecd17d", size = 212632 },
    { url = "https://files.pythonhosted.org/packages/6d/5c/e95617e222be14a34c709442a0ec179f3207f8a2b900273720501a70ec5e/propcache-0.2.1-cp313-cp313-musllinux_1_2_armv7l.whl", hash = "sha256:4160d9283bd382fa6c0c2b5e017acc95bc183570cd70968b9202ad6d8fc48dce", size = 207897 },
    { url = "https://files.pythonhosted.org/packages/8e/3b/56c5ab3dc00f6375fbcdeefdede5adf9bee94f1fab04adc8db118f0f9e25/propcache-0.2.1-cp313-cp313-musllinux_1_2_i686.whl", hash = "sha256:30b43e74f1359353341a7adb783c8f1b1c676367b011709f466f42fda2045e95", size = 208118 },
    { url = "https://files.pythonhosted.org/packages/86/25/d7ef738323fbc6ebcbce33eb2a19c5e07a89a3df2fded206065bd5e868a9/propcache-0.2.1-cp313-cp313-musllinux_1_2_ppc64le.whl", hash = "sha256:58791550b27d5488b1bb52bc96328456095d96206a250d28d874fafe11b3dfaf", size = 217851 },
    { url = "https://files.pythonhosted.org/packages/b3/77/763e6cef1852cf1ba740590364ec50309b89d1c818e3256d3929eb92fabf/propcache-0.2.1-cp313-cp313-musllinux_1_2_s390x.whl", hash = "sha256:0f022d381747f0dfe27e99d928e31bc51a18b65bb9e481ae0af1380a6725dd1f", size = 222630 },
    { url = "https://files.pythonhosted.org/packages/4f/e9/0f86be33602089c701696fbed8d8c4c07b6ee9605c5b7536fd27ed540c5b/propcache-0.2.1-cp313-cp313-musllinux_1_2_x86_64.whl", hash = "sha256:297878dc9d0a334358f9b608b56d02e72899f3b8499fc6044133f0d319e2ec30", size = 216269 },
    { url = "https://files.pythonhosted.org/packages/cc/02/5ac83217d522394b6a2e81a2e888167e7ca629ef6569a3f09852d6dcb01a/propcache-0.2.1-cp313-cp313-win32.whl", hash = "sha256:ddfab44e4489bd79bda09d84c430677fc7f0a4939a73d2bba3073036f487a0a6", size = 39472 },
    { url = "https://files.pythonhosted.org/packages/f4/33/d6f5420252a36034bc8a3a01171bc55b4bff5df50d1c63d9caa50693662f/propcache-0.2.1-cp313-cp313-win_amd64.whl", hash = "sha256:556fc6c10989f19a179e4321e5d678db8eb2924131e64652a51fe83e4c3db0e1", size = 43363 },
    { url = "https://files.pythonhosted.org/packages/41/b6/c5319caea262f4821995dca2107483b94a3345d4607ad797c76cb9c36bcc/propcache-0.2.1-py3-none-any.whl", hash = "sha256:52277518d6aae65536e9cea52d4e7fd2f7a66f4aa2d30ed3f2fcea620ace3c54", size = 11818 },
]

[[package]]
name = "ptyprocess"
version = "0.7.0"
source = { registry = "https://pypi.org/simple" }
sdist = { url = "https://files.pythonhosted.org/packages/20/e5/16ff212c1e452235a90aeb09066144d0c5a6a8c0834397e03f5224495c4e/ptyprocess-0.7.0.tar.gz", hash = "sha256:5c5d0a3b48ceee0b48485e0c26037c0acd7d29765ca3fbb5cb3831d347423220", size = 70762 }
wheels = [
    { url = "https://files.pythonhosted.org/packages/22/a6/858897256d0deac81a172289110f31629fc4cee19b6f01283303e18c8db3/ptyprocess-0.7.0-py2.py3-none-any.whl", hash = "sha256:4b41f3967fce3af57cc7e94b888626c18bf37a083e3651ca8feeb66d492fef35", size = 13993 },
]

[[package]]
name = "pure-eval"
version = "0.2.3"
source = { registry = "https://pypi.org/simple" }
sdist = { url = "https://files.pythonhosted.org/packages/cd/05/0a34433a064256a578f1783a10da6df098ceaa4a57bbeaa96a6c0352786b/pure_eval-0.2.3.tar.gz", hash = "sha256:5f4e983f40564c576c7c8635ae88db5956bb2229d7e9237d03b3c0b0190eaf42", size = 19752 }
wheels = [
    { url = "https://files.pythonhosted.org/packages/8e/37/efad0257dc6e593a18957422533ff0f87ede7c9c6ea010a2177d738fb82f/pure_eval-0.2.3-py3-none-any.whl", hash = "sha256:1db8e35b67b3d218d818ae653e27f06c3aa420901fa7b081ca98cbedc874e0d0", size = 11842 },
]

[[package]]
name = "pydantic"
version = "2.10.1"
source = { registry = "https://pypi.org/simple" }
dependencies = [
    { name = "annotated-types" },
    { name = "pydantic-core" },
    { name = "typing-extensions" },
]
sdist = { url = "https://files.pythonhosted.org/packages/c4/bd/7fc610993f616d2398958d0028d15eaf53bde5f80cb2edb7aa4f1feaf3a7/pydantic-2.10.1.tar.gz", hash = "sha256:a4daca2dc0aa429555e0656d6bf94873a7dc5f54ee42b1f5873d666fb3f35560", size = 783717 }
wheels = [
    { url = "https://files.pythonhosted.org/packages/e0/fc/fda48d347bd50a788dd2a0f318a52160f911b86fc2d8b4c86f4d7c9bceea/pydantic-2.10.1-py3-none-any.whl", hash = "sha256:a8d20db84de64cf4a7d59e899c2caf0fe9d660c7cfc482528e7020d7dd189a7e", size = 455329 },
]

[[package]]
name = "pydantic-core"
version = "2.27.1"
source = { registry = "https://pypi.org/simple" }
dependencies = [
    { name = "typing-extensions" },
]
sdist = { url = "https://files.pythonhosted.org/packages/a6/9f/7de1f19b6aea45aeb441838782d68352e71bfa98ee6fa048d5041991b33e/pydantic_core-2.27.1.tar.gz", hash = "sha256:62a763352879b84aa31058fc931884055fd75089cccbd9d58bb6afd01141b235", size = 412785 }
wheels = [
    { url = "https://files.pythonhosted.org/packages/27/39/46fe47f2ad4746b478ba89c561cafe4428e02b3573df882334bd2964f9cb/pydantic_core-2.27.1-cp311-cp311-macosx_10_12_x86_64.whl", hash = "sha256:ac3b20653bdbe160febbea8aa6c079d3df19310d50ac314911ed8cc4eb7f8cb8", size = 1895553 },
    { url = "https://files.pythonhosted.org/packages/1c/00/0804e84a78b7fdb394fff4c4f429815a10e5e0993e6ae0e0b27dd20379ee/pydantic_core-2.27.1-cp311-cp311-macosx_11_0_arm64.whl", hash = "sha256:a5a8e19d7c707c4cadb8c18f5f60c843052ae83c20fa7d44f41594c644a1d330", size = 1807220 },
    { url = "https://files.pythonhosted.org/packages/01/de/df51b3bac9820d38371f5a261020f505025df732ce566c2a2e7970b84c8c/pydantic_core-2.27.1-cp311-cp311-manylinux_2_17_aarch64.manylinux2014_aarch64.whl", hash = "sha256:7f7059ca8d64fea7f238994c97d91f75965216bcbe5f695bb44f354893f11d52", size = 1829727 },
    { url = "https://files.pythonhosted.org/packages/5f/d9/c01d19da8f9e9fbdb2bf99f8358d145a312590374d0dc9dd8dbe484a9cde/pydantic_core-2.27.1-cp311-cp311-manylinux_2_17_armv7l.manylinux2014_armv7l.whl", hash = "sha256:bed0f8a0eeea9fb72937ba118f9db0cb7e90773462af7962d382445f3005e5a4", size = 1854282 },
    { url = "https://files.pythonhosted.org/packages/5f/84/7db66eb12a0dc88c006abd6f3cbbf4232d26adfd827a28638c540d8f871d/pydantic_core-2.27.1-cp311-cp311-manylinux_2_17_ppc64le.manylinux2014_ppc64le.whl", hash = "sha256:a3cb37038123447cf0f3ea4c74751f6a9d7afef0eb71aa07bf5f652b5e6a132c", size = 2037437 },
    { url = "https://files.pythonhosted.org/packages/34/ac/a2537958db8299fbabed81167d58cc1506049dba4163433524e06a7d9f4c/pydantic_core-2.27.1-cp311-cp311-manylinux_2_17_s390x.manylinux2014_s390x.whl", hash = "sha256:84286494f6c5d05243456e04223d5a9417d7f443c3b76065e75001beb26f88de", size = 2780899 },
    { url = "https://files.pythonhosted.org/packages/4a/c1/3e38cd777ef832c4fdce11d204592e135ddeedb6c6f525478a53d1c7d3e5/pydantic_core-2.27.1-cp311-cp311-manylinux_2_17_x86_64.manylinux2014_x86_64.whl", hash = "sha256:acc07b2cfc5b835444b44a9956846b578d27beeacd4b52e45489e93276241025", size = 2135022 },
    { url = "https://files.pythonhosted.org/packages/7a/69/b9952829f80fd555fe04340539d90e000a146f2a003d3fcd1e7077c06c71/pydantic_core-2.27.1-cp311-cp311-manylinux_2_5_i686.manylinux1_i686.whl", hash = "sha256:4fefee876e07a6e9aad7a8c8c9f85b0cdbe7df52b8a9552307b09050f7512c7e", size = 1987969 },
    { url = "https://files.pythonhosted.org/packages/05/72/257b5824d7988af43460c4e22b63932ed651fe98804cc2793068de7ec554/pydantic_core-2.27.1-cp311-cp311-musllinux_1_1_aarch64.whl", hash = "sha256:258c57abf1188926c774a4c94dd29237e77eda19462e5bb901d88adcab6af919", size = 1994625 },
    { url = "https://files.pythonhosted.org/packages/73/c3/78ed6b7f3278a36589bcdd01243189ade7fc9b26852844938b4d7693895b/pydantic_core-2.27.1-cp311-cp311-musllinux_1_1_armv7l.whl", hash = "sha256:35c14ac45fcfdf7167ca76cc80b2001205a8d5d16d80524e13508371fb8cdd9c", size = 2090089 },
    { url = "https://files.pythonhosted.org/packages/8d/c8/b4139b2f78579960353c4cd987e035108c93a78371bb19ba0dc1ac3b3220/pydantic_core-2.27.1-cp311-cp311-musllinux_1_1_x86_64.whl", hash = "sha256:d1b26e1dff225c31897696cab7d4f0a315d4c0d9e8666dbffdb28216f3b17fdc", size = 2142496 },
    { url = "https://files.pythonhosted.org/packages/3e/f8/171a03e97eb36c0b51981efe0f78460554a1d8311773d3d30e20c005164e/pydantic_core-2.27.1-cp311-none-win32.whl", hash = "sha256:2cdf7d86886bc6982354862204ae3b2f7f96f21a3eb0ba5ca0ac42c7b38598b9", size = 1811758 },
    { url = "https://files.pythonhosted.org/packages/6a/fe/4e0e63c418c1c76e33974a05266e5633e879d4061f9533b1706a86f77d5b/pydantic_core-2.27.1-cp311-none-win_amd64.whl", hash = "sha256:3af385b0cee8df3746c3f406f38bcbfdc9041b5c2d5ce3e5fc6637256e60bbc5", size = 1980864 },
    { url = "https://files.pythonhosted.org/packages/50/fc/93f7238a514c155a8ec02fc7ac6376177d449848115e4519b853820436c5/pydantic_core-2.27.1-cp311-none-win_arm64.whl", hash = "sha256:81f2ec23ddc1b476ff96563f2e8d723830b06dceae348ce02914a37cb4e74b89", size = 1864327 },
    { url = "https://files.pythonhosted.org/packages/be/51/2e9b3788feb2aebff2aa9dfbf060ec739b38c05c46847601134cc1fed2ea/pydantic_core-2.27.1-cp312-cp312-macosx_10_12_x86_64.whl", hash = "sha256:9cbd94fc661d2bab2bc702cddd2d3370bbdcc4cd0f8f57488a81bcce90c7a54f", size = 1895239 },
    { url = "https://files.pythonhosted.org/packages/7b/9e/f8063952e4a7d0127f5d1181addef9377505dcce3be224263b25c4f0bfd9/pydantic_core-2.27.1-cp312-cp312-macosx_11_0_arm64.whl", hash = "sha256:5f8c4718cd44ec1580e180cb739713ecda2bdee1341084c1467802a417fe0f02", size = 1805070 },
    { url = "https://files.pythonhosted.org/packages/2c/9d/e1d6c4561d262b52e41b17a7ef8301e2ba80b61e32e94520271029feb5d8/pydantic_core-2.27.1-cp312-cp312-manylinux_2_17_aarch64.manylinux2014_aarch64.whl", hash = "sha256:15aae984e46de8d376df515f00450d1522077254ef6b7ce189b38ecee7c9677c", size = 1828096 },
    { url = "https://files.pythonhosted.org/packages/be/65/80ff46de4266560baa4332ae3181fffc4488ea7d37282da1a62d10ab89a4/pydantic_core-2.27.1-cp312-cp312-manylinux_2_17_armv7l.manylinux2014_armv7l.whl", hash = "sha256:1ba5e3963344ff25fc8c40da90f44b0afca8cfd89d12964feb79ac1411a260ac", size = 1857708 },
    { url = "https://files.pythonhosted.org/packages/d5/ca/3370074ad758b04d9562b12ecdb088597f4d9d13893a48a583fb47682cdf/pydantic_core-2.27.1-cp312-cp312-manylinux_2_17_ppc64le.manylinux2014_ppc64le.whl", hash = "sha256:992cea5f4f3b29d6b4f7f1726ed8ee46c8331c6b4eed6db5b40134c6fe1768bb", size = 2037751 },
    { url = "https://files.pythonhosted.org/packages/b1/e2/4ab72d93367194317b99d051947c071aef6e3eb95f7553eaa4208ecf9ba4/pydantic_core-2.27.1-cp312-cp312-manylinux_2_17_s390x.manylinux2014_s390x.whl", hash = "sha256:0325336f348dbee6550d129b1627cb8f5351a9dc91aad141ffb96d4937bd9529", size = 2733863 },
    { url = "https://files.pythonhosted.org/packages/8a/c6/8ae0831bf77f356bb73127ce5a95fe115b10f820ea480abbd72d3cc7ccf3/pydantic_core-2.27.1-cp312-cp312-manylinux_2_17_x86_64.manylinux2014_x86_64.whl", hash = "sha256:7597c07fbd11515f654d6ece3d0e4e5093edc30a436c63142d9a4b8e22f19c35", size = 2161161 },
    { url = "https://files.pythonhosted.org/packages/f1/f4/b2fe73241da2429400fc27ddeaa43e35562f96cf5b67499b2de52b528cad/pydantic_core-2.27.1-cp312-cp312-manylinux_2_5_i686.manylinux1_i686.whl", hash = "sha256:3bbd5d8cc692616d5ef6fbbbd50dbec142c7e6ad9beb66b78a96e9c16729b089", size = 1993294 },
    { url = "https://files.pythonhosted.org/packages/77/29/4bb008823a7f4cc05828198153f9753b3bd4c104d93b8e0b1bfe4e187540/pydantic_core-2.27.1-cp312-cp312-musllinux_1_1_aarch64.whl", hash = "sha256:dc61505e73298a84a2f317255fcc72b710b72980f3a1f670447a21efc88f8381", size = 2001468 },
    { url = "https://files.pythonhosted.org/packages/f2/a9/0eaceeba41b9fad851a4107e0cf999a34ae8f0d0d1f829e2574f3d8897b0/pydantic_core-2.27.1-cp312-cp312-musllinux_1_1_armv7l.whl", hash = "sha256:e1f735dc43da318cad19b4173dd1ffce1d84aafd6c9b782b3abc04a0d5a6f5bb", size = 2091413 },
    { url = "https://files.pythonhosted.org/packages/d8/36/eb8697729725bc610fd73940f0d860d791dc2ad557faaefcbb3edbd2b349/pydantic_core-2.27.1-cp312-cp312-musllinux_1_1_x86_64.whl", hash = "sha256:f4e5658dbffe8843a0f12366a4c2d1c316dbe09bb4dfbdc9d2d9cd6031de8aae", size = 2154735 },
    { url = "https://files.pythonhosted.org/packages/52/e5/4f0fbd5c5995cc70d3afed1b5c754055bb67908f55b5cb8000f7112749bf/pydantic_core-2.27.1-cp312-none-win32.whl", hash = "sha256:672ebbe820bb37988c4d136eca2652ee114992d5d41c7e4858cdd90ea94ffe5c", size = 1833633 },
    { url = "https://files.pythonhosted.org/packages/ee/f2/c61486eee27cae5ac781305658779b4a6b45f9cc9d02c90cb21b940e82cc/pydantic_core-2.27.1-cp312-none-win_amd64.whl", hash = "sha256:66ff044fd0bb1768688aecbe28b6190f6e799349221fb0de0e6f4048eca14c16", size = 1986973 },
    { url = "https://files.pythonhosted.org/packages/df/a6/e3f12ff25f250b02f7c51be89a294689d175ac76e1096c32bf278f29ca1e/pydantic_core-2.27.1-cp312-none-win_arm64.whl", hash = "sha256:9a3b0793b1bbfd4146304e23d90045f2a9b5fd5823aa682665fbdaf2a6c28f3e", size = 1883215 },
    { url = "https://files.pythonhosted.org/packages/0f/d6/91cb99a3c59d7b072bded9959fbeab0a9613d5a4935773c0801f1764c156/pydantic_core-2.27.1-cp313-cp313-macosx_10_12_x86_64.whl", hash = "sha256:f216dbce0e60e4d03e0c4353c7023b202d95cbaeff12e5fd2e82ea0a66905073", size = 1895033 },
    { url = "https://files.pythonhosted.org/packages/07/42/d35033f81a28b27dedcade9e967e8a40981a765795c9ebae2045bcef05d3/pydantic_core-2.27.1-cp313-cp313-macosx_11_0_arm64.whl", hash = "sha256:a2e02889071850bbfd36b56fd6bc98945e23670773bc7a76657e90e6b6603c08", size = 1807542 },
    { url = "https://files.pythonhosted.org/packages/41/c2/491b59e222ec7e72236e512108ecad532c7f4391a14e971c963f624f7569/pydantic_core-2.27.1-cp313-cp313-manylinux_2_17_aarch64.manylinux2014_aarch64.whl", hash = "sha256:42b0e23f119b2b456d07ca91b307ae167cc3f6c846a7b169fca5326e32fdc6cf", size = 1827854 },
    { url = "https://files.pythonhosted.org/packages/e3/f3/363652651779113189cefdbbb619b7b07b7a67ebb6840325117cc8cc3460/pydantic_core-2.27.1-cp313-cp313-manylinux_2_17_armv7l.manylinux2014_armv7l.whl", hash = "sha256:764be71193f87d460a03f1f7385a82e226639732214b402f9aa61f0d025f0737", size = 1857389 },
    { url = "https://files.pythonhosted.org/packages/5f/97/be804aed6b479af5a945daec7538d8bf358d668bdadde4c7888a2506bdfb/pydantic_core-2.27.1-cp313-cp313-manylinux_2_17_ppc64le.manylinux2014_ppc64le.whl", hash = "sha256:1c00666a3bd2f84920a4e94434f5974d7bbc57e461318d6bb34ce9cdbbc1f6b2", size = 2037934 },
    { url = "https://files.pythonhosted.org/packages/42/01/295f0bd4abf58902917e342ddfe5f76cf66ffabfc57c2e23c7681a1a1197/pydantic_core-2.27.1-cp313-cp313-manylinux_2_17_s390x.manylinux2014_s390x.whl", hash = "sha256:3ccaa88b24eebc0f849ce0a4d09e8a408ec5a94afff395eb69baf868f5183107", size = 2735176 },
    { url = "https://files.pythonhosted.org/packages/9d/a0/cd8e9c940ead89cc37812a1a9f310fef59ba2f0b22b4e417d84ab09fa970/pydantic_core-2.27.1-cp313-cp313-manylinux_2_17_x86_64.manylinux2014_x86_64.whl", hash = "sha256:c65af9088ac534313e1963443d0ec360bb2b9cba6c2909478d22c2e363d98a51", size = 2160720 },
    { url = "https://files.pythonhosted.org/packages/73/ae/9d0980e286627e0aeca4c352a60bd760331622c12d576e5ea4441ac7e15e/pydantic_core-2.27.1-cp313-cp313-manylinux_2_5_i686.manylinux1_i686.whl", hash = "sha256:206b5cf6f0c513baffaeae7bd817717140770c74528f3e4c3e1cec7871ddd61a", size = 1992972 },
    { url = "https://files.pythonhosted.org/packages/bf/ba/ae4480bc0292d54b85cfb954e9d6bd226982949f8316338677d56541b85f/pydantic_core-2.27.1-cp313-cp313-musllinux_1_1_aarch64.whl", hash = "sha256:062f60e512fc7fff8b8a9d680ff0ddaaef0193dba9fa83e679c0c5f5fbd018bc", size = 2001477 },
    { url = "https://files.pythonhosted.org/packages/55/b7/e26adf48c2f943092ce54ae14c3c08d0d221ad34ce80b18a50de8ed2cba8/pydantic_core-2.27.1-cp313-cp313-musllinux_1_1_armv7l.whl", hash = "sha256:a0697803ed7d4af5e4c1adf1670af078f8fcab7a86350e969f454daf598c4960", size = 2091186 },
    { url = "https://files.pythonhosted.org/packages/ba/cc/8491fff5b608b3862eb36e7d29d36a1af1c945463ca4c5040bf46cc73f40/pydantic_core-2.27.1-cp313-cp313-musllinux_1_1_x86_64.whl", hash = "sha256:58ca98a950171f3151c603aeea9303ef6c235f692fe555e883591103da709b23", size = 2154429 },
    { url = "https://files.pythonhosted.org/packages/78/d8/c080592d80edd3441ab7f88f865f51dae94a157fc64283c680e9f32cf6da/pydantic_core-2.27.1-cp313-none-win32.whl", hash = "sha256:8065914ff79f7eab1599bd80406681f0ad08f8e47c880f17b416c9f8f7a26d05", size = 1833713 },
    { url = "https://files.pythonhosted.org/packages/83/84/5ab82a9ee2538ac95a66e51f6838d6aba6e0a03a42aa185ad2fe404a4e8f/pydantic_core-2.27.1-cp313-none-win_amd64.whl", hash = "sha256:ba630d5e3db74c79300d9a5bdaaf6200172b107f263c98a0539eeecb857b2337", size = 1987897 },
    { url = "https://files.pythonhosted.org/packages/df/c3/b15fb833926d91d982fde29c0624c9f225da743c7af801dace0d4e187e71/pydantic_core-2.27.1-cp313-none-win_arm64.whl", hash = "sha256:45cf8588c066860b623cd11c4ba687f8d7175d5f7ef65f7129df8a394c502de5", size = 1882983 },
]

[[package]]
name = "pygls"
version = "1.3.1"
source = { registry = "https://pypi.org/simple" }
dependencies = [
    { name = "cattrs" },
    { name = "lsprotocol" },
]
sdist = { url = "https://files.pythonhosted.org/packages/86/b9/41d173dad9eaa9db9c785a85671fc3d68961f08d67706dc2e79011e10b5c/pygls-1.3.1.tar.gz", hash = "sha256:140edceefa0da0e9b3c533547c892a42a7d2fd9217ae848c330c53d266a55018", size = 45527 }
wheels = [
    { url = "https://files.pythonhosted.org/packages/11/19/b74a10dd24548e96e8c80226cbacb28b021bc3a168a7d2709fb0d0185348/pygls-1.3.1-py3-none-any.whl", hash = "sha256:6e00f11efc56321bdeb6eac04f6d86131f654c7d49124344a9ebb968da3dd91e", size = 56031 },
]

[[package]]
name = "pygments"
version = "2.18.0"
source = { registry = "https://pypi.org/simple" }
sdist = { url = "https://files.pythonhosted.org/packages/8e/62/8336eff65bcbc8e4cb5d05b55faf041285951b6e80f33e2bff2024788f31/pygments-2.18.0.tar.gz", hash = "sha256:786ff802f32e91311bff3889f6e9a86e81505fe99f2735bb6d60ae0c5004f199", size = 4891905 }
wheels = [
    { url = "https://files.pythonhosted.org/packages/f7/3f/01c8b82017c199075f8f788d0d906b9ffbbc5a47dc9918a945e13d5a2bda/pygments-2.18.0-py3-none-any.whl", hash = "sha256:b8e6aca0523f3ab76fee51799c488e38782ac06eafcf95e7ba832985c8e7b13a", size = 1205513 },
]

[[package]]
name = "pylint"
version = "3.3.2"
source = { registry = "https://pypi.org/simple" }
dependencies = [
    { name = "astroid" },
    { name = "colorama", marker = "sys_platform == 'win32'" },
    { name = "dill" },
    { name = "isort" },
    { name = "mccabe" },
    { name = "platformdirs" },
    { name = "tomlkit" },
]
sdist = { url = "https://files.pythonhosted.org/packages/81/d8/4471b2cb4ad18b4af717918c468209bd2bd5a02c52f60be5ee8a71b5af2c/pylint-3.3.2.tar.gz", hash = "sha256:9ec054ec992cd05ad30a6df1676229739a73f8feeabf3912c995d17601052b01", size = 1516485 }
wheels = [
    { url = "https://files.pythonhosted.org/packages/61/55/5eaf6c415f6ddb09b9b039278823a8e27fb81ea7a34ec80c6d9223b17f2e/pylint-3.3.2-py3-none-any.whl", hash = "sha256:77f068c287d49b8683cd7c6e624243c74f92890f767f106ffa1ddf3c0a54cb7a", size = 521873 },
]

[[package]]
name = "pylint-plugin-utils"
version = "0.8.2"
source = { registry = "https://pypi.org/simple" }
dependencies = [
    { name = "pylint" },
]
sdist = { url = "https://files.pythonhosted.org/packages/4b/d2/3b9728910bc69232ec38d8fb7053c03c887bfe7e6e170649b683dd351750/pylint_plugin_utils-0.8.2.tar.gz", hash = "sha256:d3cebf68a38ba3fba23a873809155562571386d4c1b03e5b4c4cc26c3eee93e4", size = 10674 }
wheels = [
    { url = "https://files.pythonhosted.org/packages/af/ee/49d11aee31061bcc1d2726bd8334a2883ddcdbde7d7744ed6b3bd11704ed/pylint_plugin_utils-0.8.2-py3-none-any.whl", hash = "sha256:ae11664737aa2effbf26f973a9e0b6779ab7106ec0adc5fe104b0907ca04e507", size = 11171 },
]

[[package]]
name = "pylint-pydantic"
version = "0.3.3"
source = { registry = "https://pypi.org/simple" }
dependencies = [
    { name = "pydantic" },
    { name = "pylint" },
    { name = "pylint-plugin-utils" },
]
wheels = [
    { url = "https://files.pythonhosted.org/packages/45/1b/9af606720a53361935280227e66c94c3186ed5b79bb205739df69acfcd6c/pylint_pydantic-0.3.3-py3-none-any.whl", hash = "sha256:7071ff385e4a30868ea0bf49a2b7221f82fa3aaab56c8fc35dd5d0b004373674", size = 15947 },
]

[[package]]
name = "pympler"
version = "1.1"
source = { registry = "https://pypi.org/simple" }
dependencies = [
    { name = "pywin32", marker = "platform_system == 'Windows'" },
]
sdist = { url = "https://files.pythonhosted.org/packages/dd/37/c384631908029676d8e7213dd956bb686af303a80db7afbc9be36bc49495/pympler-1.1.tar.gz", hash = "sha256:1eaa867cb8992c218430f1708fdaccda53df064144d1c5656b1e6f1ee6000424", size = 179954 }
wheels = [
    { url = "https://files.pythonhosted.org/packages/79/4f/a6a2e2b202d7fd97eadfe90979845b8706676b41cbd3b42ba75adf329d1f/Pympler-1.1-py3-none-any.whl", hash = "sha256:5b223d6027d0619584116a0cbc28e8d2e378f7a79c1e5e024f9ff3b673c58506", size = 165766 },
]

[[package]]
name = "pytest"
version = "8.3.4"
source = { registry = "https://pypi.org/simple" }
dependencies = [
    { name = "colorama", marker = "sys_platform == 'win32'" },
    { name = "iniconfig" },
    { name = "packaging" },
    { name = "pluggy" },
]
sdist = { url = "https://files.pythonhosted.org/packages/05/35/30e0d83068951d90a01852cb1cef56e5d8a09d20c7f511634cc2f7e0372a/pytest-8.3.4.tar.gz", hash = "sha256:965370d062bce11e73868e0335abac31b4d3de0e82f4007408d242b4f8610761", size = 1445919 }
wheels = [
    { url = "https://files.pythonhosted.org/packages/11/92/76a1c94d3afee238333bc0a42b82935dd8f9cf8ce9e336ff87ee14d9e1cf/pytest-8.3.4-py3-none-any.whl", hash = "sha256:50e16d954148559c9a74109af1eaf0c945ba2d8f30f0a3d3335edde19788b6f6", size = 343083 },
]

[[package]]
name = "pytest-asyncio"
version = "0.24.0"
source = { registry = "https://pypi.org/simple" }
dependencies = [
    { name = "pytest" },
]
sdist = { url = "https://files.pythonhosted.org/packages/52/6d/c6cf50ce320cf8611df7a1254d86233b3df7cc07f9b5f5cbcb82e08aa534/pytest_asyncio-0.24.0.tar.gz", hash = "sha256:d081d828e576d85f875399194281e92bf8a68d60d72d1a2faf2feddb6c46b276", size = 49855 }
wheels = [
    { url = "https://files.pythonhosted.org/packages/96/31/6607dab48616902f76885dfcf62c08d929796fc3b2d2318faf9fd54dbed9/pytest_asyncio-0.24.0-py3-none-any.whl", hash = "sha256:a811296ed596b69bf0b6f3dc40f83bcaf341b155a269052d82efa2b25ac7037b", size = 18024 },
]

[[package]]
name = "pytest-mock"
version = "3.14.0"
source = { registry = "https://pypi.org/simple" }
dependencies = [
    { name = "pytest" },
]
sdist = { url = "https://files.pythonhosted.org/packages/c6/90/a955c3ab35ccd41ad4de556596fa86685bf4fc5ffcc62d22d856cfd4e29a/pytest-mock-3.14.0.tar.gz", hash = "sha256:2719255a1efeceadbc056d6bf3df3d1c5015530fb40cf347c0f9afac88410bd0", size = 32814 }
wheels = [
    { url = "https://files.pythonhosted.org/packages/f2/3b/b26f90f74e2986a82df6e7ac7e319b8ea7ccece1caec9f8ab6104dc70603/pytest_mock-3.14.0-py3-none-any.whl", hash = "sha256:0b72c38033392a5f4621342fe11e9219ac11ec9d375f8e2a0c164539e0d70f6f", size = 9863 },
]

[[package]]
name = "pytest-recording"
version = "0.13.2"
source = { registry = "https://pypi.org/simple" }
dependencies = [
    { name = "pytest" },
    { name = "vcrpy" },
]
sdist = { url = "https://files.pythonhosted.org/packages/fe/2a/ea6b8036ae01979eae02d8ad5a7da14dec90d9176b613e49fb8d134c78fc/pytest_recording-0.13.2.tar.gz", hash = "sha256:000c3babbb466681457fd65b723427c1779a0c6c17d9e381c3142a701e124877", size = 25270 }
wheels = [
    { url = "https://files.pythonhosted.org/packages/72/52/8e67a969e9fad3fa5ec4eab9f2a7348ff04692065c7deda21d76e9112703/pytest_recording-0.13.2-py3-none-any.whl", hash = "sha256:3820fe5743d1ac46e807989e11d073cb776a60bdc544cf43ebca454051b22d13", size = 12783 },
]

[[package]]
name = "pytest-rerunfailures"
version = "15.0"
source = { registry = "https://pypi.org/simple" }
dependencies = [
    { name = "packaging" },
    { name = "pytest" },
]
sdist = { url = "https://files.pythonhosted.org/packages/26/47/ec4e12f45f4b9fac027a41ccaabb353ed4f23695aae860258ba11a84ed9b/pytest-rerunfailures-15.0.tar.gz", hash = "sha256:2d9ac7baf59f4c13ac730b47f6fa80e755d1ba0581da45ce30b72fb3542b4474", size = 21816 }
wheels = [
    { url = "https://files.pythonhosted.org/packages/89/37/54e5ffc7c0cebee7cf30a3ac5915faa7e7abf8bdfdf3228c277f7c192489/pytest_rerunfailures-15.0-py3-none-any.whl", hash = "sha256:dd150c4795c229ef44320adc9a0c0532c51b78bb7a6843a8c53556b9a611df1a", size = 13017 },
]

[[package]]
name = "pytest-subtests"
version = "0.13.1"
source = { registry = "https://pypi.org/simple" }
dependencies = [
    { name = "attrs" },
    { name = "pytest" },
]
sdist = { url = "https://files.pythonhosted.org/packages/67/fe/e691d2f4ce061a475f488cad1ef58431556affea323dde5c764fd7515a70/pytest_subtests-0.13.1.tar.gz", hash = "sha256:989e38f0f1c01bc7c6b2e04db7d9fd859db35d77c2c1a430c831a70cbf3fde2d", size = 15936 }
wheels = [
    { url = "https://files.pythonhosted.org/packages/f5/ac/fc132cb88e8f2042cebcb6ef0ffac40017c514fbadf3931e0b4bcb4bdfb6/pytest_subtests-0.13.1-py3-none-any.whl", hash = "sha256:ab616a22f64cd17c1aee65f18af94dbc30c444f8683de2b30895c3778265e3bd", size = 8038 },
]

[[package]]
name = "pytest-sugar"
version = "1.0.0"
source = { registry = "https://pypi.org/simple" }
dependencies = [
    { name = "packaging" },
    { name = "pytest" },
    { name = "termcolor" },
]
sdist = { url = "https://files.pythonhosted.org/packages/f5/ac/5754f5edd6d508bc6493bc37d74b928f102a5fff82d9a80347e180998f08/pytest-sugar-1.0.0.tar.gz", hash = "sha256:6422e83258f5b0c04ce7c632176c7732cab5fdb909cb39cca5c9139f81276c0a", size = 14992 }
wheels = [
    { url = "https://files.pythonhosted.org/packages/92/fb/889f1b69da2f13691de09a111c16c4766a433382d44aa0ecf221deded44a/pytest_sugar-1.0.0-py3-none-any.whl", hash = "sha256:70ebcd8fc5795dc457ff8b69d266a4e2e8a74ae0c3edc749381c64b5246c8dfd", size = 10171 },
]

[[package]]
name = "pytest-timeout"
version = "2.3.1"
source = { registry = "https://pypi.org/simple" }
dependencies = [
    { name = "pytest" },
]
sdist = { url = "https://files.pythonhosted.org/packages/93/0d/04719abc7a4bdb3a7a1f968f24b0f5253d698c9cc94975330e9d3145befb/pytest-timeout-2.3.1.tar.gz", hash = "sha256:12397729125c6ecbdaca01035b9e5239d4db97352320af155b3f5de1ba5165d9", size = 17697 }
wheels = [
    { url = "https://files.pythonhosted.org/packages/03/27/14af9ef8321f5edc7527e47def2a21d8118c6f329a9342cc61387a0c0599/pytest_timeout-2.3.1-py3-none-any.whl", hash = "sha256:68188cb703edfc6a18fad98dc25a3c61e9f24d644b0b70f33af545219fc7813e", size = 14148 },
]

[[package]]
name = "pytest-timer"
version = "1.0.0"
source = { registry = "https://pypi.org/simple" }
dependencies = [
    { name = "pytest" },
]
sdist = { url = "https://files.pythonhosted.org/packages/b1/f7/bc223798d5cccf2f03ed224a6fdceae005d06ae33fbd302741da9eb9e95a/pytest-timer-1.0.0.tar.gz", hash = "sha256:c65a36970e4425c0fd43bdf63b60359b353382632b08418c7c25918ec18a3829", size = 5812 }
wheels = [
    { url = "https://files.pythonhosted.org/packages/91/48/486b6ff8b910852affeab5b628910f8faa861450a37c21c19902b798ebda/pytest_timer-1.0.0-py3-none-any.whl", hash = "sha256:60f16a6d98dd5e8ce3e57ece829592f6e081e18be9f1b20e5bc93e5e7196b065", size = 5331 },
]

[package.optional-dependencies]
colorama = [
    { name = "colorama" },
]

[[package]]
name = "pytest-xdist"
version = "3.6.1"
source = { registry = "https://pypi.org/simple" }
dependencies = [
    { name = "execnet" },
    { name = "pytest" },
]
sdist = { url = "https://files.pythonhosted.org/packages/41/c4/3c310a19bc1f1e9ef50075582652673ef2bfc8cd62afef9585683821902f/pytest_xdist-3.6.1.tar.gz", hash = "sha256:ead156a4db231eec769737f57668ef58a2084a34b2e55c4a8fa20d861107300d", size = 84060 }
wheels = [
    { url = "https://files.pythonhosted.org/packages/6d/82/1d96bf03ee4c0fdc3c0cbe61470070e659ca78dc0086fb88b66c185e2449/pytest_xdist-3.6.1-py3-none-any.whl", hash = "sha256:9ed4adfb68a016610848639bb7e02c9352d5d9f03d04809919e2dafc3be4cca7", size = 46108 },
]

[[package]]
name = "python-dateutil"
version = "2.9.0.post0"
source = { registry = "https://pypi.org/simple" }
dependencies = [
    { name = "six" },
]
sdist = { url = "https://files.pythonhosted.org/packages/66/c0/0c8b6ad9f17a802ee498c46e004a0eb49bc148f2fd230864601a86dcf6db/python-dateutil-2.9.0.post0.tar.gz", hash = "sha256:37dd54208da7e1cd875388217d5e00ebd4179249f90fb72437e91a35459a0ad3", size = 342432 }
wheels = [
    { url = "https://files.pythonhosted.org/packages/ec/57/56b9bcc3c9c6a792fcbaf139543cee77261f3651ca9da0c93f5c1221264b/python_dateutil-2.9.0.post0-py2.py3-none-any.whl", hash = "sha256:a8b2bc7bffae282281c8140a97d3aa9c14da0b136dfe83f850eea9a5f7470427", size = 229892 },
]

[[package]]
name = "python-dotenv"
version = "1.0.1"
source = { registry = "https://pypi.org/simple" }
sdist = { url = "https://files.pythonhosted.org/packages/bc/57/e84d88dfe0aec03b7a2d4327012c1627ab5f03652216c63d49846d7a6c58/python-dotenv-1.0.1.tar.gz", hash = "sha256:e324ee90a023d808f1959c46bcbc04446a10ced277783dc6ee09987c37ec10ca", size = 39115 }
wheels = [
    { url = "https://files.pythonhosted.org/packages/6a/3e/b68c118422ec867fa7ab88444e1274aa40681c606d59ac27de5a5588f082/python_dotenv-1.0.1-py3-none-any.whl", hash = "sha256:f7b63ef50f1b690dddf550d03497b66d609393b40b564ed0d674909a68ebf16a", size = 19863 },
]

[[package]]
name = "pywin32"
version = "308"
source = { registry = "https://pypi.org/simple" }
wheels = [
    { url = "https://files.pythonhosted.org/packages/eb/e2/02652007469263fe1466e98439831d65d4ca80ea1a2df29abecedf7e47b7/pywin32-308-cp311-cp311-win32.whl", hash = "sha256:5d8c8015b24a7d6855b1550d8e660d8daa09983c80e5daf89a273e5c6fb5095a", size = 5928156 },
    { url = "https://files.pythonhosted.org/packages/48/ef/f4fb45e2196bc7ffe09cad0542d9aff66b0e33f6c0954b43e49c33cad7bd/pywin32-308-cp311-cp311-win_amd64.whl", hash = "sha256:575621b90f0dc2695fec346b2d6302faebd4f0f45c05ea29404cefe35d89442b", size = 6559559 },
    { url = "https://files.pythonhosted.org/packages/79/ef/68bb6aa865c5c9b11a35771329e95917b5559845bd75b65549407f9fc6b4/pywin32-308-cp311-cp311-win_arm64.whl", hash = "sha256:100a5442b7332070983c4cd03f2e906a5648a5104b8a7f50175f7906efd16bb6", size = 7972495 },
    { url = "https://files.pythonhosted.org/packages/00/7c/d00d6bdd96de4344e06c4afbf218bc86b54436a94c01c71a8701f613aa56/pywin32-308-cp312-cp312-win32.whl", hash = "sha256:587f3e19696f4bf96fde9d8a57cec74a57021ad5f204c9e627e15c33ff568897", size = 5939729 },
    { url = "https://files.pythonhosted.org/packages/21/27/0c8811fbc3ca188f93b5354e7c286eb91f80a53afa4e11007ef661afa746/pywin32-308-cp312-cp312-win_amd64.whl", hash = "sha256:00b3e11ef09ede56c6a43c71f2d31857cf7c54b0ab6e78ac659497abd2834f47", size = 6543015 },
    { url = "https://files.pythonhosted.org/packages/9d/0f/d40f8373608caed2255781a3ad9a51d03a594a1248cd632d6a298daca693/pywin32-308-cp312-cp312-win_arm64.whl", hash = "sha256:9b4de86c8d909aed15b7011182c8cab38c8850de36e6afb1f0db22b8959e3091", size = 7976033 },
    { url = "https://files.pythonhosted.org/packages/a9/a4/aa562d8935e3df5e49c161b427a3a2efad2ed4e9cf81c3de636f1fdddfd0/pywin32-308-cp313-cp313-win32.whl", hash = "sha256:1c44539a37a5b7b21d02ab34e6a4d314e0788f1690d65b48e9b0b89f31abbbed", size = 5938579 },
    { url = "https://files.pythonhosted.org/packages/c7/50/b0efb8bb66210da67a53ab95fd7a98826a97ee21f1d22949863e6d588b22/pywin32-308-cp313-cp313-win_amd64.whl", hash = "sha256:fd380990e792eaf6827fcb7e187b2b4b1cede0585e3d0c9e84201ec27b9905e4", size = 6542056 },
    { url = "https://files.pythonhosted.org/packages/26/df/2b63e3e4f2df0224f8aaf6d131f54fe4e8c96400eb9df563e2aae2e1a1f9/pywin32-308-cp313-cp313-win_arm64.whl", hash = "sha256:ef313c46d4c18dfb82a2431e3051ac8f112ccee1a34f29c263c583c568db63cd", size = 7974986 },
]

[[package]]
name = "pyyaml"
version = "6.0.2"
source = { registry = "https://pypi.org/simple" }
sdist = { url = "https://files.pythonhosted.org/packages/54/ed/79a089b6be93607fa5cdaedf301d7dfb23af5f25c398d5ead2525b063e17/pyyaml-6.0.2.tar.gz", hash = "sha256:d584d9ec91ad65861cc08d42e834324ef890a082e591037abe114850ff7bbc3e", size = 130631 }
wheels = [
    { url = "https://files.pythonhosted.org/packages/f8/aa/7af4e81f7acba21a4c6be026da38fd2b872ca46226673c89a758ebdc4fd2/PyYAML-6.0.2-cp311-cp311-macosx_10_9_x86_64.whl", hash = "sha256:cc1c1159b3d456576af7a3e4d1ba7e6924cb39de8f67111c735f6fc832082774", size = 184612 },
    { url = "https://files.pythonhosted.org/packages/8b/62/b9faa998fd185f65c1371643678e4d58254add437edb764a08c5a98fb986/PyYAML-6.0.2-cp311-cp311-macosx_11_0_arm64.whl", hash = "sha256:1e2120ef853f59c7419231f3bf4e7021f1b936f6ebd222406c3b60212205d2ee", size = 172040 },
    { url = "https://files.pythonhosted.org/packages/ad/0c/c804f5f922a9a6563bab712d8dcc70251e8af811fce4524d57c2c0fd49a4/PyYAML-6.0.2-cp311-cp311-manylinux_2_17_aarch64.manylinux2014_aarch64.whl", hash = "sha256:5d225db5a45f21e78dd9358e58a98702a0302f2659a3c6cd320564b75b86f47c", size = 736829 },
    { url = "https://files.pythonhosted.org/packages/51/16/6af8d6a6b210c8e54f1406a6b9481febf9c64a3109c541567e35a49aa2e7/PyYAML-6.0.2-cp311-cp311-manylinux_2_17_s390x.manylinux2014_s390x.whl", hash = "sha256:5ac9328ec4831237bec75defaf839f7d4564be1e6b25ac710bd1a96321cc8317", size = 764167 },
    { url = "https://files.pythonhosted.org/packages/75/e4/2c27590dfc9992f73aabbeb9241ae20220bd9452df27483b6e56d3975cc5/PyYAML-6.0.2-cp311-cp311-manylinux_2_17_x86_64.manylinux2014_x86_64.whl", hash = "sha256:3ad2a3decf9aaba3d29c8f537ac4b243e36bef957511b4766cb0057d32b0be85", size = 762952 },
    { url = "https://files.pythonhosted.org/packages/9b/97/ecc1abf4a823f5ac61941a9c00fe501b02ac3ab0e373c3857f7d4b83e2b6/PyYAML-6.0.2-cp311-cp311-musllinux_1_1_aarch64.whl", hash = "sha256:ff3824dc5261f50c9b0dfb3be22b4567a6f938ccce4587b38952d85fd9e9afe4", size = 735301 },
    { url = "https://files.pythonhosted.org/packages/45/73/0f49dacd6e82c9430e46f4a027baa4ca205e8b0a9dce1397f44edc23559d/PyYAML-6.0.2-cp311-cp311-musllinux_1_1_x86_64.whl", hash = "sha256:797b4f722ffa07cc8d62053e4cff1486fa6dc094105d13fea7b1de7d8bf71c9e", size = 756638 },
    { url = "https://files.pythonhosted.org/packages/22/5f/956f0f9fc65223a58fbc14459bf34b4cc48dec52e00535c79b8db361aabd/PyYAML-6.0.2-cp311-cp311-win32.whl", hash = "sha256:11d8f3dd2b9c1207dcaf2ee0bbbfd5991f571186ec9cc78427ba5bd32afae4b5", size = 143850 },
    { url = "https://files.pythonhosted.org/packages/ed/23/8da0bbe2ab9dcdd11f4f4557ccaf95c10b9811b13ecced089d43ce59c3c8/PyYAML-6.0.2-cp311-cp311-win_amd64.whl", hash = "sha256:e10ce637b18caea04431ce14fabcf5c64a1c61ec9c56b071a4b7ca131ca52d44", size = 161980 },
    { url = "https://files.pythonhosted.org/packages/86/0c/c581167fc46d6d6d7ddcfb8c843a4de25bdd27e4466938109ca68492292c/PyYAML-6.0.2-cp312-cp312-macosx_10_9_x86_64.whl", hash = "sha256:c70c95198c015b85feafc136515252a261a84561b7b1d51e3384e0655ddf25ab", size = 183873 },
    { url = "https://files.pythonhosted.org/packages/a8/0c/38374f5bb272c051e2a69281d71cba6fdb983413e6758b84482905e29a5d/PyYAML-6.0.2-cp312-cp312-macosx_11_0_arm64.whl", hash = "sha256:ce826d6ef20b1bc864f0a68340c8b3287705cae2f8b4b1d932177dcc76721725", size = 173302 },
    { url = "https://files.pythonhosted.org/packages/c3/93/9916574aa8c00aa06bbac729972eb1071d002b8e158bd0e83a3b9a20a1f7/PyYAML-6.0.2-cp312-cp312-manylinux_2_17_aarch64.manylinux2014_aarch64.whl", hash = "sha256:1f71ea527786de97d1a0cc0eacd1defc0985dcf6b3f17bb77dcfc8c34bec4dc5", size = 739154 },
    { url = "https://files.pythonhosted.org/packages/95/0f/b8938f1cbd09739c6da569d172531567dbcc9789e0029aa070856f123984/PyYAML-6.0.2-cp312-cp312-manylinux_2_17_s390x.manylinux2014_s390x.whl", hash = "sha256:9b22676e8097e9e22e36d6b7bda33190d0d400f345f23d4065d48f4ca7ae0425", size = 766223 },
    { url = "https://files.pythonhosted.org/packages/b9/2b/614b4752f2e127db5cc206abc23a8c19678e92b23c3db30fc86ab731d3bd/PyYAML-6.0.2-cp312-cp312-manylinux_2_17_x86_64.manylinux2014_x86_64.whl", hash = "sha256:80bab7bfc629882493af4aa31a4cfa43a4c57c83813253626916b8c7ada83476", size = 767542 },
    { url = "https://files.pythonhosted.org/packages/d4/00/dd137d5bcc7efea1836d6264f049359861cf548469d18da90cd8216cf05f/PyYAML-6.0.2-cp312-cp312-musllinux_1_1_aarch64.whl", hash = "sha256:0833f8694549e586547b576dcfaba4a6b55b9e96098b36cdc7ebefe667dfed48", size = 731164 },
    { url = "https://files.pythonhosted.org/packages/c9/1f/4f998c900485e5c0ef43838363ba4a9723ac0ad73a9dc42068b12aaba4e4/PyYAML-6.0.2-cp312-cp312-musllinux_1_1_x86_64.whl", hash = "sha256:8b9c7197f7cb2738065c481a0461e50ad02f18c78cd75775628afb4d7137fb3b", size = 756611 },
    { url = "https://files.pythonhosted.org/packages/df/d1/f5a275fdb252768b7a11ec63585bc38d0e87c9e05668a139fea92b80634c/PyYAML-6.0.2-cp312-cp312-win32.whl", hash = "sha256:ef6107725bd54b262d6dedcc2af448a266975032bc85ef0172c5f059da6325b4", size = 140591 },
    { url = "https://files.pythonhosted.org/packages/0c/e8/4f648c598b17c3d06e8753d7d13d57542b30d56e6c2dedf9c331ae56312e/PyYAML-6.0.2-cp312-cp312-win_amd64.whl", hash = "sha256:7e7401d0de89a9a855c839bc697c079a4af81cf878373abd7dc625847d25cbd8", size = 156338 },
    { url = "https://files.pythonhosted.org/packages/ef/e3/3af305b830494fa85d95f6d95ef7fa73f2ee1cc8ef5b495c7c3269fb835f/PyYAML-6.0.2-cp313-cp313-macosx_10_13_x86_64.whl", hash = "sha256:efdca5630322a10774e8e98e1af481aad470dd62c3170801852d752aa7a783ba", size = 181309 },
    { url = "https://files.pythonhosted.org/packages/45/9f/3b1c20a0b7a3200524eb0076cc027a970d320bd3a6592873c85c92a08731/PyYAML-6.0.2-cp313-cp313-macosx_11_0_arm64.whl", hash = "sha256:50187695423ffe49e2deacb8cd10510bc361faac997de9efef88badc3bb9e2d1", size = 171679 },
    { url = "https://files.pythonhosted.org/packages/7c/9a/337322f27005c33bcb656c655fa78325b730324c78620e8328ae28b64d0c/PyYAML-6.0.2-cp313-cp313-manylinux_2_17_aarch64.manylinux2014_aarch64.whl", hash = "sha256:0ffe8360bab4910ef1b9e87fb812d8bc0a308b0d0eef8c8f44e0254ab3b07133", size = 733428 },
    { url = "https://files.pythonhosted.org/packages/a3/69/864fbe19e6c18ea3cc196cbe5d392175b4cf3d5d0ac1403ec3f2d237ebb5/PyYAML-6.0.2-cp313-cp313-manylinux_2_17_s390x.manylinux2014_s390x.whl", hash = "sha256:17e311b6c678207928d649faa7cb0d7b4c26a0ba73d41e99c4fff6b6c3276484", size = 763361 },
    { url = "https://files.pythonhosted.org/packages/04/24/b7721e4845c2f162d26f50521b825fb061bc0a5afcf9a386840f23ea19fa/PyYAML-6.0.2-cp313-cp313-manylinux_2_17_x86_64.manylinux2014_x86_64.whl", hash = "sha256:70b189594dbe54f75ab3a1acec5f1e3faa7e8cf2f1e08d9b561cb41b845f69d5", size = 759523 },
    { url = "https://files.pythonhosted.org/packages/2b/b2/e3234f59ba06559c6ff63c4e10baea10e5e7df868092bf9ab40e5b9c56b6/PyYAML-6.0.2-cp313-cp313-musllinux_1_1_aarch64.whl", hash = "sha256:41e4e3953a79407c794916fa277a82531dd93aad34e29c2a514c2c0c5fe971cc", size = 726660 },
    { url = "https://files.pythonhosted.org/packages/fe/0f/25911a9f080464c59fab9027482f822b86bf0608957a5fcc6eaac85aa515/PyYAML-6.0.2-cp313-cp313-musllinux_1_1_x86_64.whl", hash = "sha256:68ccc6023a3400877818152ad9a1033e3db8625d899c72eacb5a668902e4d652", size = 751597 },
    { url = "https://files.pythonhosted.org/packages/14/0d/e2c3b43bbce3cf6bd97c840b46088a3031085179e596d4929729d8d68270/PyYAML-6.0.2-cp313-cp313-win32.whl", hash = "sha256:bc2fa7c6b47d6bc618dd7fb02ef6fdedb1090ec036abab80d4681424b84c1183", size = 140527 },
    { url = "https://files.pythonhosted.org/packages/fa/de/02b54f42487e3d3c6efb3f89428677074ca7bf43aae402517bc7cca949f3/PyYAML-6.0.2-cp313-cp313-win_amd64.whl", hash = "sha256:8388ee1976c416731879ac16da0aff3f63b286ffdd57cdeb95f3f2e085687563", size = 156446 },
]

[[package]]
name = "readchar"
version = "4.2.1"
source = { registry = "https://pypi.org/simple" }
sdist = { url = "https://files.pythonhosted.org/packages/dd/f8/8657b8cbb4ebeabfbdf991ac40eca8a1d1bd012011bd44ad1ed10f5cb494/readchar-4.2.1.tar.gz", hash = "sha256:91ce3faf07688de14d800592951e5575e9c7a3213738ed01d394dcc949b79adb", size = 9685 }
wheels = [
    { url = "https://files.pythonhosted.org/packages/a9/10/e4b1e0e5b6b6745c8098c275b69bc9d73e9542d5c7da4f137542b499ed44/readchar-4.2.1-py3-none-any.whl", hash = "sha256:a769305cd3994bb5fa2764aa4073452dc105a4ec39068ffe6efd3c20c60acc77", size = 9350 },
]

[[package]]
name = "referencing"
version = "0.35.1"
source = { registry = "https://pypi.org/simple" }
dependencies = [
    { name = "attrs" },
    { name = "rpds-py" },
]
sdist = { url = "https://files.pythonhosted.org/packages/99/5b/73ca1f8e72fff6fa52119dbd185f73a907b1989428917b24cff660129b6d/referencing-0.35.1.tar.gz", hash = "sha256:25b42124a6c8b632a425174f24087783efb348a6f1e0008e63cd4466fedf703c", size = 62991 }
wheels = [
    { url = "https://files.pythonhosted.org/packages/b7/59/2056f61236782a2c86b33906c025d4f4a0b17be0161b63b70fd9e8775d36/referencing-0.35.1-py3-none-any.whl", hash = "sha256:eda6d3234d62814d1c64e305c1331c9a3a6132da475ab6382eaa997b21ee75de", size = 26684 },
]

[[package]]
name = "refurb"
version = "2.0.0"
source = { registry = "https://pypi.org/simple" }
dependencies = [
    { name = "mypy" },
]
sdist = { url = "https://files.pythonhosted.org/packages/a9/83/56ecbe3af6462e7a87cc4a302c2889e7ce447e9502ea76b7a739d1d46123/refurb-2.0.0.tar.gz", hash = "sha256:8a8f1e7c131ef7dc460cbecbeaf536f5eb0ecb657c099d7823941f0e65b1cfe1", size = 91453 }
wheels = [
    { url = "https://files.pythonhosted.org/packages/fb/3e/f0a47001b29205d96c9f2bf7f7383fdeadd7c35488e6dadd9afa3b6283e8/refurb-2.0.0-py3-none-any.whl", hash = "sha256:fa9e950dc6edd7473642569c118f8714eefd1e6f21a15ee4210a1be853aaaf80", size = 138560 },
]

[[package]]
name = "regex"
version = "2024.11.6"
source = { registry = "https://pypi.org/simple" }
sdist = { url = "https://files.pythonhosted.org/packages/8e/5f/bd69653fbfb76cf8604468d3b4ec4c403197144c7bfe0e6a5fc9e02a07cb/regex-2024.11.6.tar.gz", hash = "sha256:7ab159b063c52a0333c884e4679f8d7a85112ee3078fe3d9004b2dd875585519", size = 399494 }
wheels = [
    { url = "https://files.pythonhosted.org/packages/58/58/7e4d9493a66c88a7da6d205768119f51af0f684fe7be7bac8328e217a52c/regex-2024.11.6-cp311-cp311-macosx_10_9_universal2.whl", hash = "sha256:5478c6962ad548b54a591778e93cd7c456a7a29f8eca9c49e4f9a806dcc5d638", size = 482669 },
    { url = "https://files.pythonhosted.org/packages/34/4c/8f8e631fcdc2ff978609eaeef1d6994bf2f028b59d9ac67640ed051f1218/regex-2024.11.6-cp311-cp311-macosx_10_9_x86_64.whl", hash = "sha256:2c89a8cc122b25ce6945f0423dc1352cb9593c68abd19223eebbd4e56612c5b7", size = 287684 },
    { url = "https://files.pythonhosted.org/packages/c5/1b/f0e4d13e6adf866ce9b069e191f303a30ab1277e037037a365c3aad5cc9c/regex-2024.11.6-cp311-cp311-macosx_11_0_arm64.whl", hash = "sha256:94d87b689cdd831934fa3ce16cc15cd65748e6d689f5d2b8f4f4df2065c9fa20", size = 284589 },
    { url = "https://files.pythonhosted.org/packages/25/4d/ab21047f446693887f25510887e6820b93f791992994f6498b0318904d4a/regex-2024.11.6-cp311-cp311-manylinux_2_17_aarch64.manylinux2014_aarch64.whl", hash = "sha256:1062b39a0a2b75a9c694f7a08e7183a80c63c0d62b301418ffd9c35f55aaa114", size = 792121 },
    { url = "https://files.pythonhosted.org/packages/45/ee/c867e15cd894985cb32b731d89576c41a4642a57850c162490ea34b78c3b/regex-2024.11.6-cp311-cp311-manylinux_2_17_ppc64le.manylinux2014_ppc64le.whl", hash = "sha256:167ed4852351d8a750da48712c3930b031f6efdaa0f22fa1933716bfcd6bf4a3", size = 831275 },
    { url = "https://files.pythonhosted.org/packages/b3/12/b0f480726cf1c60f6536fa5e1c95275a77624f3ac8fdccf79e6727499e28/regex-2024.11.6-cp311-cp311-manylinux_2_17_s390x.manylinux2014_s390x.whl", hash = "sha256:2d548dafee61f06ebdb584080621f3e0c23fff312f0de1afc776e2a2ba99a74f", size = 818257 },
    { url = "https://files.pythonhosted.org/packages/bf/ce/0d0e61429f603bac433910d99ef1a02ce45a8967ffbe3cbee48599e62d88/regex-2024.11.6-cp311-cp311-manylinux_2_17_x86_64.manylinux2014_x86_64.whl", hash = "sha256:f2a19f302cd1ce5dd01a9099aaa19cae6173306d1302a43b627f62e21cf18ac0", size = 792727 },
    { url = "https://files.pythonhosted.org/packages/e4/c1/243c83c53d4a419c1556f43777ccb552bccdf79d08fda3980e4e77dd9137/regex-2024.11.6-cp311-cp311-manylinux_2_5_i686.manylinux1_i686.manylinux_2_17_i686.manylinux2014_i686.whl", hash = "sha256:bec9931dfb61ddd8ef2ebc05646293812cb6b16b60cf7c9511a832b6f1854b55", size = 780667 },
    { url = "https://files.pythonhosted.org/packages/c5/f4/75eb0dd4ce4b37f04928987f1d22547ddaf6c4bae697623c1b05da67a8aa/regex-2024.11.6-cp311-cp311-musllinux_1_2_aarch64.whl", hash = "sha256:9714398225f299aa85267fd222f7142fcb5c769e73d7733344efc46f2ef5cf89", size = 776963 },
    { url = "https://files.pythonhosted.org/packages/16/5d/95c568574e630e141a69ff8a254c2f188b4398e813c40d49228c9bbd9875/regex-2024.11.6-cp311-cp311-musllinux_1_2_i686.whl", hash = "sha256:202eb32e89f60fc147a41e55cb086db2a3f8cb82f9a9a88440dcfc5d37faae8d", size = 784700 },
    { url = "https://files.pythonhosted.org/packages/8e/b5/f8495c7917f15cc6fee1e7f395e324ec3e00ab3c665a7dc9d27562fd5290/regex-2024.11.6-cp311-cp311-musllinux_1_2_ppc64le.whl", hash = "sha256:4181b814e56078e9b00427ca358ec44333765f5ca1b45597ec7446d3a1ef6e34", size = 848592 },
    { url = "https://files.pythonhosted.org/packages/1c/80/6dd7118e8cb212c3c60b191b932dc57db93fb2e36fb9e0e92f72a5909af9/regex-2024.11.6-cp311-cp311-musllinux_1_2_s390x.whl", hash = "sha256:068376da5a7e4da51968ce4c122a7cd31afaaec4fccc7856c92f63876e57b51d", size = 852929 },
    { url = "https://files.pythonhosted.org/packages/11/9b/5a05d2040297d2d254baf95eeeb6df83554e5e1df03bc1a6687fc4ba1f66/regex-2024.11.6-cp311-cp311-musllinux_1_2_x86_64.whl", hash = "sha256:ac10f2c4184420d881a3475fb2c6f4d95d53a8d50209a2500723d831036f7c45", size = 781213 },
    { url = "https://files.pythonhosted.org/packages/26/b7/b14e2440156ab39e0177506c08c18accaf2b8932e39fb092074de733d868/regex-2024.11.6-cp311-cp311-win32.whl", hash = "sha256:c36f9b6f5f8649bb251a5f3f66564438977b7ef8386a52460ae77e6070d309d9", size = 261734 },
    { url = "https://files.pythonhosted.org/packages/80/32/763a6cc01d21fb3819227a1cc3f60fd251c13c37c27a73b8ff4315433a8e/regex-2024.11.6-cp311-cp311-win_amd64.whl", hash = "sha256:02e28184be537f0e75c1f9b2f8847dc51e08e6e171c6bde130b2687e0c33cf60", size = 274052 },
    { url = "https://files.pythonhosted.org/packages/ba/30/9a87ce8336b172cc232a0db89a3af97929d06c11ceaa19d97d84fa90a8f8/regex-2024.11.6-cp312-cp312-macosx_10_13_universal2.whl", hash = "sha256:52fb28f528778f184f870b7cf8f225f5eef0a8f6e3778529bdd40c7b3920796a", size = 483781 },
    { url = "https://files.pythonhosted.org/packages/01/e8/00008ad4ff4be8b1844786ba6636035f7ef926db5686e4c0f98093612add/regex-2024.11.6-cp312-cp312-macosx_10_13_x86_64.whl", hash = "sha256:fdd6028445d2460f33136c55eeb1f601ab06d74cb3347132e1c24250187500d9", size = 288455 },
    { url = "https://files.pythonhosted.org/packages/60/85/cebcc0aff603ea0a201667b203f13ba75d9fc8668fab917ac5b2de3967bc/regex-2024.11.6-cp312-cp312-macosx_11_0_arm64.whl", hash = "sha256:805e6b60c54bf766b251e94526ebad60b7de0c70f70a4e6210ee2891acb70bf2", size = 284759 },
    { url = "https://files.pythonhosted.org/packages/94/2b/701a4b0585cb05472a4da28ee28fdfe155f3638f5e1ec92306d924e5faf0/regex-2024.11.6-cp312-cp312-manylinux_2_17_aarch64.manylinux2014_aarch64.whl", hash = "sha256:b85c2530be953a890eaffde05485238f07029600e8f098cdf1848d414a8b45e4", size = 794976 },
    { url = "https://files.pythonhosted.org/packages/4b/bf/fa87e563bf5fee75db8915f7352e1887b1249126a1be4813837f5dbec965/regex-2024.11.6-cp312-cp312-manylinux_2_17_ppc64le.manylinux2014_ppc64le.whl", hash = "sha256:bb26437975da7dc36b7efad18aa9dd4ea569d2357ae6b783bf1118dabd9ea577", size = 833077 },
    { url = "https://files.pythonhosted.org/packages/a1/56/7295e6bad94b047f4d0834e4779491b81216583c00c288252ef625c01d23/regex-2024.11.6-cp312-cp312-manylinux_2_17_s390x.manylinux2014_s390x.whl", hash = "sha256:abfa5080c374a76a251ba60683242bc17eeb2c9818d0d30117b4486be10c59d3", size = 823160 },
    { url = "https://files.pythonhosted.org/packages/fb/13/e3b075031a738c9598c51cfbc4c7879e26729c53aa9cca59211c44235314/regex-2024.11.6-cp312-cp312-manylinux_2_17_x86_64.manylinux2014_x86_64.whl", hash = "sha256:70b7fa6606c2881c1db9479b0eaa11ed5dfa11c8d60a474ff0e095099f39d98e", size = 796896 },
    { url = "https://files.pythonhosted.org/packages/24/56/0b3f1b66d592be6efec23a795b37732682520b47c53da5a32c33ed7d84e3/regex-2024.11.6-cp312-cp312-manylinux_2_5_i686.manylinux1_i686.manylinux_2_17_i686.manylinux2014_i686.whl", hash = "sha256:0c32f75920cf99fe6b6c539c399a4a128452eaf1af27f39bce8909c9a3fd8cbe", size = 783997 },
    { url = "https://files.pythonhosted.org/packages/f9/a1/eb378dada8b91c0e4c5f08ffb56f25fcae47bf52ad18f9b2f33b83e6d498/regex-2024.11.6-cp312-cp312-musllinux_1_2_aarch64.whl", hash = "sha256:982e6d21414e78e1f51cf595d7f321dcd14de1f2881c5dc6a6e23bbbbd68435e", size = 781725 },
    { url = "https://files.pythonhosted.org/packages/83/f2/033e7dec0cfd6dda93390089864732a3409246ffe8b042e9554afa9bff4e/regex-2024.11.6-cp312-cp312-musllinux_1_2_i686.whl", hash = "sha256:a7c2155f790e2fb448faed6dd241386719802296ec588a8b9051c1f5c481bc29", size = 789481 },
    { url = "https://files.pythonhosted.org/packages/83/23/15d4552ea28990a74e7696780c438aadd73a20318c47e527b47a4a5a596d/regex-2024.11.6-cp312-cp312-musllinux_1_2_ppc64le.whl", hash = "sha256:149f5008d286636e48cd0b1dd65018548944e495b0265b45e1bffecce1ef7f39", size = 852896 },
    { url = "https://files.pythonhosted.org/packages/e3/39/ed4416bc90deedbfdada2568b2cb0bc1fdb98efe11f5378d9892b2a88f8f/regex-2024.11.6-cp312-cp312-musllinux_1_2_s390x.whl", hash = "sha256:e5364a4502efca094731680e80009632ad6624084aff9a23ce8c8c6820de3e51", size = 860138 },
    { url = "https://files.pythonhosted.org/packages/93/2d/dd56bb76bd8e95bbce684326302f287455b56242a4f9c61f1bc76e28360e/regex-2024.11.6-cp312-cp312-musllinux_1_2_x86_64.whl", hash = "sha256:0a86e7eeca091c09e021db8eb72d54751e527fa47b8d5787caf96d9831bd02ad", size = 787692 },
    { url = "https://files.pythonhosted.org/packages/0b/55/31877a249ab7a5156758246b9c59539abbeba22461b7d8adc9e8475ff73e/regex-2024.11.6-cp312-cp312-win32.whl", hash = "sha256:32f9a4c643baad4efa81d549c2aadefaeba12249b2adc5af541759237eee1c54", size = 262135 },
    { url = "https://files.pythonhosted.org/packages/38/ec/ad2d7de49a600cdb8dd78434a1aeffe28b9d6fc42eb36afab4a27ad23384/regex-2024.11.6-cp312-cp312-win_amd64.whl", hash = "sha256:a93c194e2df18f7d264092dc8539b8ffb86b45b899ab976aa15d48214138e81b", size = 273567 },
    { url = "https://files.pythonhosted.org/packages/90/73/bcb0e36614601016552fa9344544a3a2ae1809dc1401b100eab02e772e1f/regex-2024.11.6-cp313-cp313-macosx_10_13_universal2.whl", hash = "sha256:a6ba92c0bcdf96cbf43a12c717eae4bc98325ca3730f6b130ffa2e3c3c723d84", size = 483525 },
    { url = "https://files.pythonhosted.org/packages/0f/3f/f1a082a46b31e25291d830b369b6b0c5576a6f7fb89d3053a354c24b8a83/regex-2024.11.6-cp313-cp313-macosx_10_13_x86_64.whl", hash = "sha256:525eab0b789891ac3be914d36893bdf972d483fe66551f79d3e27146191a37d4", size = 288324 },
    { url = "https://files.pythonhosted.org/packages/09/c9/4e68181a4a652fb3ef5099e077faf4fd2a694ea6e0f806a7737aff9e758a/regex-2024.11.6-cp313-cp313-macosx_11_0_arm64.whl", hash = "sha256:086a27a0b4ca227941700e0b31425e7a28ef1ae8e5e05a33826e17e47fbfdba0", size = 284617 },
    { url = "https://files.pythonhosted.org/packages/fc/fd/37868b75eaf63843165f1d2122ca6cb94bfc0271e4428cf58c0616786dce/regex-2024.11.6-cp313-cp313-manylinux_2_17_aarch64.manylinux2014_aarch64.whl", hash = "sha256:bde01f35767c4a7899b7eb6e823b125a64de314a8ee9791367c9a34d56af18d0", size = 795023 },
    { url = "https://files.pythonhosted.org/packages/c4/7c/d4cd9c528502a3dedb5c13c146e7a7a539a3853dc20209c8e75d9ba9d1b2/regex-2024.11.6-cp313-cp313-manylinux_2_17_ppc64le.manylinux2014_ppc64le.whl", hash = "sha256:b583904576650166b3d920d2bcce13971f6f9e9a396c673187f49811b2769dc7", size = 833072 },
    { url = "https://files.pythonhosted.org/packages/4f/db/46f563a08f969159c5a0f0e722260568425363bea43bb7ae370becb66a67/regex-2024.11.6-cp313-cp313-manylinux_2_17_s390x.manylinux2014_s390x.whl", hash = "sha256:1c4de13f06a0d54fa0d5ab1b7138bfa0d883220965a29616e3ea61b35d5f5fc7", size = 823130 },
    { url = "https://files.pythonhosted.org/packages/db/60/1eeca2074f5b87df394fccaa432ae3fc06c9c9bfa97c5051aed70e6e00c2/regex-2024.11.6-cp313-cp313-manylinux_2_17_x86_64.manylinux2014_x86_64.whl", hash = "sha256:3cde6e9f2580eb1665965ce9bf17ff4952f34f5b126beb509fee8f4e994f143c", size = 796857 },
    { url = "https://files.pythonhosted.org/packages/10/db/ac718a08fcee981554d2f7bb8402f1faa7e868c1345c16ab1ebec54b0d7b/regex-2024.11.6-cp313-cp313-manylinux_2_5_i686.manylinux1_i686.manylinux_2_17_i686.manylinux2014_i686.whl", hash = "sha256:0d7f453dca13f40a02b79636a339c5b62b670141e63efd511d3f8f73fba162b3", size = 784006 },
    { url = "https://files.pythonhosted.org/packages/c2/41/7da3fe70216cea93144bf12da2b87367590bcf07db97604edeea55dac9ad/regex-2024.11.6-cp313-cp313-musllinux_1_2_aarch64.whl", hash = "sha256:59dfe1ed21aea057a65c6b586afd2a945de04fc7db3de0a6e3ed5397ad491b07", size = 781650 },
    { url = "https://files.pythonhosted.org/packages/a7/d5/880921ee4eec393a4752e6ab9f0fe28009435417c3102fc413f3fe81c4e5/regex-2024.11.6-cp313-cp313-musllinux_1_2_i686.whl", hash = "sha256:b97c1e0bd37c5cd7902e65f410779d39eeda155800b65fc4d04cc432efa9bc6e", size = 789545 },
    { url = "https://files.pythonhosted.org/packages/dc/96/53770115e507081122beca8899ab7f5ae28ae790bfcc82b5e38976df6a77/regex-2024.11.6-cp313-cp313-musllinux_1_2_ppc64le.whl", hash = "sha256:f9d1e379028e0fc2ae3654bac3cbbef81bf3fd571272a42d56c24007979bafb6", size = 853045 },
    { url = "https://files.pythonhosted.org/packages/31/d3/1372add5251cc2d44b451bd94f43b2ec78e15a6e82bff6a290ef9fd8f00a/regex-2024.11.6-cp313-cp313-musllinux_1_2_s390x.whl", hash = "sha256:13291b39131e2d002a7940fb176e120bec5145f3aeb7621be6534e46251912c4", size = 860182 },
    { url = "https://files.pythonhosted.org/packages/ed/e3/c446a64984ea9f69982ba1a69d4658d5014bc7a0ea468a07e1a1265db6e2/regex-2024.11.6-cp313-cp313-musllinux_1_2_x86_64.whl", hash = "sha256:4f51f88c126370dcec4908576c5a627220da6c09d0bff31cfa89f2523843316d", size = 787733 },
    { url = "https://files.pythonhosted.org/packages/2b/f1/e40c8373e3480e4f29f2692bd21b3e05f296d3afebc7e5dcf21b9756ca1c/regex-2024.11.6-cp313-cp313-win32.whl", hash = "sha256:63b13cfd72e9601125027202cad74995ab26921d8cd935c25f09c630436348ff", size = 262122 },
    { url = "https://files.pythonhosted.org/packages/45/94/bc295babb3062a731f52621cdc992d123111282e291abaf23faa413443ea/regex-2024.11.6-cp313-cp313-win_amd64.whl", hash = "sha256:2b3361af3198667e99927da8b84c1b010752fa4b1115ee30beaa332cabc3ef1a", size = 273545 },
]

[[package]]
name = "requests"
version = "2.32.3"
source = { registry = "https://pypi.org/simple" }
dependencies = [
    { name = "certifi" },
    { name = "charset-normalizer" },
    { name = "idna" },
    { name = "urllib3" },
]
sdist = { url = "https://files.pythonhosted.org/packages/63/70/2bf7780ad2d390a8d301ad0b550f1581eadbd9a20f896afe06353c2a2913/requests-2.32.3.tar.gz", hash = "sha256:55365417734eb18255590a9ff9eb97e9e1da868d4ccd6402399eaf68af20a760", size = 131218 }
wheels = [
    { url = "https://files.pythonhosted.org/packages/f9/9b/335f9764261e915ed497fcdeb11df5dfd6f7bf257d4a6a2a686d80da4d54/requests-2.32.3-py3-none-any.whl", hash = "sha256:70761cfe03c773ceb22aa2f671b4757976145175cdfca038c02654d061d6dcc6", size = 64928 },
]

[[package]]
name = "returns"
version = "0.24.0"
source = { registry = "https://pypi.org/simple" }
dependencies = [
    { name = "typing-extensions" },
]
sdist = { url = "https://files.pythonhosted.org/packages/81/d4/af041bedc0c304592f052b9a4d6dcbd220a46d730a1fc690c3bfd4dc8c76/returns-0.24.0.tar.gz", hash = "sha256:735091cc798cac3f7cf8566b171922119f7796f2e49d6f65939f3e5a9c7c97f7", size = 107005 }
wheels = [
    { url = "https://files.pythonhosted.org/packages/c6/41/16c192627016fff4989350d883ad82c39f58ade2810a967a67d942658a2d/returns-0.24.0-py3-none-any.whl", hash = "sha256:de82455a76b9fcd86810a49099fa7645eb20920105bc78b942b2f4923c829624", size = 158037 },
]

[[package]]
name = "rich"
version = "13.9.4"
source = { registry = "https://pypi.org/simple" }
dependencies = [
    { name = "markdown-it-py" },
    { name = "pygments" },
]
sdist = { url = "https://files.pythonhosted.org/packages/ab/3a/0316b28d0761c6734d6bc14e770d85506c986c85ffb239e688eeaab2c2bc/rich-13.9.4.tar.gz", hash = "sha256:439594978a49a09530cff7ebc4b5c7103ef57baf48d5ea3184f21d9a2befa098", size = 223149 }
wheels = [
    { url = "https://files.pythonhosted.org/packages/19/71/39c7c0d87f8d4e6c020a393182060eaefeeae6c01dab6a84ec346f2567df/rich-13.9.4-py3-none-any.whl", hash = "sha256:6049d5e6ec054bf2779ab3358186963bac2ea89175919d699e378b99738c2a90", size = 242424 },
]

[[package]]
name = "rpds-py"
version = "0.22.3"
source = { registry = "https://pypi.org/simple" }
sdist = { url = "https://files.pythonhosted.org/packages/01/80/cce854d0921ff2f0a9fa831ba3ad3c65cee3a46711addf39a2af52df2cfd/rpds_py-0.22.3.tar.gz", hash = "sha256:e32fee8ab45d3c2db6da19a5323bc3362237c8b653c70194414b892fd06a080d", size = 26771 }
wheels = [
    { url = "https://files.pythonhosted.org/packages/15/ad/8d1ddf78f2805a71253fcd388017e7b4a0615c22c762b6d35301fef20106/rpds_py-0.22.3-cp311-cp311-macosx_10_12_x86_64.whl", hash = "sha256:d20cfb4e099748ea39e6f7b16c91ab057989712d31761d3300d43134e26e165f", size = 359773 },
    { url = "https://files.pythonhosted.org/packages/c8/75/68c15732293a8485d79fe4ebe9045525502a067865fa4278f178851b2d87/rpds_py-0.22.3-cp311-cp311-macosx_11_0_arm64.whl", hash = "sha256:68049202f67380ff9aa52f12e92b1c30115f32e6895cd7198fa2a7961621fc5a", size = 349214 },
    { url = "https://files.pythonhosted.org/packages/3c/4c/7ce50f3070083c2e1b2bbd0fb7046f3da55f510d19e283222f8f33d7d5f4/rpds_py-0.22.3-cp311-cp311-manylinux_2_17_aarch64.manylinux2014_aarch64.whl", hash = "sha256:fb4f868f712b2dd4bcc538b0a0c1f63a2b1d584c925e69a224d759e7070a12d5", size = 380477 },
    { url = "https://files.pythonhosted.org/packages/9a/e9/835196a69cb229d5c31c13b8ae603bd2da9a6695f35fe4270d398e1db44c/rpds_py-0.22.3-cp311-cp311-manylinux_2_17_armv7l.manylinux2014_armv7l.whl", hash = "sha256:bc51abd01f08117283c5ebf64844a35144a0843ff7b2983e0648e4d3d9f10dbb", size = 386171 },
    { url = "https://files.pythonhosted.org/packages/f9/8e/33fc4eba6683db71e91e6d594a2cf3a8fbceb5316629f0477f7ece5e3f75/rpds_py-0.22.3-cp311-cp311-manylinux_2_17_ppc64le.manylinux2014_ppc64le.whl", hash = "sha256:0f3cec041684de9a4684b1572fe28c7267410e02450f4561700ca5a3bc6695a2", size = 422676 },
    { url = "https://files.pythonhosted.org/packages/37/47/2e82d58f8046a98bb9497a8319604c92b827b94d558df30877c4b3c6ccb3/rpds_py-0.22.3-cp311-cp311-manylinux_2_17_s390x.manylinux2014_s390x.whl", hash = "sha256:7ef9d9da710be50ff6809fed8f1963fecdfecc8b86656cadfca3bc24289414b0", size = 446152 },
    { url = "https://files.pythonhosted.org/packages/e1/78/79c128c3e71abbc8e9739ac27af11dc0f91840a86fce67ff83c65d1ba195/rpds_py-0.22.3-cp311-cp311-manylinux_2_17_x86_64.manylinux2014_x86_64.whl", hash = "sha256:59f4a79c19232a5774aee369a0c296712ad0e77f24e62cad53160312b1c1eaa1", size = 381300 },
    { url = "https://files.pythonhosted.org/packages/c9/5b/2e193be0e8b228c1207f31fa3ea79de64dadb4f6a4833111af8145a6bc33/rpds_py-0.22.3-cp311-cp311-manylinux_2_5_i686.manylinux1_i686.whl", hash = "sha256:1a60bce91f81ddaac922a40bbb571a12c1070cb20ebd6d49c48e0b101d87300d", size = 409636 },
    { url = "https://files.pythonhosted.org/packages/c2/3f/687c7100b762d62186a1c1100ffdf99825f6fa5ea94556844bbbd2d0f3a9/rpds_py-0.22.3-cp311-cp311-musllinux_1_2_aarch64.whl", hash = "sha256:e89391e6d60251560f0a8f4bd32137b077a80d9b7dbe6d5cab1cd80d2746f648", size = 556708 },
    { url = "https://files.pythonhosted.org/packages/8c/a2/c00cbc4b857e8b3d5e7f7fc4c81e23afd8c138b930f4f3ccf9a41a23e9e4/rpds_py-0.22.3-cp311-cp311-musllinux_1_2_i686.whl", hash = "sha256:e3fb866d9932a3d7d0c82da76d816996d1667c44891bd861a0f97ba27e84fc74", size = 583554 },
    { url = "https://files.pythonhosted.org/packages/d0/08/696c9872cf56effdad9ed617ac072f6774a898d46b8b8964eab39ec562d2/rpds_py-0.22.3-cp311-cp311-musllinux_1_2_x86_64.whl", hash = "sha256:1352ae4f7c717ae8cba93421a63373e582d19d55d2ee2cbb184344c82d2ae55a", size = 552105 },
    { url = "https://files.pythonhosted.org/packages/18/1f/4df560be1e994f5adf56cabd6c117e02de7c88ee238bb4ce03ed50da9d56/rpds_py-0.22.3-cp311-cp311-win32.whl", hash = "sha256:b0b4136a252cadfa1adb705bb81524eee47d9f6aab4f2ee4fa1e9d3cd4581f64", size = 220199 },
    { url = "https://files.pythonhosted.org/packages/b8/1b/c29b570bc5db8237553002788dc734d6bd71443a2ceac2a58202ec06ef12/rpds_py-0.22.3-cp311-cp311-win_amd64.whl", hash = "sha256:8bd7c8cfc0b8247c8799080fbff54e0b9619e17cdfeb0478ba7295d43f635d7c", size = 231775 },
    { url = "https://files.pythonhosted.org/packages/75/47/3383ee3bd787a2a5e65a9b9edc37ccf8505c0a00170e3a5e6ea5fbcd97f7/rpds_py-0.22.3-cp312-cp312-macosx_10_12_x86_64.whl", hash = "sha256:27e98004595899949bd7a7b34e91fa7c44d7a97c40fcaf1d874168bb652ec67e", size = 352334 },
    { url = "https://files.pythonhosted.org/packages/40/14/aa6400fa8158b90a5a250a77f2077c0d0cd8a76fce31d9f2b289f04c6dec/rpds_py-0.22.3-cp312-cp312-macosx_11_0_arm64.whl", hash = "sha256:1978d0021e943aae58b9b0b196fb4895a25cc53d3956b8e35e0b7682eefb6d56", size = 342111 },
    { url = "https://files.pythonhosted.org/packages/7d/06/395a13bfaa8a28b302fb433fb285a67ce0ea2004959a027aea8f9c52bad4/rpds_py-0.22.3-cp312-cp312-manylinux_2_17_aarch64.manylinux2014_aarch64.whl", hash = "sha256:655ca44a831ecb238d124e0402d98f6212ac527a0ba6c55ca26f616604e60a45", size = 384286 },
    { url = "https://files.pythonhosted.org/packages/43/52/d8eeaffab047e6b7b7ef7f00d5ead074a07973968ffa2d5820fa131d7852/rpds_py-0.22.3-cp312-cp312-manylinux_2_17_armv7l.manylinux2014_armv7l.whl", hash = "sha256:feea821ee2a9273771bae61194004ee2fc33f8ec7db08117ef9147d4bbcbca8e", size = 391739 },
    { url = "https://files.pythonhosted.org/packages/83/31/52dc4bde85c60b63719610ed6f6d61877effdb5113a72007679b786377b8/rpds_py-0.22.3-cp312-cp312-manylinux_2_17_ppc64le.manylinux2014_ppc64le.whl", hash = "sha256:22bebe05a9ffc70ebfa127efbc429bc26ec9e9b4ee4d15a740033efda515cf3d", size = 427306 },
    { url = "https://files.pythonhosted.org/packages/70/d5/1bab8e389c2261dba1764e9e793ed6830a63f830fdbec581a242c7c46bda/rpds_py-0.22.3-cp312-cp312-manylinux_2_17_s390x.manylinux2014_s390x.whl", hash = "sha256:3af6e48651c4e0d2d166dc1b033b7042ea3f871504b6805ba5f4fe31581d8d38", size = 442717 },
    { url = "https://files.pythonhosted.org/packages/82/a1/a45f3e30835b553379b3a56ea6c4eb622cf11e72008229af840e4596a8ea/rpds_py-0.22.3-cp312-cp312-manylinux_2_17_x86_64.manylinux2014_x86_64.whl", hash = "sha256:e67ba3c290821343c192f7eae1d8fd5999ca2dc99994114643e2f2d3e6138b15", size = 385721 },
    { url = "https://files.pythonhosted.org/packages/a6/27/780c942de3120bdd4d0e69583f9c96e179dfff082f6ecbb46b8d6488841f/rpds_py-0.22.3-cp312-cp312-manylinux_2_5_i686.manylinux1_i686.whl", hash = "sha256:02fbb9c288ae08bcb34fb41d516d5eeb0455ac35b5512d03181d755d80810059", size = 415824 },
    { url = "https://files.pythonhosted.org/packages/94/0b/aa0542ca88ad20ea719b06520f925bae348ea5c1fdf201b7e7202d20871d/rpds_py-0.22.3-cp312-cp312-musllinux_1_2_aarch64.whl", hash = "sha256:f56a6b404f74ab372da986d240e2e002769a7d7102cc73eb238a4f72eec5284e", size = 561227 },
    { url = "https://files.pythonhosted.org/packages/0d/92/3ed77d215f82c8f844d7f98929d56cc321bb0bcfaf8f166559b8ec56e5f1/rpds_py-0.22.3-cp312-cp312-musllinux_1_2_i686.whl", hash = "sha256:0a0461200769ab3b9ab7e513f6013b7a97fdeee41c29b9db343f3c5a8e2b9e61", size = 587424 },
    { url = "https://files.pythonhosted.org/packages/09/42/cacaeb047a22cab6241f107644f230e2935d4efecf6488859a7dd82fc47d/rpds_py-0.22.3-cp312-cp312-musllinux_1_2_x86_64.whl", hash = "sha256:8633e471c6207a039eff6aa116e35f69f3156b3989ea3e2d755f7bc41754a4a7", size = 555953 },
    { url = "https://files.pythonhosted.org/packages/e6/52/c921dc6d5f5d45b212a456c1f5b17df1a471127e8037eb0972379e39dff4/rpds_py-0.22.3-cp312-cp312-win32.whl", hash = "sha256:593eba61ba0c3baae5bc9be2f5232430453fb4432048de28399ca7376de9c627", size = 221339 },
    { url = "https://files.pythonhosted.org/packages/f2/c7/f82b5be1e8456600395366f86104d1bd8d0faed3802ad511ef6d60c30d98/rpds_py-0.22.3-cp312-cp312-win_amd64.whl", hash = "sha256:d115bffdd417c6d806ea9069237a4ae02f513b778e3789a359bc5856e0404cc4", size = 235786 },
    { url = "https://files.pythonhosted.org/packages/d0/bf/36d5cc1f2c609ae6e8bf0fc35949355ca9d8790eceb66e6385680c951e60/rpds_py-0.22.3-cp313-cp313-macosx_10_12_x86_64.whl", hash = "sha256:ea7433ce7e4bfc3a85654aeb6747babe3f66eaf9a1d0c1e7a4435bbdf27fea84", size = 351657 },
    { url = "https://files.pythonhosted.org/packages/24/2a/f1e0fa124e300c26ea9382e59b2d582cba71cedd340f32d1447f4f29fa4e/rpds_py-0.22.3-cp313-cp313-macosx_11_0_arm64.whl", hash = "sha256:6dd9412824c4ce1aca56c47b0991e65bebb7ac3f4edccfd3f156150c96a7bf25", size = 341829 },
    { url = "https://files.pythonhosted.org/packages/cf/c2/0da1231dd16953845bed60d1a586fcd6b15ceaeb965f4d35cdc71f70f606/rpds_py-0.22.3-cp313-cp313-manylinux_2_17_aarch64.manylinux2014_aarch64.whl", hash = "sha256:20070c65396f7373f5df4005862fa162db5d25d56150bddd0b3e8214e8ef45b4", size = 384220 },
    { url = "https://files.pythonhosted.org/packages/c7/73/a4407f4e3a00a9d4b68c532bf2d873d6b562854a8eaff8faa6133b3588ec/rpds_py-0.22.3-cp313-cp313-manylinux_2_17_armv7l.manylinux2014_armv7l.whl", hash = "sha256:0b09865a9abc0ddff4e50b5ef65467cd94176bf1e0004184eb915cbc10fc05c5", size = 391009 },
    { url = "https://files.pythonhosted.org/packages/a9/c3/04b7353477ab360fe2563f5f0b176d2105982f97cd9ae80a9c5a18f1ae0f/rpds_py-0.22.3-cp313-cp313-manylinux_2_17_ppc64le.manylinux2014_ppc64le.whl", hash = "sha256:3453e8d41fe5f17d1f8e9c383a7473cd46a63661628ec58e07777c2fff7196dc", size = 426989 },
    { url = "https://files.pythonhosted.org/packages/8d/e6/e4b85b722bcf11398e17d59c0f6049d19cd606d35363221951e6d625fcb0/rpds_py-0.22.3-cp313-cp313-manylinux_2_17_s390x.manylinux2014_s390x.whl", hash = "sha256:f5d36399a1b96e1a5fdc91e0522544580dbebeb1f77f27b2b0ab25559e103b8b", size = 441544 },
    { url = "https://files.pythonhosted.org/packages/27/fc/403e65e56f65fff25f2973216974976d3f0a5c3f30e53758589b6dc9b79b/rpds_py-0.22.3-cp313-cp313-manylinux_2_17_x86_64.manylinux2014_x86_64.whl", hash = "sha256:009de23c9c9ee54bf11303a966edf4d9087cd43a6003672e6aa7def643d06518", size = 385179 },
    { url = "https://files.pythonhosted.org/packages/57/9b/2be9ff9700d664d51fd96b33d6595791c496d2778cb0b2a634f048437a55/rpds_py-0.22.3-cp313-cp313-manylinux_2_5_i686.manylinux1_i686.whl", hash = "sha256:1aef18820ef3e4587ebe8b3bc9ba6e55892a6d7b93bac6d29d9f631a3b4befbd", size = 415103 },
    { url = "https://files.pythonhosted.org/packages/bb/a5/03c2ad8ca10994fcf22dd2150dd1d653bc974fa82d9a590494c84c10c641/rpds_py-0.22.3-cp313-cp313-musllinux_1_2_aarch64.whl", hash = "sha256:f60bd8423be1d9d833f230fdbccf8f57af322d96bcad6599e5a771b151398eb2", size = 560916 },
    { url = "https://files.pythonhosted.org/packages/ba/2e/be4fdfc8b5b576e588782b56978c5b702c5a2307024120d8aeec1ab818f0/rpds_py-0.22.3-cp313-cp313-musllinux_1_2_i686.whl", hash = "sha256:62d9cfcf4948683a18a9aff0ab7e1474d407b7bab2ca03116109f8464698ab16", size = 587062 },
    { url = "https://files.pythonhosted.org/packages/67/e0/2034c221937709bf9c542603d25ad43a68b4b0a9a0c0b06a742f2756eb66/rpds_py-0.22.3-cp313-cp313-musllinux_1_2_x86_64.whl", hash = "sha256:9253fc214112405f0afa7db88739294295f0e08466987f1d70e29930262b4c8f", size = 555734 },
    { url = "https://files.pythonhosted.org/packages/ea/ce/240bae07b5401a22482b58e18cfbabaa392409b2797da60223cca10d7367/rpds_py-0.22.3-cp313-cp313-win32.whl", hash = "sha256:fb0ba113b4983beac1a2eb16faffd76cb41e176bf58c4afe3e14b9c681f702de", size = 220663 },
    { url = "https://files.pythonhosted.org/packages/cb/f0/d330d08f51126330467edae2fa4efa5cec8923c87551a79299380fdea30d/rpds_py-0.22.3-cp313-cp313-win_amd64.whl", hash = "sha256:c58e2339def52ef6b71b8f36d13c3688ea23fa093353f3a4fee2556e62086ec9", size = 235503 },
    { url = "https://files.pythonhosted.org/packages/f7/c4/dbe1cc03df013bf2feb5ad00615038050e7859f381e96fb5b7b4572cd814/rpds_py-0.22.3-cp313-cp313t-macosx_10_12_x86_64.whl", hash = "sha256:f82a116a1d03628a8ace4859556fb39fd1424c933341a08ea3ed6de1edb0283b", size = 347698 },
    { url = "https://files.pythonhosted.org/packages/a4/3a/684f66dd6b0f37499cad24cd1c0e523541fd768576fa5ce2d0a8799c3cba/rpds_py-0.22.3-cp313-cp313t-macosx_11_0_arm64.whl", hash = "sha256:3dfcbc95bd7992b16f3f7ba05af8a64ca694331bd24f9157b49dadeeb287493b", size = 337330 },
    { url = "https://files.pythonhosted.org/packages/82/eb/e022c08c2ce2e8f7683baa313476492c0e2c1ca97227fe8a75d9f0181e95/rpds_py-0.22.3-cp313-cp313t-manylinux_2_17_aarch64.manylinux2014_aarch64.whl", hash = "sha256:59259dc58e57b10e7e18ce02c311804c10c5a793e6568f8af4dead03264584d1", size = 380022 },
    { url = "https://files.pythonhosted.org/packages/e4/21/5a80e653e4c86aeb28eb4fea4add1f72e1787a3299687a9187105c3ee966/rpds_py-0.22.3-cp313-cp313t-manylinux_2_17_armv7l.manylinux2014_armv7l.whl", hash = "sha256:5725dd9cc02068996d4438d397e255dcb1df776b7ceea3b9cb972bdb11260a83", size = 390754 },
    { url = "https://files.pythonhosted.org/packages/37/a4/d320a04ae90f72d080b3d74597074e62be0a8ecad7d7321312dfe2dc5a6a/rpds_py-0.22.3-cp313-cp313t-manylinux_2_17_ppc64le.manylinux2014_ppc64le.whl", hash = "sha256:99b37292234e61325e7a5bb9689e55e48c3f5f603af88b1642666277a81f1fbd", size = 423840 },
    { url = "https://files.pythonhosted.org/packages/87/70/674dc47d93db30a6624279284e5631be4c3a12a0340e8e4f349153546728/rpds_py-0.22.3-cp313-cp313t-manylinux_2_17_s390x.manylinux2014_s390x.whl", hash = "sha256:27b1d3b3915a99208fee9ab092b8184c420f2905b7d7feb4aeb5e4a9c509b8a1", size = 438970 },
    { url = "https://files.pythonhosted.org/packages/3f/64/9500f4d66601d55cadd21e90784cfd5d5f4560e129d72e4339823129171c/rpds_py-0.22.3-cp313-cp313t-manylinux_2_17_x86_64.manylinux2014_x86_64.whl", hash = "sha256:f612463ac081803f243ff13cccc648578e2279295048f2a8d5eb430af2bae6e3", size = 383146 },
    { url = "https://files.pythonhosted.org/packages/4d/45/630327addb1d17173adcf4af01336fd0ee030c04798027dfcb50106001e0/rpds_py-0.22.3-cp313-cp313t-manylinux_2_5_i686.manylinux1_i686.whl", hash = "sha256:f73d3fef726b3243a811121de45193c0ca75f6407fe66f3f4e183c983573e130", size = 408294 },
    { url = "https://files.pythonhosted.org/packages/5f/ef/8efb3373cee54ea9d9980b772e5690a0c9e9214045a4e7fa35046e399fee/rpds_py-0.22.3-cp313-cp313t-musllinux_1_2_aarch64.whl", hash = "sha256:3f21f0495edea7fdbaaa87e633a8689cd285f8f4af5c869f27bc8074638ad69c", size = 556345 },
    { url = "https://files.pythonhosted.org/packages/54/01/151d3b9ef4925fc8f15bfb131086c12ec3c3d6dd4a4f7589c335bf8e85ba/rpds_py-0.22.3-cp313-cp313t-musllinux_1_2_i686.whl", hash = "sha256:1e9663daaf7a63ceccbbb8e3808fe90415b0757e2abddbfc2e06c857bf8c5e2b", size = 582292 },
    { url = "https://files.pythonhosted.org/packages/30/89/35fc7a6cdf3477d441c7aca5e9bbf5a14e0f25152aed7f63f4e0b141045d/rpds_py-0.22.3-cp313-cp313t-musllinux_1_2_x86_64.whl", hash = "sha256:a76e42402542b1fae59798fab64432b2d015ab9d0c8c47ba7addddbaf7952333", size = 553855 },
    { url = "https://files.pythonhosted.org/packages/8f/e0/830c02b2457c4bd20a8c5bb394d31d81f57fbefce2dbdd2e31feff4f7003/rpds_py-0.22.3-cp313-cp313t-win32.whl", hash = "sha256:69803198097467ee7282750acb507fba35ca22cc3b85f16cf45fb01cb9097730", size = 219100 },
    { url = "https://files.pythonhosted.org/packages/f8/30/7ac943f69855c2db77407ae363484b915d861702dbba1aa82d68d57f42be/rpds_py-0.22.3-cp313-cp313t-win_amd64.whl", hash = "sha256:f5cf2a0c2bdadf3791b5c205d55a37a54025c6e18a71c71f82bb536cf9a454bf", size = 233794 },
]

[[package]]
name = "runs"
version = "1.2.2"
source = { registry = "https://pypi.org/simple" }
dependencies = [
    { name = "xmod" },
]
sdist = { url = "https://files.pythonhosted.org/packages/26/6d/b9aace390f62db5d7d2c77eafce3d42774f27f1829d24fa9b6f598b3ef71/runs-1.2.2.tar.gz", hash = "sha256:9dc1815e2895cfb3a48317b173b9f1eac9ba5549b36a847b5cc60c3bf82ecef1", size = 5474 }
wheels = [
    { url = "https://files.pythonhosted.org/packages/86/d6/17caf2e4af1dec288477a0cbbe4a96fbc9b8a28457dce3f1f452630ce216/runs-1.2.2-py3-none-any.whl", hash = "sha256:0980dcbc25aba1505f307ac4f0e9e92cbd0be2a15a1e983ee86c24c87b839dfd", size = 7033 },
]

[[package]]
name = "safetensors"
version = "0.4.5"
source = { registry = "https://pypi.org/simple" }
sdist = { url = "https://files.pythonhosted.org/packages/cb/46/a1c56ed856c6ac3b1a8b37abe5be0cac53219367af1331e721b04d122577/safetensors-0.4.5.tar.gz", hash = "sha256:d73de19682deabb02524b3d5d1f8b3aaba94c72f1bbfc7911b9b9d5d391c0310", size = 65702 }
wheels = [
    { url = "https://files.pythonhosted.org/packages/9a/a5/25bcf75e373412daf1fd88045ab3aa8140a0d804ef0e70712c4f2c5b94d8/safetensors-0.4.5-cp311-cp311-macosx_10_12_x86_64.whl", hash = "sha256:21f848d7aebd5954f92538552d6d75f7c1b4500f51664078b5b49720d180e47c", size = 392256 },
    { url = "https://files.pythonhosted.org/packages/08/8c/ece3bf8756506a890bd980eca02f47f9d98dfbf5ce16eda1368f53560f67/safetensors-0.4.5-cp311-cp311-macosx_11_0_arm64.whl", hash = "sha256:bb07000b19d41e35eecef9a454f31a8b4718a185293f0d0b1c4b61d6e4487971", size = 381490 },
    { url = "https://files.pythonhosted.org/packages/39/83/c4a7ce01d626e46ea2b45887f2e59b16441408031e2ce2f9fe01860c6946/safetensors-0.4.5-cp311-cp311-manylinux_2_17_aarch64.manylinux2014_aarch64.whl", hash = "sha256:09dedf7c2fda934ee68143202acff6e9e8eb0ddeeb4cfc24182bef999efa9f42", size = 441093 },
    { url = "https://files.pythonhosted.org/packages/47/26/cc52de647e71bd9a0b0d78ead0d31d9c462b35550a817aa9e0cab51d6db4/safetensors-0.4.5-cp311-cp311-manylinux_2_17_armv7l.manylinux2014_armv7l.whl", hash = "sha256:59b77e4b7a708988d84f26de3ebead61ef1659c73dcbc9946c18f3b1786d2688", size = 438960 },
    { url = "https://files.pythonhosted.org/packages/06/78/332538546775ee97e749867df2d58f2282d9c48a1681e4891eed8b94ec94/safetensors-0.4.5-cp311-cp311-manylinux_2_17_ppc64le.manylinux2014_ppc64le.whl", hash = "sha256:5d3bc83e14d67adc2e9387e511097f254bd1b43c3020440e708858c684cbac68", size = 478031 },
    { url = "https://files.pythonhosted.org/packages/d9/03/a3c8663f1ddda54e624ecf43fce651659b49e8e1603c52c3e464b442acfa/safetensors-0.4.5-cp311-cp311-manylinux_2_17_s390x.manylinux2014_s390x.whl", hash = "sha256:39371fc551c1072976073ab258c3119395294cf49cdc1f8476794627de3130df", size = 494754 },
    { url = "https://files.pythonhosted.org/packages/e6/ee/69e498a892f208bd1da4104d4b9be887f8611bf4942144718b6738482250/safetensors-0.4.5-cp311-cp311-manylinux_2_17_x86_64.manylinux2014_x86_64.whl", hash = "sha256:a6c19feda32b931cae0acd42748a670bdf56bee6476a046af20181ad3fee4090", size = 435013 },
    { url = "https://files.pythonhosted.org/packages/a2/61/f0cfce984515b86d1260f556ba3b782158e2855e6a318446ac2613786fa9/safetensors-0.4.5-cp311-cp311-manylinux_2_5_i686.manylinux1_i686.whl", hash = "sha256:a659467495de201e2f282063808a41170448c78bada1e62707b07a27b05e6943", size = 455984 },
    { url = "https://files.pythonhosted.org/packages/e7/a9/3e3b48fcaade3eb4e347d39ebf0bd44291db21a3e4507854b42a7cb910ac/safetensors-0.4.5-cp311-cp311-musllinux_1_1_aarch64.whl", hash = "sha256:bad5e4b2476949bcd638a89f71b6916fa9a5cae5c1ae7eede337aca2100435c0", size = 619513 },
    { url = "https://files.pythonhosted.org/packages/80/23/2a7a1be24258c0e44c1d356896fd63dc0545a98d2d0184925fa09cd3ec76/safetensors-0.4.5-cp311-cp311-musllinux_1_1_x86_64.whl", hash = "sha256:a3a315a6d0054bc6889a17f5668a73f94f7fe55121ff59e0a199e3519c08565f", size = 604841 },
    { url = "https://files.pythonhosted.org/packages/b4/5c/34d082ff1fffffd8545fb22cbae3285ab4236f1f0cfc64b7e58261c2363b/safetensors-0.4.5-cp311-none-win32.whl", hash = "sha256:a01e232e6d3d5cf8b1667bc3b657a77bdab73f0743c26c1d3c5dd7ce86bd3a92", size = 272602 },
    { url = "https://files.pythonhosted.org/packages/6d/41/948c96c8a7e9fef57c2e051f1871c108a6dbbc6d285598bdb1d89b98617c/safetensors-0.4.5-cp311-none-win_amd64.whl", hash = "sha256:cbd39cae1ad3e3ef6f63a6f07296b080c951f24cec60188378e43d3713000c04", size = 285973 },
    { url = "https://files.pythonhosted.org/packages/bf/ac/5a63082f931e99200db95fd46fb6734f050bb6e96bf02521904c6518b7aa/safetensors-0.4.5-cp312-cp312-macosx_10_12_x86_64.whl", hash = "sha256:473300314e026bd1043cef391bb16a8689453363381561b8a3e443870937cc1e", size = 392015 },
    { url = "https://files.pythonhosted.org/packages/73/95/ab32aa6e9bdc832ff87784cdf9da26192b93de3ef82b8d1ada8f345c5044/safetensors-0.4.5-cp312-cp312-macosx_11_0_arm64.whl", hash = "sha256:801183a0f76dc647f51a2d9141ad341f9665602a7899a693207a82fb102cc53e", size = 381774 },
    { url = "https://files.pythonhosted.org/packages/d6/6c/7e04b7626809fc63f3698f4c50e43aff2864b40089aa4506c918a75b8eed/safetensors-0.4.5-cp312-cp312-manylinux_2_17_aarch64.manylinux2014_aarch64.whl", hash = "sha256:1524b54246e422ad6fb6aea1ac71edeeb77666efa67230e1faf6999df9b2e27f", size = 441134 },
    { url = "https://files.pythonhosted.org/packages/58/2b/ffe7c86a277e6c1595fbdf415cfe2903f253f574a5405e93fda8baaa582c/safetensors-0.4.5-cp312-cp312-manylinux_2_17_armv7l.manylinux2014_armv7l.whl", hash = "sha256:b3139098e3e8b2ad7afbca96d30ad29157b50c90861084e69fcb80dec7430461", size = 438467 },
    { url = "https://files.pythonhosted.org/packages/67/9c/f271bd804e08c7fda954d17b70ff281228a88077337a9e70feace4f4cc93/safetensors-0.4.5-cp312-cp312-manylinux_2_17_ppc64le.manylinux2014_ppc64le.whl", hash = "sha256:65573dc35be9059770808e276b017256fa30058802c29e1038eb1c00028502ea", size = 476566 },
    { url = "https://files.pythonhosted.org/packages/4c/ad/4cf76a3e430a8a26108407fa6cb93e6f80d996a5cb75d9540c8fe3862990/safetensors-0.4.5-cp312-cp312-manylinux_2_17_s390x.manylinux2014_s390x.whl", hash = "sha256:fd33da8e9407559f8779c82a0448e2133737f922d71f884da27184549416bfed", size = 492253 },
    { url = "https://files.pythonhosted.org/packages/d9/40/a6f75ea449a9647423ec8b6f72c16998d35aa4b43cb38536ac060c5c7bf5/safetensors-0.4.5-cp312-cp312-manylinux_2_17_x86_64.manylinux2014_x86_64.whl", hash = "sha256:3685ce7ed036f916316b567152482b7e959dc754fcc4a8342333d222e05f407c", size = 434769 },
    { url = "https://files.pythonhosted.org/packages/52/47/d4b49b1231abf3131f7bb0bc60ebb94b27ee33e0a1f9569da05f8ac65dee/safetensors-0.4.5-cp312-cp312-manylinux_2_5_i686.manylinux1_i686.whl", hash = "sha256:dde2bf390d25f67908278d6f5d59e46211ef98e44108727084d4637ee70ab4f1", size = 457166 },
    { url = "https://files.pythonhosted.org/packages/c3/cd/006468b03b0fa42ff82d795d47c4193e99001e96c3f08bd62ef1b5cab586/safetensors-0.4.5-cp312-cp312-musllinux_1_1_aarch64.whl", hash = "sha256:7469d70d3de970b1698d47c11ebbf296a308702cbaae7fcb993944751cf985f4", size = 619280 },
    { url = "https://files.pythonhosted.org/packages/22/4d/b6208d918e83daa84b424c0ac3191ae61b44b3191613a3a5a7b38f94b8ad/safetensors-0.4.5-cp312-cp312-musllinux_1_1_x86_64.whl", hash = "sha256:3a6ba28118636a130ccbb968bc33d4684c48678695dba2590169d5ab03a45646", size = 605390 },
    { url = "https://files.pythonhosted.org/packages/e8/20/bf0e01825dc01ed75538021a98b9a046e60ead63c6c6700764c821a8c873/safetensors-0.4.5-cp312-none-win32.whl", hash = "sha256:c859c7ed90b0047f58ee27751c8e56951452ed36a67afee1b0a87847d065eec6", size = 273250 },
    { url = "https://files.pythonhosted.org/packages/f1/5f/ab6b6cec85b40789801f35b7d2fb579ae242d8193929974a106d5ff5c835/safetensors-0.4.5-cp312-none-win_amd64.whl", hash = "sha256:b5a8810ad6a6f933fff6c276eae92c1da217b39b4d8b1bc1c0b8af2d270dc532", size = 286307 },
    { url = "https://files.pythonhosted.org/packages/90/61/0e27b1403e311cba0be20026bee4ee822d90eda7dad372179e7f18bb99f3/safetensors-0.4.5-cp313-cp313-macosx_10_12_x86_64.whl", hash = "sha256:25e5f8e2e92a74f05b4ca55686234c32aac19927903792b30ee6d7bd5653d54e", size = 392062 },
    { url = "https://files.pythonhosted.org/packages/b1/9f/cc31fafc9f5d79da10a83a820ca37f069bab0717895ad8cbcacf629dd1c5/safetensors-0.4.5-cp313-cp313-macosx_11_0_arm64.whl", hash = "sha256:81efb124b58af39fcd684254c645e35692fea81c51627259cdf6d67ff4458916", size = 382517 },
    { url = "https://files.pythonhosted.org/packages/a4/c7/4fda8a0ebb96662550433378f4a74c677fa5fc4d0a43a7ec287d1df254a9/safetensors-0.4.5-cp313-cp313-manylinux_2_17_aarch64.manylinux2014_aarch64.whl", hash = "sha256:585f1703a518b437f5103aa9cf70e9bd437cb78eea9c51024329e4fb8a3e3679", size = 441378 },
    { url = "https://files.pythonhosted.org/packages/14/31/9abb431f6209de9c80dab83e1112ebd769f1e32e7ab7ab228a02424a4693/safetensors-0.4.5-cp313-cp313-manylinux_2_17_armv7l.manylinux2014_armv7l.whl", hash = "sha256:4b99fbf72e3faf0b2f5f16e5e3458b93b7d0a83984fe8d5364c60aa169f2da89", size = 438831 },
    { url = "https://files.pythonhosted.org/packages/37/37/99bfb195578a808b8d045159ee9264f8da58d017ac0701853dcacda14d4e/safetensors-0.4.5-cp313-cp313-manylinux_2_17_ppc64le.manylinux2014_ppc64le.whl", hash = "sha256:b17b299ca9966ca983ecda1c0791a3f07f9ca6ab5ded8ef3d283fff45f6bcd5f", size = 477112 },
    { url = "https://files.pythonhosted.org/packages/7d/05/fac3ef107e60d2a78532bed171a91669d4bb259e1236f5ea8c67a6976c75/safetensors-0.4.5-cp313-cp313-manylinux_2_17_s390x.manylinux2014_s390x.whl", hash = "sha256:76ded72f69209c9780fdb23ea89e56d35c54ae6abcdec67ccb22af8e696e449a", size = 493373 },
    { url = "https://files.pythonhosted.org/packages/cf/7a/825800ee8c68214b4fd3506d5e19209338c69b41e01c6e14dd13969cc8b9/safetensors-0.4.5-cp313-cp313-manylinux_2_17_x86_64.manylinux2014_x86_64.whl", hash = "sha256:2783956926303dcfeb1de91a4d1204cd4089ab441e622e7caee0642281109db3", size = 435422 },
    { url = "https://files.pythonhosted.org/packages/5e/6c/7a3233c08bde558d6c33a41219119866cb596139a4673cc6c24024710ffd/safetensors-0.4.5-cp313-cp313-manylinux_2_5_i686.manylinux1_i686.whl", hash = "sha256:d94581aab8c6b204def4d7320f07534d6ee34cd4855688004a4354e63b639a35", size = 457382 },
    { url = "https://files.pythonhosted.org/packages/a0/58/0b7bcba3788ff503990cf9278d611b56c029400612ba93e772c987b5aa03/safetensors-0.4.5-cp313-cp313-musllinux_1_1_aarch64.whl", hash = "sha256:67e1e7cb8678bb1b37ac48ec0df04faf689e2f4e9e81e566b5c63d9f23748523", size = 619301 },
    { url = "https://files.pythonhosted.org/packages/82/cc/9c2cf58611daf1c83ce5d37f9de66353e23fcda36008b13fd3409a760aa3/safetensors-0.4.5-cp313-cp313-musllinux_1_1_x86_64.whl", hash = "sha256:dbd280b07e6054ea68b0cb4b16ad9703e7d63cd6890f577cb98acc5354780142", size = 605580 },
]

[[package]]
name = "scikit-learn"
version = "1.5.2"
source = { registry = "https://pypi.org/simple" }
dependencies = [
    { name = "joblib" },
    { name = "numpy" },
    { name = "scipy" },
    { name = "threadpoolctl" },
]
sdist = { url = "https://files.pythonhosted.org/packages/37/59/44985a2bdc95c74e34fef3d10cb5d93ce13b0e2a7baefffe1b53853b502d/scikit_learn-1.5.2.tar.gz", hash = "sha256:b4237ed7b3fdd0a4882792e68ef2545d5baa50aca3bb45aa7df468138ad8f94d", size = 7001680 }
wheels = [
    { url = "https://files.pythonhosted.org/packages/ff/91/609961972f694cb9520c4c3d201e377a26583e1eb83bc5a334c893729214/scikit_learn-1.5.2-cp311-cp311-macosx_10_9_x86_64.whl", hash = "sha256:03b6158efa3faaf1feea3faa884c840ebd61b6484167c711548fce208ea09445", size = 12088580 },
    { url = "https://files.pythonhosted.org/packages/cd/7a/19fe32c810c5ceddafcfda16276d98df299c8649e24e84d4f00df4a91e01/scikit_learn-1.5.2-cp311-cp311-macosx_12_0_arm64.whl", hash = "sha256:1ff45e26928d3b4eb767a8f14a9a6efbf1cbff7c05d1fb0f95f211a89fd4f5de", size = 10975994 },
    { url = "https://files.pythonhosted.org/packages/4c/75/62e49f8a62bf3c60b0e64d0fce540578ee4f0e752765beb2e1dc7c6d6098/scikit_learn-1.5.2-cp311-cp311-manylinux_2_17_aarch64.manylinux2014_aarch64.whl", hash = "sha256:f763897fe92d0e903aa4847b0aec0e68cadfff77e8a0687cabd946c89d17e675", size = 12465782 },
    { url = "https://files.pythonhosted.org/packages/49/21/3723de321531c9745e40f1badafd821e029d346155b6c79704e0b7197552/scikit_learn-1.5.2-cp311-cp311-manylinux_2_17_x86_64.manylinux2014_x86_64.whl", hash = "sha256:f8b0ccd4a902836493e026c03256e8b206656f91fbcc4fde28c57a5b752561f1", size = 13322034 },
    { url = "https://files.pythonhosted.org/packages/17/1c/ccdd103cfcc9435a18819856fbbe0c20b8fa60bfc3343580de4be13f0668/scikit_learn-1.5.2-cp311-cp311-win_amd64.whl", hash = "sha256:6c16d84a0d45e4894832b3c4d0bf73050939e21b99b01b6fd59cbb0cf39163b6", size = 11015224 },
    { url = "https://files.pythonhosted.org/packages/a4/db/b485c1ac54ff3bd9e7e6b39d3cc6609c4c76a65f52ab0a7b22b6c3ab0e9d/scikit_learn-1.5.2-cp312-cp312-macosx_10_9_x86_64.whl", hash = "sha256:f932a02c3f4956dfb981391ab24bda1dbd90fe3d628e4b42caef3e041c67707a", size = 12110344 },
    { url = "https://files.pythonhosted.org/packages/54/1a/7deb52fa23aebb855431ad659b3c6a2e1709ece582cb3a63d66905e735fe/scikit_learn-1.5.2-cp312-cp312-macosx_12_0_arm64.whl", hash = "sha256:3b923d119d65b7bd555c73be5423bf06c0105678ce7e1f558cb4b40b0a5502b1", size = 11033502 },
    { url = "https://files.pythonhosted.org/packages/a1/32/4a7a205b14c11225609b75b28402c196e4396ac754dab6a81971b811781c/scikit_learn-1.5.2-cp312-cp312-manylinux_2_17_aarch64.manylinux2014_aarch64.whl", hash = "sha256:f60021ec1574e56632be2a36b946f8143bf4e5e6af4a06d85281adc22938e0dd", size = 12085794 },
    { url = "https://files.pythonhosted.org/packages/c6/29/044048c5e911373827c0e1d3051321b9183b2a4f8d4e2f11c08fcff83f13/scikit_learn-1.5.2-cp312-cp312-manylinux_2_17_x86_64.manylinux2014_x86_64.whl", hash = "sha256:394397841449853c2290a32050382edaec3da89e35b3e03d6cc966aebc6a8ae6", size = 12945797 },
    { url = "https://files.pythonhosted.org/packages/aa/ce/c0b912f2f31aeb1b756a6ba56bcd84dd1f8a148470526a48515a3f4d48cd/scikit_learn-1.5.2-cp312-cp312-win_amd64.whl", hash = "sha256:57cc1786cfd6bd118220a92ede80270132aa353647684efa385a74244a41e3b1", size = 10985467 },
    { url = "https://files.pythonhosted.org/packages/a4/50/8891028437858cc510e13578fe7046574a60c2aaaa92b02d64aac5b1b412/scikit_learn-1.5.2-cp313-cp313-macosx_10_13_x86_64.whl", hash = "sha256:e9a702e2de732bbb20d3bad29ebd77fc05a6b427dc49964300340e4c9328b3f5", size = 12025584 },
    { url = "https://files.pythonhosted.org/packages/d2/79/17feef8a1c14149436083bec0e61d7befb4812e272d5b20f9d79ea3e9ab1/scikit_learn-1.5.2-cp313-cp313-macosx_12_0_arm64.whl", hash = "sha256:b0768ad641981f5d3a198430a1d31c3e044ed2e8a6f22166b4d546a5116d7908", size = 10959795 },
    { url = "https://files.pythonhosted.org/packages/b1/c8/f08313f9e2e656bd0905930ae8bf99a573ea21c34666a813b749c338202f/scikit_learn-1.5.2-cp313-cp313-manylinux_2_17_aarch64.manylinux2014_aarch64.whl", hash = "sha256:178ddd0a5cb0044464fc1bfc4cca5b1833bfc7bb022d70b05db8530da4bb3dd3", size = 12077302 },
    { url = "https://files.pythonhosted.org/packages/a7/48/fbfb4dc72bed0fe31fe045fb30e924909ad03f717c36694351612973b1a9/scikit_learn-1.5.2-cp313-cp313-manylinux_2_17_x86_64.manylinux2014_x86_64.whl", hash = "sha256:f7284ade780084d94505632241bf78c44ab3b6f1e8ccab3d2af58e0e950f9c12", size = 13002811 },
    { url = "https://files.pythonhosted.org/packages/a5/e7/0c869f9e60d225a77af90d2aefa7a4a4c0e745b149325d1450f0f0ce5399/scikit_learn-1.5.2-cp313-cp313-win_amd64.whl", hash = "sha256:b7b0f9a0b1040830d38c39b91b3a44e1b643f4b36e36567b80b7c6bd2202a27f", size = 10951354 },
]

[[package]]
name = "scipy"
version = "1.14.1"
source = { registry = "https://pypi.org/simple" }
dependencies = [
    { name = "numpy" },
]
sdist = { url = "https://files.pythonhosted.org/packages/62/11/4d44a1f274e002784e4dbdb81e0ea96d2de2d1045b2132d5af62cc31fd28/scipy-1.14.1.tar.gz", hash = "sha256:5a275584e726026a5699459aa72f828a610821006228e841b94275c4a7c08417", size = 58620554 }
wheels = [
    { url = "https://files.pythonhosted.org/packages/b2/ab/070ccfabe870d9f105b04aee1e2860520460ef7ca0213172abfe871463b9/scipy-1.14.1-cp311-cp311-macosx_10_13_x86_64.whl", hash = "sha256:2da0469a4ef0ecd3693761acbdc20f2fdeafb69e6819cc081308cc978153c675", size = 39076999 },
    { url = "https://files.pythonhosted.org/packages/a7/c5/02ac82f9bb8f70818099df7e86c3ad28dae64e1347b421d8e3adf26acab6/scipy-1.14.1-cp311-cp311-macosx_12_0_arm64.whl", hash = "sha256:c0ee987efa6737242745f347835da2cc5bb9f1b42996a4d97d5c7ff7928cb6f2", size = 29894570 },
    { url = "https://files.pythonhosted.org/packages/ed/05/7f03e680cc5249c4f96c9e4e845acde08eb1aee5bc216eff8a089baa4ddb/scipy-1.14.1-cp311-cp311-macosx_14_0_arm64.whl", hash = "sha256:3a1b111fac6baec1c1d92f27e76511c9e7218f1695d61b59e05e0fe04dc59617", size = 23103567 },
    { url = "https://files.pythonhosted.org/packages/5e/fc/9f1413bef53171f379d786aabc104d4abeea48ee84c553a3e3d8c9f96a9c/scipy-1.14.1-cp311-cp311-macosx_14_0_x86_64.whl", hash = "sha256:8475230e55549ab3f207bff11ebfc91c805dc3463ef62eda3ccf593254524ce8", size = 25499102 },
    { url = "https://files.pythonhosted.org/packages/c2/4b/b44bee3c2ddc316b0159b3d87a3d467ef8d7edfd525e6f7364a62cd87d90/scipy-1.14.1-cp311-cp311-manylinux_2_17_aarch64.manylinux2014_aarch64.whl", hash = "sha256:278266012eb69f4a720827bdd2dc54b2271c97d84255b2faaa8f161a158c3b37", size = 35586346 },
    { url = "https://files.pythonhosted.org/packages/93/6b/701776d4bd6bdd9b629c387b5140f006185bd8ddea16788a44434376b98f/scipy-1.14.1-cp311-cp311-manylinux_2_17_x86_64.manylinux2014_x86_64.whl", hash = "sha256:fef8c87f8abfb884dac04e97824b61299880c43f4ce675dd2cbeadd3c9b466d2", size = 41165244 },
    { url = "https://files.pythonhosted.org/packages/06/57/e6aa6f55729a8f245d8a6984f2855696c5992113a5dc789065020f8be753/scipy-1.14.1-cp311-cp311-musllinux_1_2_x86_64.whl", hash = "sha256:b05d43735bb2f07d689f56f7b474788a13ed8adc484a85aa65c0fd931cf9ccd2", size = 42817917 },
    { url = "https://files.pythonhosted.org/packages/ea/c2/5ecadc5fcccefaece775feadcd795060adf5c3b29a883bff0e678cfe89af/scipy-1.14.1-cp311-cp311-win_amd64.whl", hash = "sha256:716e389b694c4bb564b4fc0c51bc84d381735e0d39d3f26ec1af2556ec6aad94", size = 44781033 },
    { url = "https://files.pythonhosted.org/packages/c0/04/2bdacc8ac6387b15db6faa40295f8bd25eccf33f1f13e68a72dc3c60a99e/scipy-1.14.1-cp312-cp312-macosx_10_13_x86_64.whl", hash = "sha256:631f07b3734d34aced009aaf6fedfd0eb3498a97e581c3b1e5f14a04164a456d", size = 39128781 },
    { url = "https://files.pythonhosted.org/packages/c8/53/35b4d41f5fd42f5781dbd0dd6c05d35ba8aa75c84ecddc7d44756cd8da2e/scipy-1.14.1-cp312-cp312-macosx_12_0_arm64.whl", hash = "sha256:af29a935803cc707ab2ed7791c44288a682f9c8107bc00f0eccc4f92c08d6e07", size = 29939542 },
    { url = "https://files.pythonhosted.org/packages/66/67/6ef192e0e4d77b20cc33a01e743b00bc9e68fb83b88e06e636d2619a8767/scipy-1.14.1-cp312-cp312-macosx_14_0_arm64.whl", hash = "sha256:2843f2d527d9eebec9a43e6b406fb7266f3af25a751aa91d62ff416f54170bc5", size = 23148375 },
    { url = "https://files.pythonhosted.org/packages/f6/32/3a6dedd51d68eb7b8e7dc7947d5d841bcb699f1bf4463639554986f4d782/scipy-1.14.1-cp312-cp312-macosx_14_0_x86_64.whl", hash = "sha256:eb58ca0abd96911932f688528977858681a59d61a7ce908ffd355957f7025cfc", size = 25578573 },
    { url = "https://files.pythonhosted.org/packages/f0/5a/efa92a58dc3a2898705f1dc9dbaf390ca7d4fba26d6ab8cfffb0c72f656f/scipy-1.14.1-cp312-cp312-manylinux_2_17_aarch64.manylinux2014_aarch64.whl", hash = "sha256:30ac8812c1d2aab7131a79ba62933a2a76f582d5dbbc695192453dae67ad6310", size = 35319299 },
    { url = "https://files.pythonhosted.org/packages/8e/ee/8a26858ca517e9c64f84b4c7734b89bda8e63bec85c3d2f432d225bb1886/scipy-1.14.1-cp312-cp312-manylinux_2_17_x86_64.manylinux2014_x86_64.whl", hash = "sha256:8f9ea80f2e65bdaa0b7627fb00cbeb2daf163caa015e59b7516395fe3bd1e066", size = 40849331 },
    { url = "https://files.pythonhosted.org/packages/a5/cd/06f72bc9187840f1c99e1a8750aad4216fc7dfdd7df46e6280add14b4822/scipy-1.14.1-cp312-cp312-musllinux_1_2_x86_64.whl", hash = "sha256:edaf02b82cd7639db00dbff629995ef185c8df4c3ffa71a5562a595765a06ce1", size = 42544049 },
    { url = "https://files.pythonhosted.org/packages/aa/7d/43ab67228ef98c6b5dd42ab386eae2d7877036970a0d7e3dd3eb47a0d530/scipy-1.14.1-cp312-cp312-win_amd64.whl", hash = "sha256:2ff38e22128e6c03ff73b6bb0f85f897d2362f8c052e3b8ad00532198fbdae3f", size = 44521212 },
    { url = "https://files.pythonhosted.org/packages/50/ef/ac98346db016ff18a6ad7626a35808f37074d25796fd0234c2bb0ed1e054/scipy-1.14.1-cp313-cp313-macosx_10_13_x86_64.whl", hash = "sha256:1729560c906963fc8389f6aac023739ff3983e727b1a4d87696b7bf108316a79", size = 39091068 },
    { url = "https://files.pythonhosted.org/packages/b9/cc/70948fe9f393b911b4251e96b55bbdeaa8cca41f37c26fd1df0232933b9e/scipy-1.14.1-cp313-cp313-macosx_12_0_arm64.whl", hash = "sha256:4079b90df244709e675cdc8b93bfd8a395d59af40b72e339c2287c91860deb8e", size = 29875417 },
    { url = "https://files.pythonhosted.org/packages/3b/2e/35f549b7d231c1c9f9639f9ef49b815d816bf54dd050da5da1c11517a218/scipy-1.14.1-cp313-cp313-macosx_14_0_arm64.whl", hash = "sha256:e0cf28db0f24a38b2a0ca33a85a54852586e43cf6fd876365c86e0657cfe7d73", size = 23084508 },
    { url = "https://files.pythonhosted.org/packages/3f/d6/b028e3f3e59fae61fb8c0f450db732c43dd1d836223a589a8be9f6377203/scipy-1.14.1-cp313-cp313-macosx_14_0_x86_64.whl", hash = "sha256:0c2f95de3b04e26f5f3ad5bb05e74ba7f68b837133a4492414b3afd79dfe540e", size = 25503364 },
    { url = "https://files.pythonhosted.org/packages/a7/2f/6c142b352ac15967744d62b165537a965e95d557085db4beab2a11f7943b/scipy-1.14.1-cp313-cp313-manylinux_2_17_aarch64.manylinux2014_aarch64.whl", hash = "sha256:b99722ea48b7ea25e8e015e8341ae74624f72e5f21fc2abd45f3a93266de4c5d", size = 35292639 },
    { url = "https://files.pythonhosted.org/packages/56/46/2449e6e51e0d7c3575f289f6acb7f828938eaab8874dbccfeb0cd2b71a27/scipy-1.14.1-cp313-cp313-manylinux_2_17_x86_64.manylinux2014_x86_64.whl", hash = "sha256:5149e3fd2d686e42144a093b206aef01932a0059c2a33ddfa67f5f035bdfe13e", size = 40798288 },
    { url = "https://files.pythonhosted.org/packages/32/cd/9d86f7ed7f4497c9fd3e39f8918dd93d9f647ba80d7e34e4946c0c2d1a7c/scipy-1.14.1-cp313-cp313-musllinux_1_2_x86_64.whl", hash = "sha256:e4f5a7c49323533f9103d4dacf4e4f07078f360743dec7f7596949149efeec06", size = 42524647 },
    { url = "https://files.pythonhosted.org/packages/f5/1b/6ee032251bf4cdb0cc50059374e86a9f076308c1512b61c4e003e241efb7/scipy-1.14.1-cp313-cp313-win_amd64.whl", hash = "sha256:baff393942b550823bfce952bb62270ee17504d02a1801d7fd0719534dfb9c84", size = 44469524 },
]

[[package]]
name = "sentence-transformers"
version = "3.3.1"
source = { registry = "https://pypi.org/simple" }
dependencies = [
    { name = "huggingface-hub" },
    { name = "pillow" },
    { name = "scikit-learn" },
    { name = "scipy" },
    { name = "torch" },
    { name = "tqdm" },
    { name = "transformers" },
]
sdist = { url = "https://files.pythonhosted.org/packages/79/0a/c677efe908b20e7e8d4ed6cce3a3447eebc7dc5e348e458f5f9a44a72b00/sentence_transformers-3.3.1.tar.gz", hash = "sha256:9635dbfb11c6b01d036b9cfcee29f7716ab64cf2407ad9f403a2e607da2ac48b", size = 217914 }
wheels = [
    { url = "https://files.pythonhosted.org/packages/8b/c8/990e22a465e4771338da434d799578865d6d7ef1fdb50bd844b7ecdcfa19/sentence_transformers-3.3.1-py3-none-any.whl", hash = "sha256:abffcc79dab37b7d18d21a26d5914223dd42239cfe18cb5e111c66c54b658ae7", size = 268797 },
]

[[package]]
name = "sentry-sdk"
version = "2.19.0"
source = { registry = "https://pypi.org/simple" }
dependencies = [
    { name = "certifi" },
    { name = "urllib3" },
]
sdist = { url = "https://files.pythonhosted.org/packages/a2/0e/cc0e60f0e0cfd5a9e42622ff5a227301c6475a56bcfa82e8e893bc209f20/sentry_sdk-2.19.0.tar.gz", hash = "sha256:ee4a4d2ae8bfe3cac012dcf3e4607975904c137e1738116549fc3dbbb6ff0e36", size = 298045 }
wheels = [
    { url = "https://files.pythonhosted.org/packages/c6/6b/191ca63f05d3ecc7600b5b3abd493a4c1b8468289c9737a7735ade1fedca/sentry_sdk-2.19.0-py2.py3-none-any.whl", hash = "sha256:7b0b3b709dee051337244a09a30dbf6e95afe0d34a1f8b430d45e0982a7c125b", size = 322158 },
]

[[package]]
name = "setuptools"
version = "75.6.0"
source = { registry = "https://pypi.org/simple" }
sdist = { url = "https://files.pythonhosted.org/packages/43/54/292f26c208734e9a7f067aea4a7e282c080750c4546559b58e2e45413ca0/setuptools-75.6.0.tar.gz", hash = "sha256:8199222558df7c86216af4f84c30e9b34a61d8ba19366cc914424cdbd28252f6", size = 1337429 }
wheels = [
    { url = "https://files.pythonhosted.org/packages/55/21/47d163f615df1d30c094f6c8bbb353619274edccf0327b185cc2493c2c33/setuptools-75.6.0-py3-none-any.whl", hash = "sha256:ce74b49e8f7110f9bf04883b730f4765b774ef3ef28f722cce7c273d253aaf7d", size = 1224032 },
]

[[package]]
name = "six"
version = "1.17.0"
source = { registry = "https://pypi.org/simple" }
sdist = { url = "https://files.pythonhosted.org/packages/94/e7/b2c673351809dca68a0e064b6af791aa332cf192da575fd474ed7d6f16a2/six-1.17.0.tar.gz", hash = "sha256:ff70335d468e7eb6ec65b95b99d3a2836546063f63acc5171de367e834932a81", size = 34031 }
wheels = [
    { url = "https://files.pythonhosted.org/packages/b7/ce/149a00dd41f10bc29e5921b496af8b574d8413afcd5e30dfa0ed46c2cc5e/six-1.17.0-py2.py3-none-any.whl", hash = "sha256:4721f391ed90541fddacab5acf947aa0d3dc7d27b2e1e8eda2be8970586c3274", size = 11050 },
]

[[package]]
name = "smmap"
version = "5.0.1"
source = { registry = "https://pypi.org/simple" }
sdist = { url = "https://files.pythonhosted.org/packages/88/04/b5bf6d21dc4041000ccba7eb17dd3055feb237e7ffc2c20d3fae3af62baa/smmap-5.0.1.tar.gz", hash = "sha256:dceeb6c0028fdb6734471eb07c0cd2aae706ccaecab45965ee83f11c8d3b1f62", size = 22291 }
wheels = [
    { url = "https://files.pythonhosted.org/packages/a7/a5/10f97f73544edcdef54409f1d839f6049a0d79df68adbc1ceb24d1aaca42/smmap-5.0.1-py3-none-any.whl", hash = "sha256:e6d8668fa5f93e706934a62d7b4db19c8d9eb8cf2adbb75ef1b675aa332b69da", size = 24282 },
]

[[package]]
name = "sniffio"
version = "1.3.1"
source = { registry = "https://pypi.org/simple" }
sdist = { url = "https://files.pythonhosted.org/packages/a2/87/a6771e1546d97e7e041b6ae58d80074f81b7d5121207425c964ddf5cfdbd/sniffio-1.3.1.tar.gz", hash = "sha256:f4324edc670a0f49750a81b895f35c3adb843cca46f0530f79fc1babb23789dc", size = 20372 }
wheels = [
    { url = "https://files.pythonhosted.org/packages/e9/44/75a9c9421471a6c4805dbf2356f7c181a29c1879239abab1ea2cc8f38b40/sniffio-1.3.1-py3-none-any.whl", hash = "sha256:2f6da418d1f1e0fddd844478f41680e794e6051915791a034ff65e5f100525a2", size = 10235 },
]

[[package]]
name = "stack-data"
version = "0.6.3"
source = { registry = "https://pypi.org/simple" }
dependencies = [
    { name = "asttokens" },
    { name = "executing" },
    { name = "pure-eval" },
]
sdist = { url = "https://files.pythonhosted.org/packages/28/e3/55dcc2cfbc3ca9c29519eb6884dd1415ecb53b0e934862d3559ddcb7e20b/stack_data-0.6.3.tar.gz", hash = "sha256:836a778de4fec4dcd1dcd89ed8abff8a221f58308462e1c4aa2a3cf30148f0b9", size = 44707 }
wheels = [
    { url = "https://files.pythonhosted.org/packages/f1/7b/ce1eafaf1a76852e2ec9b22edecf1daa58175c090266e9f6c64afcd81d91/stack_data-0.6.3-py3-none-any.whl", hash = "sha256:d5558e0c25a4cb0853cddad3d77da9891a08cb85dd9f9f91b9f8cd66e511e695", size = 24521 },
]

[[package]]
name = "sympy"
version = "1.13.1"
source = { registry = "https://pypi.org/simple" }
dependencies = [
    { name = "mpmath" },
]
sdist = { url = "https://files.pythonhosted.org/packages/ca/99/5a5b6f19ff9f083671ddf7b9632028436167cd3d33e11015754e41b249a4/sympy-1.13.1.tar.gz", hash = "sha256:9cebf7e04ff162015ce31c9c6c9144daa34a93bd082f54fd8f12deca4f47515f", size = 7533040 }
wheels = [
    { url = "https://files.pythonhosted.org/packages/b2/fe/81695a1aa331a842b582453b605175f419fe8540355886031328089d840a/sympy-1.13.1-py3-none-any.whl", hash = "sha256:db36cdc64bf61b9b24578b6f7bab1ecdd2452cf008f34faa33776680c26d66f8", size = 6189177 },
]

[[package]]
name = "termcolor"
version = "2.5.0"
source = { registry = "https://pypi.org/simple" }
sdist = { url = "https://files.pythonhosted.org/packages/37/72/88311445fd44c455c7d553e61f95412cf89054308a1aa2434ab835075fc5/termcolor-2.5.0.tar.gz", hash = "sha256:998d8d27da6d48442e8e1f016119076b690d962507531df4890fcd2db2ef8a6f", size = 13057 }
wheels = [
    { url = "https://files.pythonhosted.org/packages/7f/be/df630c387a0a054815d60be6a97eb4e8f17385d5d6fe660e1c02750062b4/termcolor-2.5.0-py3-none-any.whl", hash = "sha256:37b17b5fc1e604945c2642c872a3764b5d547a48009871aea3edd3afa180afb8", size = 7755 },
]

[[package]]
name = "threadpoolctl"
version = "3.5.0"
source = { registry = "https://pypi.org/simple" }
sdist = { url = "https://files.pythonhosted.org/packages/bd/55/b5148dcbf72f5cde221f8bfe3b6a540da7aa1842f6b491ad979a6c8b84af/threadpoolctl-3.5.0.tar.gz", hash = "sha256:082433502dd922bf738de0d8bcc4fdcbf0979ff44c42bd40f5af8a282f6fa107", size = 41936 }
wheels = [
    { url = "https://files.pythonhosted.org/packages/4b/2c/ffbf7a134b9ab11a67b0cf0726453cedd9c5043a4fe7a35d1cefa9a1bcfb/threadpoolctl-3.5.0-py3-none-any.whl", hash = "sha256:56c1e26c150397e58c4926da8eeee87533b1e32bef131bd4bf6a2f45f3185467", size = 18414 },
]

[[package]]
name = "tiktoken"
version = "0.8.0"
source = { registry = "https://pypi.org/simple" }
dependencies = [
    { name = "regex" },
    { name = "requests" },
]
sdist = { url = "https://files.pythonhosted.org/packages/37/02/576ff3a6639e755c4f70997b2d315f56d6d71e0d046f4fb64cb81a3fb099/tiktoken-0.8.0.tar.gz", hash = "sha256:9ccbb2740f24542534369c5635cfd9b2b3c2490754a78ac8831d99f89f94eeb2", size = 35107 }
wheels = [
    { url = "https://files.pythonhosted.org/packages/f6/1e/ca48e7bfeeccaf76f3a501bd84db1fa28b3c22c9d1a1f41af9fb7579c5f6/tiktoken-0.8.0-cp311-cp311-macosx_10_9_x86_64.whl", hash = "sha256:d622d8011e6d6f239297efa42a2657043aaed06c4f68833550cac9e9bc723ef1", size = 1039700 },
    { url = "https://files.pythonhosted.org/packages/8c/f8/f0101d98d661b34534769c3818f5af631e59c36ac6d07268fbfc89e539ce/tiktoken-0.8.0-cp311-cp311-macosx_11_0_arm64.whl", hash = "sha256:2efaf6199717b4485031b4d6edb94075e4d79177a172f38dd934d911b588d54a", size = 982413 },
    { url = "https://files.pythonhosted.org/packages/ac/3c/2b95391d9bd520a73830469f80a96e3790e6c0a5ac2444f80f20b4b31051/tiktoken-0.8.0-cp311-cp311-manylinux_2_17_aarch64.manylinux2014_aarch64.whl", hash = "sha256:5637e425ce1fc49cf716d88df3092048359a4b3bbb7da762840426e937ada06d", size = 1144242 },
    { url = "https://files.pythonhosted.org/packages/01/c4/c4a4360de845217b6aa9709c15773484b50479f36bb50419c443204e5de9/tiktoken-0.8.0-cp311-cp311-manylinux_2_17_x86_64.manylinux2014_x86_64.whl", hash = "sha256:9fb0e352d1dbe15aba082883058b3cce9e48d33101bdaac1eccf66424feb5b47", size = 1176588 },
    { url = "https://files.pythonhosted.org/packages/f8/a3/ef984e976822cd6c2227c854f74d2e60cf4cd6fbfca46251199914746f78/tiktoken-0.8.0-cp311-cp311-musllinux_1_2_x86_64.whl", hash = "sha256:56edfefe896c8f10aba372ab5706b9e3558e78db39dd497c940b47bf228bc419", size = 1237261 },
    { url = "https://files.pythonhosted.org/packages/1e/86/eea2309dc258fb86c7d9b10db536434fc16420feaa3b6113df18b23db7c2/tiktoken-0.8.0-cp311-cp311-win_amd64.whl", hash = "sha256:326624128590def898775b722ccc327e90b073714227175ea8febbc920ac0a99", size = 884537 },
    { url = "https://files.pythonhosted.org/packages/c1/22/34b2e136a6f4af186b6640cbfd6f93400783c9ef6cd550d9eab80628d9de/tiktoken-0.8.0-cp312-cp312-macosx_10_13_x86_64.whl", hash = "sha256:881839cfeae051b3628d9823b2e56b5cc93a9e2efb435f4cf15f17dc45f21586", size = 1039357 },
    { url = "https://files.pythonhosted.org/packages/04/d2/c793cf49c20f5855fd6ce05d080c0537d7418f22c58e71f392d5e8c8dbf7/tiktoken-0.8.0-cp312-cp312-macosx_11_0_arm64.whl", hash = "sha256:fe9399bdc3f29d428f16a2f86c3c8ec20be3eac5f53693ce4980371c3245729b", size = 982616 },
    { url = "https://files.pythonhosted.org/packages/b3/a1/79846e5ef911cd5d75c844de3fa496a10c91b4b5f550aad695c5df153d72/tiktoken-0.8.0-cp312-cp312-manylinux_2_17_aarch64.manylinux2014_aarch64.whl", hash = "sha256:9a58deb7075d5b69237a3ff4bb51a726670419db6ea62bdcd8bd80c78497d7ab", size = 1144011 },
    { url = "https://files.pythonhosted.org/packages/26/32/e0e3a859136e95c85a572e4806dc58bf1ddf651108ae8b97d5f3ebe1a244/tiktoken-0.8.0-cp312-cp312-manylinux_2_17_x86_64.manylinux2014_x86_64.whl", hash = "sha256:d2908c0d043a7d03ebd80347266b0e58440bdef5564f84f4d29fb235b5df3b04", size = 1175432 },
    { url = "https://files.pythonhosted.org/packages/c7/89/926b66e9025b97e9fbabeaa59048a736fe3c3e4530a204109571104f921c/tiktoken-0.8.0-cp312-cp312-musllinux_1_2_x86_64.whl", hash = "sha256:294440d21a2a51e12d4238e68a5972095534fe9878be57d905c476017bff99fc", size = 1236576 },
    { url = "https://files.pythonhosted.org/packages/45/e2/39d4aa02a52bba73b2cd21ba4533c84425ff8786cc63c511d68c8897376e/tiktoken-0.8.0-cp312-cp312-win_amd64.whl", hash = "sha256:d8f3192733ac4d77977432947d563d7e1b310b96497acd3c196c9bddb36ed9db", size = 883824 },
    { url = "https://files.pythonhosted.org/packages/e3/38/802e79ba0ee5fcbf240cd624143f57744e5d411d2e9d9ad2db70d8395986/tiktoken-0.8.0-cp313-cp313-macosx_10_13_x86_64.whl", hash = "sha256:02be1666096aff7da6cbd7cdaa8e7917bfed3467cd64b38b1f112e96d3b06a24", size = 1039648 },
    { url = "https://files.pythonhosted.org/packages/b1/da/24cdbfc302c98663fbea66f5866f7fa1048405c7564ab88483aea97c3b1a/tiktoken-0.8.0-cp313-cp313-macosx_11_0_arm64.whl", hash = "sha256:c94ff53c5c74b535b2cbf431d907fc13c678bbd009ee633a2aca269a04389f9a", size = 982763 },
    { url = "https://files.pythonhosted.org/packages/e4/f0/0ecf79a279dfa41fc97d00adccf976ecc2556d3c08ef3e25e45eb31f665b/tiktoken-0.8.0-cp313-cp313-manylinux_2_17_aarch64.manylinux2014_aarch64.whl", hash = "sha256:6b231f5e8982c245ee3065cd84a4712d64692348bc609d84467c57b4b72dcbc5", size = 1144417 },
    { url = "https://files.pythonhosted.org/packages/ab/d3/155d2d4514f3471a25dc1d6d20549ef254e2aa9bb5b1060809b1d3b03d3a/tiktoken-0.8.0-cp313-cp313-manylinux_2_17_x86_64.manylinux2014_x86_64.whl", hash = "sha256:4177faa809bd55f699e88c96d9bb4635d22e3f59d635ba6fd9ffedf7150b9953", size = 1175108 },
    { url = "https://files.pythonhosted.org/packages/19/eb/5989e16821ee8300ef8ee13c16effc20dfc26c777d05fbb6825e3c037b81/tiktoken-0.8.0-cp313-cp313-musllinux_1_2_x86_64.whl", hash = "sha256:5376b6f8dc4753cd81ead935c5f518fa0fbe7e133d9e25f648d8c4dabdd4bad7", size = 1236520 },
    { url = "https://files.pythonhosted.org/packages/40/59/14b20465f1d1cb89cfbc96ec27e5617b2d41c79da12b5e04e96d689be2a7/tiktoken-0.8.0-cp313-cp313-win_amd64.whl", hash = "sha256:18228d624807d66c87acd8f25fc135665617cab220671eb65b50f5d70fa51f69", size = 883849 },
]

[[package]]
name = "timeout-decorator"
version = "0.5.0"
source = { registry = "https://pypi.org/simple" }
sdist = { url = "https://files.pythonhosted.org/packages/80/f8/0802dd14c58b5d3d72bb9caa4315535f58787a1dc50b81bbbcaaa15451be/timeout-decorator-0.5.0.tar.gz", hash = "sha256:6a2f2f58db1c5b24a2cc79de6345760377ad8bdc13813f5265f6c3e63d16b3d7", size = 4754 }

[[package]]
name = "tokenizers"
version = "0.20.3"
source = { registry = "https://pypi.org/simple" }
dependencies = [
    { name = "huggingface-hub" },
]
sdist = { url = "https://files.pythonhosted.org/packages/da/25/b1681c1c30ea3ea6e584ae3fffd552430b12faa599b558c4c4783f56d7ff/tokenizers-0.20.3.tar.gz", hash = "sha256:2278b34c5d0dd78e087e1ca7f9b1dcbf129d80211afa645f214bd6e051037539", size = 340513 }
wheels = [
    { url = "https://files.pythonhosted.org/packages/c6/93/6742ef9206409d5ce1fdf44d5ca1687cdc3847ba0485424e2c731e6bcf67/tokenizers-0.20.3-cp311-cp311-macosx_10_12_x86_64.whl", hash = "sha256:585b51e06ca1f4839ce7759941e66766d7b060dccfdc57c4ca1e5b9a33013a90", size = 2674224 },
    { url = "https://files.pythonhosted.org/packages/aa/14/e75ece72e99f6ef9ae07777ca9fdd78608f69466a5cecf636e9bd2f25d5c/tokenizers-0.20.3-cp311-cp311-macosx_11_0_arm64.whl", hash = "sha256:61cbf11954f3b481d08723ebd048ba4b11e582986f9be74d2c3bdd9293a4538d", size = 2558991 },
    { url = "https://files.pythonhosted.org/packages/46/54/033b5b2ba0c3ae01e026c6f7ced147d41a2fa1c573d00a66cb97f6d7f9b3/tokenizers-0.20.3-cp311-cp311-manylinux_2_17_aarch64.manylinux2014_aarch64.whl", hash = "sha256:ef820880d5e4e8484e2fa54ff8d297bb32519eaa7815694dc835ace9130a3eea", size = 2892476 },
    { url = "https://files.pythonhosted.org/packages/e6/b0/cc369fb3297d61f3311cab523d16d48c869dc2f0ba32985dbf03ff811041/tokenizers-0.20.3-cp311-cp311-manylinux_2_17_armv7l.manylinux2014_armv7l.whl", hash = "sha256:67ef4dcb8841a4988cd00dd288fb95dfc8e22ed021f01f37348fd51c2b055ba9", size = 2802775 },
    { url = "https://files.pythonhosted.org/packages/1a/74/62ad983e8ea6a63e04ed9c5be0b605056bf8aac2f0125f9b5e0b3e2b89fa/tokenizers-0.20.3-cp311-cp311-manylinux_2_17_i686.manylinux2014_i686.whl", hash = "sha256:ff1ef8bd47a02b0dc191688ccb4da53600df5d4c9a05a4b68e1e3de4823e78eb", size = 3086138 },
    { url = "https://files.pythonhosted.org/packages/6b/ac/4637ba619db25094998523f9e6f5b456e1db1f8faa770a3d925d436db0c3/tokenizers-0.20.3-cp311-cp311-manylinux_2_17_ppc64le.manylinux2014_ppc64le.whl", hash = "sha256:444d188186eab3148baf0615b522461b41b1f0cd58cd57b862ec94b6ac9780f1", size = 3098076 },
    { url = "https://files.pythonhosted.org/packages/58/ce/9793f2dc2ce529369807c9c74e42722b05034af411d60f5730b720388c7d/tokenizers-0.20.3-cp311-cp311-manylinux_2_17_s390x.manylinux2014_s390x.whl", hash = "sha256:37c04c032c1442740b2c2d925f1857885c07619224a533123ac7ea71ca5713da", size = 3379650 },
    { url = "https://files.pythonhosted.org/packages/50/f6/2841de926bc4118af996eaf0bdf0ea5b012245044766ffc0347e6c968e63/tokenizers-0.20.3-cp311-cp311-manylinux_2_17_x86_64.manylinux2014_x86_64.whl", hash = "sha256:453c7769d22231960ee0e883d1005c93c68015025a5e4ae56275406d94a3c907", size = 2994005 },
    { url = "https://files.pythonhosted.org/packages/a3/b2/00915c4fed08e9505d37cf6eaab45b12b4bff8f6719d459abcb9ead86a4b/tokenizers-0.20.3-cp311-cp311-musllinux_1_1_aarch64.whl", hash = "sha256:4bb31f7b2847e439766aaa9cc7bccf7ac7088052deccdb2275c952d96f691c6a", size = 8977488 },
    { url = "https://files.pythonhosted.org/packages/e9/ac/1c069e7808181ff57bcf2d39e9b6fbee9133a55410e6ebdaa89f67c32e83/tokenizers-0.20.3-cp311-cp311-musllinux_1_1_x86_64.whl", hash = "sha256:843729bf0f991b29655a069a2ff58a4c24375a553c70955e15e37a90dd4e045c", size = 9294935 },
    { url = "https://files.pythonhosted.org/packages/50/47/722feb70ee68d1c4412b12d0ea4acc2713179fd63f054913990f9e259492/tokenizers-0.20.3-cp311-none-win32.whl", hash = "sha256:efcce3a927b1e20ca694ba13f7a68c59b0bd859ef71e441db68ee42cf20c2442", size = 2197175 },
    { url = "https://files.pythonhosted.org/packages/75/68/1b4f928b15a36ed278332ac75d66d7eb65d865bf344d049c452c18447bf9/tokenizers-0.20.3-cp311-none-win_amd64.whl", hash = "sha256:88301aa0801f225725b6df5dea3d77c80365ff2362ca7e252583f2b4809c4cc0", size = 2381616 },
    { url = "https://files.pythonhosted.org/packages/07/00/92a08af2a6b0c88c50f1ab47d7189e695722ad9714b0ee78ea5e1e2e1def/tokenizers-0.20.3-cp312-cp312-macosx_10_12_x86_64.whl", hash = "sha256:49d12a32e190fad0e79e5bdb788d05da2f20d8e006b13a70859ac47fecf6ab2f", size = 2667951 },
    { url = "https://files.pythonhosted.org/packages/ec/9a/e17a352f0bffbf415cf7d73756f5c73a3219225fc5957bc2f39d52c61684/tokenizers-0.20.3-cp312-cp312-macosx_11_0_arm64.whl", hash = "sha256:282848cacfb9c06d5e51489f38ec5aa0b3cd1e247a023061945f71f41d949d73", size = 2555167 },
    { url = "https://files.pythonhosted.org/packages/27/37/d108df55daf4f0fcf1f58554692ff71687c273d870a34693066f0847be96/tokenizers-0.20.3-cp312-cp312-manylinux_2_17_aarch64.manylinux2014_aarch64.whl", hash = "sha256:abe4e08c7d0cd6154c795deb5bf81d2122f36daf075e0c12a8b050d824ef0a64", size = 2898389 },
    { url = "https://files.pythonhosted.org/packages/b2/27/32f29da16d28f59472fa7fb38e7782069748c7e9ab9854522db20341624c/tokenizers-0.20.3-cp312-cp312-manylinux_2_17_armv7l.manylinux2014_armv7l.whl", hash = "sha256:ca94fc1b73b3883c98f0c88c77700b13d55b49f1071dfd57df2b06f3ff7afd64", size = 2795866 },
    { url = "https://files.pythonhosted.org/packages/29/4e/8a9a3c89e128c4a40f247b501c10279d2d7ade685953407c4d94c8c0f7a7/tokenizers-0.20.3-cp312-cp312-manylinux_2_17_i686.manylinux2014_i686.whl", hash = "sha256:ef279c7e239f95c8bdd6ff319d9870f30f0d24915b04895f55b1adcf96d6c60d", size = 3085446 },
    { url = "https://files.pythonhosted.org/packages/b4/3b/a2a7962c496ebcd95860ca99e423254f760f382cd4bd376f8895783afaf5/tokenizers-0.20.3-cp312-cp312-manylinux_2_17_ppc64le.manylinux2014_ppc64le.whl", hash = "sha256:16384073973f6ccbde9852157a4fdfe632bb65208139c9d0c0bd0176a71fd67f", size = 3094378 },
    { url = "https://files.pythonhosted.org/packages/1f/f4/a8a33f0192a1629a3bd0afcad17d4d221bbf9276da4b95d226364208d5eb/tokenizers-0.20.3-cp312-cp312-manylinux_2_17_s390x.manylinux2014_s390x.whl", hash = "sha256:312d522caeb8a1a42ebdec87118d99b22667782b67898a76c963c058a7e41d4f", size = 3385755 },
    { url = "https://files.pythonhosted.org/packages/9e/65/c83cb3545a65a9eaa2e13b22c93d5e00bd7624b354a44adbdc93d5d9bd91/tokenizers-0.20.3-cp312-cp312-manylinux_2_17_x86_64.manylinux2014_x86_64.whl", hash = "sha256:f2b7cb962564785a83dafbba0144ecb7f579f1d57d8c406cdaa7f32fe32f18ad", size = 2997679 },
    { url = "https://files.pythonhosted.org/packages/55/e9/a80d4e592307688a67c7c59ab77e03687b6a8bd92eb5db763a2c80f93f57/tokenizers-0.20.3-cp312-cp312-musllinux_1_1_aarch64.whl", hash = "sha256:124c5882ebb88dadae1fc788a582299fcd3a8bd84fc3e260b9918cf28b8751f5", size = 8989296 },
    { url = "https://files.pythonhosted.org/packages/90/af/60c957af8d2244321124e893828f1a4817cde1a2d08d09d423b73f19bd2f/tokenizers-0.20.3-cp312-cp312-musllinux_1_1_x86_64.whl", hash = "sha256:2b6e54e71f84c4202111a489879005cb14b92616a87417f6c102c833af961ea2", size = 9303621 },
    { url = "https://files.pythonhosted.org/packages/be/a9/96172310ee141009646d63a1ca267c099c462d747fe5ef7e33f74e27a683/tokenizers-0.20.3-cp312-none-win32.whl", hash = "sha256:83d9bfbe9af86f2d9df4833c22e94d94750f1d0cd9bfb22a7bb90a86f61cdb1c", size = 2188979 },
    { url = "https://files.pythonhosted.org/packages/bd/68/61d85ae7ae96dde7d0974ff3538db75d5cdc29be2e4329cd7fc51a283e22/tokenizers-0.20.3-cp312-none-win_amd64.whl", hash = "sha256:44def74cee574d609a36e17c8914311d1b5dbcfe37c55fd29369d42591b91cf2", size = 2380725 },
    { url = "https://files.pythonhosted.org/packages/07/19/36e9eaafb229616cb8502b42030fa7fe347550e76cb618de71b498fc3222/tokenizers-0.20.3-cp313-cp313-macosx_10_12_x86_64.whl", hash = "sha256:e0b630e0b536ef0e3c8b42c685c1bc93bd19e98c0f1543db52911f8ede42cf84", size = 2666813 },
    { url = "https://files.pythonhosted.org/packages/b9/c7/e2ce1d4f756c8a62ef93fdb4df877c2185339b6d63667b015bf70ea9d34b/tokenizers-0.20.3-cp313-cp313-macosx_11_0_arm64.whl", hash = "sha256:a02d160d2b19bcbfdf28bd9a4bf11be4cb97d0499c000d95d4c4b1a4312740b6", size = 2555354 },
    { url = "https://files.pythonhosted.org/packages/7c/cf/5309c2d173a6a67f9ec8697d8e710ea32418de6fd8541778032c202a1c3e/tokenizers-0.20.3-cp313-cp313-manylinux_2_17_aarch64.manylinux2014_aarch64.whl", hash = "sha256:0e3d80d89b068bc30034034b5319218c7c0a91b00af19679833f55f3becb6945", size = 2897745 },
    { url = "https://files.pythonhosted.org/packages/2c/e5/af3078e32f225e680e69d61f78855880edb8d53f5850a1834d519b2b103f/tokenizers-0.20.3-cp313-cp313-manylinux_2_17_armv7l.manylinux2014_armv7l.whl", hash = "sha256:174a54910bed1b089226512b4458ea60d6d6fd93060254734d3bc3540953c51c", size = 2794385 },
    { url = "https://files.pythonhosted.org/packages/0b/a7/bc421fe46650cc4eb4a913a236b88c243204f32c7480684d2f138925899e/tokenizers-0.20.3-cp313-cp313-manylinux_2_17_i686.manylinux2014_i686.whl", hash = "sha256:098b8a632b8656aa5802c46689462c5c48f02510f24029d71c208ec2c822e771", size = 3084580 },
    { url = "https://files.pythonhosted.org/packages/c6/22/97e1e95ee81f75922c9f569c23cb2b1fdc7f5a7a29c4c9fae17e63f751a6/tokenizers-0.20.3-cp313-cp313-manylinux_2_17_ppc64le.manylinux2014_ppc64le.whl", hash = "sha256:78c8c143e3ae41e718588281eb3e212c2b31623c9d6d40410ec464d7d6221fb5", size = 3093581 },
    { url = "https://files.pythonhosted.org/packages/d5/14/f0df0ee3b9e516121e23c0099bccd7b9f086ba9150021a750e99b16ce56f/tokenizers-0.20.3-cp313-cp313-manylinux_2_17_s390x.manylinux2014_s390x.whl", hash = "sha256:2b26b0aadb18cd8701077362ba359a06683662d5cafe3e8e8aba10eb05c037f1", size = 3385934 },
    { url = "https://files.pythonhosted.org/packages/66/52/7a171bd4929e3ffe61a29b4340fe5b73484709f92a8162a18946e124c34c/tokenizers-0.20.3-cp313-cp313-manylinux_2_17_x86_64.manylinux2014_x86_64.whl", hash = "sha256:07d7851a72717321022f3774e84aa9d595a041d643fafa2e87fbc9b18711dac0", size = 2997311 },
    { url = "https://files.pythonhosted.org/packages/7c/64/f1993bb8ebf775d56875ca0d50a50f2648bfbbb143da92fe2e6ceeb4abd5/tokenizers-0.20.3-cp313-cp313-musllinux_1_1_aarch64.whl", hash = "sha256:bd44e48a430ada902c6266a8245f5036c4fe744fcb51f699999fbe82aa438797", size = 8988601 },
    { url = "https://files.pythonhosted.org/packages/d6/3f/49fa63422159bbc2f2a4ac5bfc597d04d4ec0ad3d2ef46649b5e9a340e37/tokenizers-0.20.3-cp313-cp313-musllinux_1_1_x86_64.whl", hash = "sha256:a4c186bb006ccbe1f5cc4e0380d1ce7806f5955c244074fd96abc55e27b77f01", size = 9303950 },
    { url = "https://files.pythonhosted.org/packages/66/11/79d91aeb2817ad1993ef61c690afe73e6dbedbfb21918b302ef5a2ba9bfb/tokenizers-0.20.3-cp313-none-win32.whl", hash = "sha256:6e19e0f1d854d6ab7ea0c743d06e764d1d9a546932be0a67f33087645f00fe13", size = 2188941 },
    { url = "https://files.pythonhosted.org/packages/c2/ff/ac8410f868fb8b14b5e619efa304aa119cb8a40bd7df29fc81a898e64f99/tokenizers-0.20.3-cp313-none-win_amd64.whl", hash = "sha256:d50ede425c7e60966a9680d41b58b3a0950afa1bb570488e2972fa61662c4273", size = 2380269 },
]

[[package]]
name = "tomlkit"
version = "0.13.2"
source = { registry = "https://pypi.org/simple" }
sdist = { url = "https://files.pythonhosted.org/packages/b1/09/a439bec5888f00a54b8b9f05fa94d7f901d6735ef4e55dcec9bc37b5d8fa/tomlkit-0.13.2.tar.gz", hash = "sha256:fff5fe59a87295b278abd31bec92c15d9bc4a06885ab12bcea52c71119392e79", size = 192885 }
wheels = [
    { url = "https://files.pythonhosted.org/packages/f9/b6/a447b5e4ec71e13871be01ba81f5dfc9d0af7e473da256ff46bc0e24026f/tomlkit-0.13.2-py3-none-any.whl", hash = "sha256:7a974427f6e119197f670fbbbeae7bef749a6c14e793db934baefc1b5f03efde", size = 37955 },
]

[[package]]
name = "torch"
version = "2.5.1"
source = { registry = "https://pypi.org/simple" }
dependencies = [
    { name = "filelock" },
    { name = "fsspec" },
    { name = "jinja2" },
    { name = "networkx" },
    { name = "nvidia-cublas-cu12", marker = "platform_machine == 'x86_64' and platform_system == 'Linux'" },
    { name = "nvidia-cuda-cupti-cu12", marker = "platform_machine == 'x86_64' and platform_system == 'Linux'" },
    { name = "nvidia-cuda-nvrtc-cu12", marker = "platform_machine == 'x86_64' and platform_system == 'Linux'" },
    { name = "nvidia-cuda-runtime-cu12", marker = "platform_machine == 'x86_64' and platform_system == 'Linux'" },
    { name = "nvidia-cudnn-cu12", marker = "platform_machine == 'x86_64' and platform_system == 'Linux'" },
    { name = "nvidia-cufft-cu12", marker = "platform_machine == 'x86_64' and platform_system == 'Linux'" },
    { name = "nvidia-curand-cu12", marker = "platform_machine == 'x86_64' and platform_system == 'Linux'" },
    { name = "nvidia-cusolver-cu12", marker = "platform_machine == 'x86_64' and platform_system == 'Linux'" },
    { name = "nvidia-cusparse-cu12", marker = "platform_machine == 'x86_64' and platform_system == 'Linux'" },
    { name = "nvidia-nccl-cu12", marker = "platform_machine == 'x86_64' and platform_system == 'Linux'" },
    { name = "nvidia-nvjitlink-cu12", marker = "platform_machine == 'x86_64' and platform_system == 'Linux'" },
    { name = "nvidia-nvtx-cu12", marker = "platform_machine == 'x86_64' and platform_system == 'Linux'" },
    { name = "setuptools", marker = "python_full_version >= '3.12'" },
    { name = "sympy" },
    { name = "triton", marker = "python_full_version < '3.13' and platform_machine == 'x86_64' and platform_system == 'Linux'" },
    { name = "typing-extensions" },
]
wheels = [
    { url = "https://files.pythonhosted.org/packages/d1/35/e8b2daf02ce933e4518e6f5682c72fd0ed66c15910ea1fb4168f442b71c4/torch-2.5.1-cp311-cp311-manylinux1_x86_64.whl", hash = "sha256:de5b7d6740c4b636ef4db92be922f0edc425b65ed78c5076c43c42d362a45457", size = 906474467 },
    { url = "https://files.pythonhosted.org/packages/40/04/bd91593a4ca178ece93ca55f27e2783aa524aaccbfda66831d59a054c31e/torch-2.5.1-cp311-cp311-manylinux2014_aarch64.whl", hash = "sha256:340ce0432cad0d37f5a31be666896e16788f1adf8ad7be481196b503dad675b9", size = 91919450 },
    { url = "https://files.pythonhosted.org/packages/0d/4a/e51420d46cfc90562e85af2fee912237c662ab31140ab179e49bd69401d6/torch-2.5.1-cp311-cp311-win_amd64.whl", hash = "sha256:603c52d2fe06433c18b747d25f5c333f9c1d58615620578c326d66f258686f9a", size = 203098237 },
    { url = "https://files.pythonhosted.org/packages/d0/db/5d9cbfbc7968d79c5c09a0bc0bc3735da079f2fd07cc10498a62b320a480/torch-2.5.1-cp311-none-macosx_11_0_arm64.whl", hash = "sha256:31f8c39660962f9ae4eeec995e3049b5492eb7360dd4f07377658ef4d728fa4c", size = 63884466 },
    { url = "https://files.pythonhosted.org/packages/8b/5c/36c114d120bfe10f9323ed35061bc5878cc74f3f594003854b0ea298942f/torch-2.5.1-cp312-cp312-manylinux1_x86_64.whl", hash = "sha256:ed231a4b3a5952177fafb661213d690a72caaad97d5824dd4fc17ab9e15cec03", size = 906389343 },
    { url = "https://files.pythonhosted.org/packages/6d/69/d8ada8b6e0a4257556d5b4ddeb4345ea8eeaaef3c98b60d1cca197c7ad8e/torch-2.5.1-cp312-cp312-manylinux2014_aarch64.whl", hash = "sha256:3f4b7f10a247e0dcd7ea97dc2d3bfbfc90302ed36d7f3952b0008d0df264e697", size = 91811673 },
    { url = "https://files.pythonhosted.org/packages/5f/ba/607d013b55b9fd805db2a5c2662ec7551f1910b4eef39653eeaba182c5b2/torch-2.5.1-cp312-cp312-win_amd64.whl", hash = "sha256:73e58e78f7d220917c5dbfad1a40e09df9929d3b95d25e57d9f8558f84c9a11c", size = 203046841 },
    { url = "https://files.pythonhosted.org/packages/57/6c/bf52ff061da33deb9f94f4121fde7ff3058812cb7d2036c97bc167793bd1/torch-2.5.1-cp312-none-macosx_11_0_arm64.whl", hash = "sha256:8c712df61101964eb11910a846514011f0b6f5920c55dbf567bff8a34163d5b1", size = 63858109 },
    { url = "https://files.pythonhosted.org/packages/69/72/20cb30f3b39a9face296491a86adb6ff8f1a47a897e4d14667e6cf89d5c3/torch-2.5.1-cp313-cp313-manylinux1_x86_64.whl", hash = "sha256:9b61edf3b4f6e3b0e0adda8b3960266b9009d02b37555971f4d1c8f7a05afed7", size = 906393265 },
]

[[package]]
name = "tqdm"
version = "4.67.1"
source = { registry = "https://pypi.org/simple" }
dependencies = [
    { name = "colorama", marker = "platform_system == 'Windows'" },
]
sdist = { url = "https://files.pythonhosted.org/packages/a8/4b/29b4ef32e036bb34e4ab51796dd745cdba7ed47ad142a9f4a1eb8e0c744d/tqdm-4.67.1.tar.gz", hash = "sha256:f8aef9c52c08c13a65f30ea34f4e5aac3fd1a34959879d7e59e63027286627f2", size = 169737 }
wheels = [
    { url = "https://files.pythonhosted.org/packages/d0/30/dc54f88dd4a2b5dc8a0279bdd7270e735851848b762aeb1c1184ed1f6b14/tqdm-4.67.1-py3-none-any.whl", hash = "sha256:26445eca388f82e72884e0d580d5464cd801a3ea01e63e5601bdff9ba6a48de2", size = 78540 },
]

[[package]]
name = "traitlets"
version = "5.14.3"
source = { registry = "https://pypi.org/simple" }
sdist = { url = "https://files.pythonhosted.org/packages/eb/79/72064e6a701c2183016abbbfedaba506d81e30e232a68c9f0d6f6fcd1574/traitlets-5.14.3.tar.gz", hash = "sha256:9ed0579d3502c94b4b3732ac120375cda96f923114522847de4b3bb98b96b6b7", size = 161621 }
wheels = [
    { url = "https://files.pythonhosted.org/packages/00/c0/8f5d070730d7836adc9c9b6408dec68c6ced86b304a9b26a14df072a6e8c/traitlets-5.14.3-py3-none-any.whl", hash = "sha256:b74e89e397b1ed28cc831db7aea759ba6640cb3de13090ca145426688ff1ac4f", size = 85359 },
]

[[package]]
name = "transformers"
version = "4.46.3"
source = { registry = "https://pypi.org/simple" }
dependencies = [
    { name = "filelock" },
    { name = "huggingface-hub" },
    { name = "numpy" },
    { name = "packaging" },
    { name = "pyyaml" },
    { name = "regex" },
    { name = "requests" },
    { name = "safetensors" },
    { name = "tokenizers" },
    { name = "tqdm" },
]
sdist = { url = "https://files.pythonhosted.org/packages/37/5a/58f96c83e566f907ae39f16d4401bbefd8bb85c60bd1e6a95c419752ab90/transformers-4.46.3.tar.gz", hash = "sha256:8ee4b3ae943fe33e82afff8e837f4b052058b07ca9be3cb5b729ed31295f72cc", size = 8627944 }
wheels = [
    { url = "https://files.pythonhosted.org/packages/51/51/b87caa939fedf307496e4dbf412f4b909af3d9ca8b189fc3b65c1faa456f/transformers-4.46.3-py3-none-any.whl", hash = "sha256:a12ef6f52841fd190a3e5602145b542d03507222f2c64ebb7ee92e8788093aef", size = 10034536 },
]

[[package]]
name = "triton"
version = "3.1.0"
source = { registry = "https://pypi.org/simple" }
dependencies = [
    { name = "filelock" },
]
wheels = [
    { url = "https://files.pythonhosted.org/packages/86/17/d9a5cf4fcf46291856d1e90762e36cbabd2a56c7265da0d1d9508c8e3943/triton-3.1.0-cp311-cp311-manylinux_2_17_x86_64.manylinux2014_x86_64.whl", hash = "sha256:0f34f6e7885d1bf0eaaf7ba875a5f0ce6f3c13ba98f9503651c1e6dc6757ed5c", size = 209506424 },
    { url = "https://files.pythonhosted.org/packages/78/eb/65f5ba83c2a123f6498a3097746607e5b2f16add29e36765305e4ac7fdd8/triton-3.1.0-cp312-cp312-manylinux_2_17_x86_64.manylinux2014_x86_64.whl", hash = "sha256:c8182f42fd8080a7d39d666814fa36c5e30cc00ea7eeeb1a2983dbb4c99a0fdc", size = 209551444 },
]

[[package]]
name = "typeshed-client"
version = "2.7.0"
source = { registry = "https://pypi.org/simple" }
dependencies = [
    { name = "importlib-resources" },
    { name = "typing-extensions" },
]
sdist = { url = "https://files.pythonhosted.org/packages/65/1e/f20e33447be772486acf028295cdd21437454a051adb602d52ddb5334f9e/typeshed_client-2.7.0.tar.gz", hash = "sha256:e63df1e738588ad39f1226de042f4407ab6a99c456f0837063afd83b1415447c", size = 433569 }
wheels = [
    { url = "https://files.pythonhosted.org/packages/fd/39/4702c2901899c018189b9aa7eb75aa8eb54527aed71c3f285895190dc664/typeshed_client-2.7.0-py3-none-any.whl", hash = "sha256:97084e5abc58a76ace2c4618ecaebd625f2d19bbd85aa1b3fb86216bf174bbea", size = 624417 },
]

[[package]]
name = "typing-extensions"
version = "4.12.2"
source = { registry = "https://pypi.org/simple" }
sdist = { url = "https://files.pythonhosted.org/packages/df/db/f35a00659bc03fec321ba8bce9420de607a1d37f8342eee1863174c69557/typing_extensions-4.12.2.tar.gz", hash = "sha256:1a7ead55c7e559dd4dee8856e3a88b41225abfe1ce8df57b7c13915fe121ffb8", size = 85321 }
wheels = [
    { url = "https://files.pythonhosted.org/packages/26/9f/ad63fc0248c5379346306f8668cda6e2e2e9c95e01216d2b8ffd9ff037d0/typing_extensions-4.12.2-py3-none-any.whl", hash = "sha256:04e5ca0351e0f3f85c6853954072df659d0d13fac324d0072316b67d7794700d", size = 37438 },
]

[[package]]
name = "typing-inspect"
version = "0.9.0"
source = { registry = "https://pypi.org/simple" }
dependencies = [
    { name = "mypy-extensions" },
    { name = "typing-extensions" },
]
sdist = { url = "https://files.pythonhosted.org/packages/dc/74/1789779d91f1961fa9438e9a8710cdae6bd138c80d7303996933d117264a/typing_inspect-0.9.0.tar.gz", hash = "sha256:b23fc42ff6f6ef6954e4852c1fb512cdd18dbea03134f91f856a95ccc9461f78", size = 13825 }
wheels = [
    { url = "https://files.pythonhosted.org/packages/65/f3/107a22063bf27bdccf2024833d3445f4eea42b2e598abfbd46f6a63b6cb0/typing_inspect-0.9.0-py3-none-any.whl", hash = "sha256:9ee6fc59062311ef8547596ab6b955e1b8aa46242d854bfc78f4f6b0eff35f9f", size = 8827 },
]

[[package]]
name = "unidiff"
version = "0.7.5"
source = { registry = "https://pypi.org/simple" }
sdist = { url = "https://files.pythonhosted.org/packages/a3/48/81be0ac96e423a877754153699731ef439fd7b80b4c8b5425c94ed079ebd/unidiff-0.7.5.tar.gz", hash = "sha256:2e5f0162052248946b9f0970a40e9e124236bf86c82b70821143a6fc1dea2574", size = 20931 }
wheels = [
    { url = "https://files.pythonhosted.org/packages/8a/54/57c411a6e8f7bd7848c8b66e4dcaffa586bf4c02e63f2280db0327a4e6eb/unidiff-0.7.5-py2.py3-none-any.whl", hash = "sha256:c93bf2265cc1ba2a520e415ab05da587370bc2a3ae9e0414329f54f0c2fc09e8", size = 14386 },
]

[[package]]
name = "unittest-xml-reporting"
version = "3.2.0"
source = { registry = "https://pypi.org/simple" }
dependencies = [
    { name = "lxml" },
]
sdist = { url = "https://files.pythonhosted.org/packages/ed/40/3bf1afc96e93c7322520981ac4593cbb29daa21b48d32746f05ab5563dca/unittest-xml-reporting-3.2.0.tar.gz", hash = "sha256:edd8d3170b40c3a81b8cf910f46c6a304ae2847ec01036d02e9c0f9b85762d28", size = 18002 }
wheels = [
    { url = "https://files.pythonhosted.org/packages/39/88/f6e9b87428584a3c62cac768185c438ca6d561367a5d267b293259d76075/unittest_xml_reporting-3.2.0-py2.py3-none-any.whl", hash = "sha256:f3d7402e5b3ac72a5ee3149278339db1a8f932ee405f48bcb9c681372f2717d5", size = 20936 },
]

[[package]]
name = "urllib3"
version = "1.26.20"
source = { registry = "https://pypi.org/simple" }
sdist = { url = "https://files.pythonhosted.org/packages/e4/e8/6ff5e6bc22095cfc59b6ea711b687e2b7ed4bdb373f7eeec370a97d7392f/urllib3-1.26.20.tar.gz", hash = "sha256:40c2dc0c681e47eb8f90e7e27bf6ff7df2e677421fd46756da1161c39ca70d32", size = 307380 }
wheels = [
    { url = "https://files.pythonhosted.org/packages/33/cf/8435d5a7159e2a9c83a95896ed596f68cf798005fe107cc655b5c5c14704/urllib3-1.26.20-py2.py3-none-any.whl", hash = "sha256:0ed14ccfbf1c30a9072c7ca157e4319b70d65f623e91e7b32fadb2853431016e", size = 144225 },
]

[[package]]
name = "vcrpy"
version = "6.0.2"
source = { registry = "https://pypi.org/simple" }
dependencies = [
    { name = "pyyaml" },
    { name = "urllib3" },
    { name = "wrapt" },
    { name = "yarl" },
]
sdist = { url = "https://files.pythonhosted.org/packages/16/4e/fff59599826793f9e3460c22c0af0377abb27dc9781a7d5daca8cb03da25/vcrpy-6.0.2.tar.gz", hash = "sha256:88e13d9111846745898411dbc74a75ce85870af96dd320d75f1ee33158addc09", size = 85472 }
wheels = [
    { url = "https://files.pythonhosted.org/packages/da/ed/25d19705791d3fccc84423d564695421a75b4e08e8ab15a004a49068742d/vcrpy-6.0.2-py2.py3-none-any.whl", hash = "sha256:40370223861181bc76a5e5d4b743a95058bb1ad516c3c08570316ab592f56cad", size = 42431 },
]

[[package]]
name = "virtualenv"
version = "20.28.0"
source = { registry = "https://pypi.org/simple" }
dependencies = [
    { name = "distlib" },
    { name = "filelock" },
    { name = "platformdirs" },
]
sdist = { url = "https://files.pythonhosted.org/packages/bf/75/53316a5a8050069228a2f6d11f32046cfa94fbb6cc3f08703f59b873de2e/virtualenv-20.28.0.tar.gz", hash = "sha256:2c9c3262bb8e7b87ea801d715fae4495e6032450c71d2309be9550e7364049aa", size = 7650368 }
wheels = [
    { url = "https://files.pythonhosted.org/packages/10/f9/0919cf6f1432a8c4baa62511f8f8da8225432d22e83e3476f5be1a1edc6e/virtualenv-20.28.0-py3-none-any.whl", hash = "sha256:23eae1b4516ecd610481eda647f3a7c09aea295055337331bb4e6892ecce47b0", size = 4276702 },
]

[[package]]
name = "wcwidth"
version = "0.2.13"
source = { registry = "https://pypi.org/simple" }
sdist = { url = "https://files.pythonhosted.org/packages/6c/63/53559446a878410fc5a5974feb13d31d78d752eb18aeba59c7fef1af7598/wcwidth-0.2.13.tar.gz", hash = "sha256:72ea0c06399eb286d978fdedb6923a9eb47e1c486ce63e9b4e64fc18303972b5", size = 101301 }
wheels = [
    { url = "https://files.pythonhosted.org/packages/fd/84/fd2ba7aafacbad3c4201d395674fc6348826569da3c0937e75505ead3528/wcwidth-0.2.13-py2.py3-none-any.whl", hash = "sha256:3da69048e4540d84af32131829ff948f1e022c1c6bdb8d6102117aac784f6859", size = 34166 },
]

[[package]]
name = "wrapt"
version = "1.17.0"
source = { registry = "https://pypi.org/simple" }
sdist = { url = "https://files.pythonhosted.org/packages/24/a1/fc03dca9b0432725c2e8cdbf91a349d2194cf03d8523c124faebe581de09/wrapt-1.17.0.tar.gz", hash = "sha256:16187aa2317c731170a88ef35e8937ae0f533c402872c1ee5e6d079fcf320801", size = 55542 }
wheels = [
    { url = "https://files.pythonhosted.org/packages/0e/40/def56538acddc2f764c157d565b9f989072a1d2f2a8e384324e2e104fc7d/wrapt-1.17.0-cp311-cp311-macosx_11_0_arm64.whl", hash = "sha256:74bf625b1b4caaa7bad51d9003f8b07a468a704e0644a700e936c357c17dd45a", size = 38766 },
    { url = "https://files.pythonhosted.org/packages/89/e2/8c299f384ae4364193724e2adad99f9504599d02a73ec9199bf3f406549d/wrapt-1.17.0-cp311-cp311-manylinux_2_17_aarch64.manylinux2014_aarch64.whl", hash = "sha256:0f2a28eb35cf99d5f5bd12f5dd44a0f41d206db226535b37b0c60e9da162c3ed", size = 83730 },
    { url = "https://files.pythonhosted.org/packages/29/ef/fcdb776b12df5ea7180d065b28fa6bb27ac785dddcd7202a0b6962bbdb47/wrapt-1.17.0-cp311-cp311-manylinux_2_5_i686.manylinux1_i686.manylinux_2_17_i686.manylinux2014_i686.whl", hash = "sha256:81b1289e99cf4bad07c23393ab447e5e96db0ab50974a280f7954b071d41b489", size = 75470 },
    { url = "https://files.pythonhosted.org/packages/55/b5/698bd0bf9fbb3ddb3a2feefbb7ad0dea1205f5d7d05b9cbab54f5db731aa/wrapt-1.17.0-cp311-cp311-manylinux_2_5_x86_64.manylinux1_x86_64.manylinux_2_17_x86_64.manylinux2014_x86_64.whl", hash = "sha256:9f2939cd4a2a52ca32bc0b359015718472d7f6de870760342e7ba295be9ebaf9", size = 83168 },
    { url = "https://files.pythonhosted.org/packages/ce/07/701a5cee28cb4d5df030d4b2649319e36f3d9fdd8000ef1d84eb06b9860d/wrapt-1.17.0-cp311-cp311-musllinux_1_2_aarch64.whl", hash = "sha256:6a9653131bda68a1f029c52157fd81e11f07d485df55410401f745007bd6d339", size = 82307 },
    { url = "https://files.pythonhosted.org/packages/42/92/c48ba92cda6f74cb914dc3c5bba9650dc80b790e121c4b987f3a46b028f5/wrapt-1.17.0-cp311-cp311-musllinux_1_2_i686.whl", hash = "sha256:4e4b4385363de9052dac1a67bfb535c376f3d19c238b5f36bddc95efae15e12d", size = 75101 },
    { url = "https://files.pythonhosted.org/packages/8a/0a/9276d3269334138b88a2947efaaf6335f61d547698e50dff672ade24f2c6/wrapt-1.17.0-cp311-cp311-musllinux_1_2_x86_64.whl", hash = "sha256:bdf62d25234290db1837875d4dceb2151e4ea7f9fff2ed41c0fde23ed542eb5b", size = 81835 },
    { url = "https://files.pythonhosted.org/packages/b9/4c/39595e692753ef656ea94b51382cc9aea662fef59d7910128f5906486f0e/wrapt-1.17.0-cp311-cp311-win32.whl", hash = "sha256:5d8fd17635b262448ab8f99230fe4dac991af1dabdbb92f7a70a6afac8a7e346", size = 36412 },
    { url = "https://files.pythonhosted.org/packages/63/bb/c293a67fb765a2ada48f48cd0f2bb957da8161439da4c03ea123b9894c02/wrapt-1.17.0-cp311-cp311-win_amd64.whl", hash = "sha256:92a3d214d5e53cb1db8b015f30d544bc9d3f7179a05feb8f16df713cecc2620a", size = 38744 },
    { url = "https://files.pythonhosted.org/packages/85/82/518605474beafff11f1a34759f6410ab429abff9f7881858a447e0d20712/wrapt-1.17.0-cp312-cp312-macosx_11_0_arm64.whl", hash = "sha256:89fc28495896097622c3fc238915c79365dd0ede02f9a82ce436b13bd0ab7569", size = 38904 },
    { url = "https://files.pythonhosted.org/packages/80/6c/17c3b2fed28edfd96d8417c865ef0b4c955dc52c4e375d86f459f14340f1/wrapt-1.17.0-cp312-cp312-manylinux_2_17_aarch64.manylinux2014_aarch64.whl", hash = "sha256:875d240fdbdbe9e11f9831901fb8719da0bd4e6131f83aa9f69b96d18fae7504", size = 88622 },
    { url = "https://files.pythonhosted.org/packages/4a/11/60ecdf3b0fd3dca18978d89acb5d095a05f23299216e925fcd2717c81d93/wrapt-1.17.0-cp312-cp312-manylinux_2_5_i686.manylinux1_i686.manylinux_2_17_i686.manylinux2014_i686.whl", hash = "sha256:e5ed16d95fd142e9c72b6c10b06514ad30e846a0d0917ab406186541fe68b451", size = 80920 },
    { url = "https://files.pythonhosted.org/packages/d2/50/dbef1a651578a3520d4534c1e434989e3620380c1ad97e309576b47f0ada/wrapt-1.17.0-cp312-cp312-manylinux_2_5_x86_64.manylinux1_x86_64.manylinux_2_17_x86_64.manylinux2014_x86_64.whl", hash = "sha256:18b956061b8db634120b58f668592a772e87e2e78bc1f6a906cfcaa0cc7991c1", size = 89170 },
    { url = "https://files.pythonhosted.org/packages/44/a2/78c5956bf39955288c9e0dd62e807b308c3aa15a0f611fbff52aa8d6b5ea/wrapt-1.17.0-cp312-cp312-musllinux_1_2_aarch64.whl", hash = "sha256:daba396199399ccabafbfc509037ac635a6bc18510ad1add8fd16d4739cdd106", size = 86748 },
    { url = "https://files.pythonhosted.org/packages/99/49/2ee413c78fc0bdfebe5bee590bf3becdc1fab0096a7a9c3b5c9666b2415f/wrapt-1.17.0-cp312-cp312-musllinux_1_2_i686.whl", hash = "sha256:4d63f4d446e10ad19ed01188d6c1e1bb134cde8c18b0aa2acfd973d41fcc5ada", size = 79734 },
    { url = "https://files.pythonhosted.org/packages/c0/8c/4221b7b270e36be90f0930fe15a4755a6ea24093f90b510166e9ed7861ea/wrapt-1.17.0-cp312-cp312-musllinux_1_2_x86_64.whl", hash = "sha256:8a5e7cc39a45fc430af1aefc4d77ee6bad72c5bcdb1322cfde852c15192b8bd4", size = 87552 },
    { url = "https://files.pythonhosted.org/packages/4c/6b/1aaccf3efe58eb95e10ce8e77c8909b7a6b0da93449a92c4e6d6d10b3a3d/wrapt-1.17.0-cp312-cp312-win32.whl", hash = "sha256:0a0a1a1ec28b641f2a3a2c35cbe86c00051c04fffcfcc577ffcdd707df3f8635", size = 36647 },
    { url = "https://files.pythonhosted.org/packages/b3/4f/243f88ac49df005b9129194c6511b3642818b3e6271ddea47a15e2ee4934/wrapt-1.17.0-cp312-cp312-win_amd64.whl", hash = "sha256:3c34f6896a01b84bab196f7119770fd8466c8ae3dfa73c59c0bb281e7b588ce7", size = 38830 },
    { url = "https://files.pythonhosted.org/packages/67/9c/38294e1bb92b055222d1b8b6591604ca4468b77b1250f59c15256437644f/wrapt-1.17.0-cp313-cp313-macosx_11_0_arm64.whl", hash = "sha256:714c12485aa52efbc0fc0ade1e9ab3a70343db82627f90f2ecbc898fdf0bb181", size = 38904 },
    { url = "https://files.pythonhosted.org/packages/78/b6/76597fb362cbf8913a481d41b14b049a8813cd402a5d2f84e57957c813ae/wrapt-1.17.0-cp313-cp313-manylinux_2_17_aarch64.manylinux2014_aarch64.whl", hash = "sha256:da427d311782324a376cacb47c1a4adc43f99fd9d996ffc1b3e8529c4074d393", size = 88608 },
    { url = "https://files.pythonhosted.org/packages/bc/69/b500884e45b3881926b5f69188dc542fb5880019d15c8a0df1ab1dfda1f7/wrapt-1.17.0-cp313-cp313-manylinux_2_5_i686.manylinux1_i686.manylinux_2_17_i686.manylinux2014_i686.whl", hash = "sha256:ba1739fb38441a27a676f4de4123d3e858e494fac05868b7a281c0a383c098f4", size = 80879 },
    { url = "https://files.pythonhosted.org/packages/52/31/f4cc58afe29eab8a50ac5969963010c8b60987e719c478a5024bce39bc42/wrapt-1.17.0-cp313-cp313-manylinux_2_5_x86_64.manylinux1_x86_64.manylinux_2_17_x86_64.manylinux2014_x86_64.whl", hash = "sha256:e711fc1acc7468463bc084d1b68561e40d1eaa135d8c509a65dd534403d83d7b", size = 89119 },
    { url = "https://files.pythonhosted.org/packages/aa/9c/05ab6bf75dbae7a9d34975fb6ee577e086c1c26cde3b6cf6051726d33c7c/wrapt-1.17.0-cp313-cp313-musllinux_1_2_aarch64.whl", hash = "sha256:140ea00c87fafc42739bd74a94a5a9003f8e72c27c47cd4f61d8e05e6dec8721", size = 86778 },
    { url = "https://files.pythonhosted.org/packages/0e/6c/4b8d42e3db355603d35fe5c9db79c28f2472a6fd1ccf4dc25ae46739672a/wrapt-1.17.0-cp313-cp313-musllinux_1_2_i686.whl", hash = "sha256:73a96fd11d2b2e77d623a7f26e004cc31f131a365add1ce1ce9a19e55a1eef90", size = 79793 },
    { url = "https://files.pythonhosted.org/packages/69/23/90e3a2ee210c0843b2c2a49b3b97ffcf9cad1387cb18cbeef9218631ed5a/wrapt-1.17.0-cp313-cp313-musllinux_1_2_x86_64.whl", hash = "sha256:0b48554952f0f387984da81ccfa73b62e52817a4386d070c75e4db7d43a28c4a", size = 87606 },
    { url = "https://files.pythonhosted.org/packages/5f/06/3683126491ca787d8d71d8d340e775d40767c5efedb35039d987203393b7/wrapt-1.17.0-cp313-cp313-win32.whl", hash = "sha256:498fec8da10e3e62edd1e7368f4b24aa362ac0ad931e678332d1b209aec93045", size = 36651 },
    { url = "https://files.pythonhosted.org/packages/f1/bc/3bf6d2ca0d2c030d324ef9272bea0a8fdaff68f3d1fa7be7a61da88e51f7/wrapt-1.17.0-cp313-cp313-win_amd64.whl", hash = "sha256:fd136bb85f4568fffca995bd3c8d52080b1e5b225dbf1c2b17b66b4c5fa02838", size = 38835 },
    { url = "https://files.pythonhosted.org/packages/ce/b5/251165c232d87197a81cd362eeb5104d661a2dd3aa1f0b33e4bf61dda8b8/wrapt-1.17.0-cp313-cp313t-macosx_11_0_arm64.whl", hash = "sha256:17fcf043d0b4724858f25b8826c36e08f9fb2e475410bece0ec44a22d533da9b", size = 40146 },
    { url = "https://files.pythonhosted.org/packages/89/33/1e1bdd3e866eeb73d8c4755db1ceb8a80d5bd51ee4648b3f2247adec4e67/wrapt-1.17.0-cp313-cp313t-manylinux_2_17_aarch64.manylinux2014_aarch64.whl", hash = "sha256:e4a557d97f12813dc5e18dad9fa765ae44ddd56a672bb5de4825527c847d6379", size = 113444 },
    { url = "https://files.pythonhosted.org/packages/9f/7c/94f53b065a43f5dc1fbdd8b80fd8f41284315b543805c956619c0b8d92f0/wrapt-1.17.0-cp313-cp313t-manylinux_2_5_i686.manylinux1_i686.manylinux_2_17_i686.manylinux2014_i686.whl", hash = "sha256:0229b247b0fc7dee0d36176cbb79dbaf2a9eb7ecc50ec3121f40ef443155fb1d", size = 101246 },
    { url = "https://files.pythonhosted.org/packages/62/5d/640360baac6ea6018ed5e34e6e80e33cfbae2aefde24f117587cd5efd4b7/wrapt-1.17.0-cp313-cp313t-manylinux_2_5_x86_64.manylinux1_x86_64.manylinux_2_17_x86_64.manylinux2014_x86_64.whl", hash = "sha256:8425cfce27b8b20c9b89d77fb50e368d8306a90bf2b6eef2cdf5cd5083adf83f", size = 109320 },
    { url = "https://files.pythonhosted.org/packages/e3/cf/6c7a00ae86a2e9482c91170aefe93f4ccda06c1ac86c4de637c69133da59/wrapt-1.17.0-cp313-cp313t-musllinux_1_2_aarch64.whl", hash = "sha256:9c900108df470060174108012de06d45f514aa4ec21a191e7ab42988ff42a86c", size = 110193 },
    { url = "https://files.pythonhosted.org/packages/cd/cc/aa718df0d20287e8f953ce0e2f70c0af0fba1d3c367db7ee8bdc46ea7003/wrapt-1.17.0-cp313-cp313t-musllinux_1_2_i686.whl", hash = "sha256:4e547b447073fc0dbfcbff15154c1be8823d10dab4ad401bdb1575e3fdedff1b", size = 100460 },
    { url = "https://files.pythonhosted.org/packages/f7/16/9f3ac99fe1f6caaa789d67b4e3c562898b532c250769f5255fa8b8b93983/wrapt-1.17.0-cp313-cp313t-musllinux_1_2_x86_64.whl", hash = "sha256:914f66f3b6fc7b915d46c1cc424bc2441841083de01b90f9e81109c9759e43ab", size = 106347 },
    { url = "https://files.pythonhosted.org/packages/64/85/c77a331b2c06af49a687f8b926fc2d111047a51e6f0b0a4baa01ff3a673a/wrapt-1.17.0-cp313-cp313t-win32.whl", hash = "sha256:a4192b45dff127c7d69b3bdfb4d3e47b64179a0b9900b6351859f3001397dabf", size = 37971 },
    { url = "https://files.pythonhosted.org/packages/05/9b/b2469f8be9efed24283fd7b9eeb8e913e9bc0715cf919ea8645e428ab7af/wrapt-1.17.0-cp313-cp313t-win_amd64.whl", hash = "sha256:4f643df3d4419ea3f856c5c3f40fec1d65ea2e89ec812c83f7767c8730f9827a", size = 40755 },
    { url = "https://files.pythonhosted.org/packages/4b/d9/a8ba5e9507a9af1917285d118388c5eb7a81834873f45df213a6fe923774/wrapt-1.17.0-py3-none-any.whl", hash = "sha256:d2c63b93548eda58abf5188e505ffed0229bf675f7c3090f8e36ad55b8cbc371", size = 23592 },
]

[[package]]
name = "xmod"
version = "1.8.1"
source = { registry = "https://pypi.org/simple" }
sdist = { url = "https://files.pythonhosted.org/packages/72/b2/e3edc608823348e628a919e1d7129e641997afadd946febdd704aecc5881/xmod-1.8.1.tar.gz", hash = "sha256:38c76486b9d672c546d57d8035df0beb7f4a9b088bc3fb2de5431ae821444377", size = 3988 }
wheels = [
    { url = "https://files.pythonhosted.org/packages/33/6b/0dc75b64a764ea1cb8e4c32d1fb273c147304d4e5483cd58be482dc62e45/xmod-1.8.1-py3-none-any.whl", hash = "sha256:a24e9458a4853489042522bdca9e50ee2eac5ab75c809a91150a8a7f40670d48", size = 4610 },
]

[[package]]
name = "yarl"
version = "1.18.3"
source = { registry = "https://pypi.org/simple" }
dependencies = [
    { name = "idna" },
    { name = "multidict" },
    { name = "propcache" },
]
sdist = { url = "https://files.pythonhosted.org/packages/b7/9d/4b94a8e6d2b51b599516a5cb88e5bc99b4d8d4583e468057eaa29d5f0918/yarl-1.18.3.tar.gz", hash = "sha256:ac1801c45cbf77b6c99242eeff4fffb5e4e73a800b5c4ad4fc0be5def634d2e1", size = 181062 }
wheels = [
    { url = "https://files.pythonhosted.org/packages/40/93/282b5f4898d8e8efaf0790ba6d10e2245d2c9f30e199d1a85cae9356098c/yarl-1.18.3-cp311-cp311-macosx_10_9_universal2.whl", hash = "sha256:8503ad47387b8ebd39cbbbdf0bf113e17330ffd339ba1144074da24c545f0069", size = 141555 },
    { url = "https://files.pythonhosted.org/packages/6d/9c/0a49af78df099c283ca3444560f10718fadb8a18dc8b3edf8c7bd9fd7d89/yarl-1.18.3-cp311-cp311-macosx_10_9_x86_64.whl", hash = "sha256:02ddb6756f8f4517a2d5e99d8b2f272488e18dd0bfbc802f31c16c6c20f22193", size = 94351 },
    { url = "https://files.pythonhosted.org/packages/5a/a1/205ab51e148fdcedad189ca8dd587794c6f119882437d04c33c01a75dece/yarl-1.18.3-cp311-cp311-macosx_11_0_arm64.whl", hash = "sha256:67a283dd2882ac98cc6318384f565bffc751ab564605959df4752d42483ad889", size = 92286 },
    { url = "https://files.pythonhosted.org/packages/ed/fe/88b690b30f3f59275fb674f5f93ddd4a3ae796c2b62e5bb9ece8a4914b83/yarl-1.18.3-cp311-cp311-manylinux_2_17_aarch64.manylinux2014_aarch64.whl", hash = "sha256:d980e0325b6eddc81331d3f4551e2a333999fb176fd153e075c6d1c2530aa8a8", size = 340649 },
    { url = "https://files.pythonhosted.org/packages/07/eb/3b65499b568e01f36e847cebdc8d7ccb51fff716dbda1ae83c3cbb8ca1c9/yarl-1.18.3-cp311-cp311-manylinux_2_17_ppc64le.manylinux2014_ppc64le.whl", hash = "sha256:b643562c12680b01e17239be267bc306bbc6aac1f34f6444d1bded0c5ce438ca", size = 356623 },
    { url = "https://files.pythonhosted.org/packages/33/46/f559dc184280b745fc76ec6b1954de2c55595f0ec0a7614238b9ebf69618/yarl-1.18.3-cp311-cp311-manylinux_2_17_s390x.manylinux2014_s390x.whl", hash = "sha256:c017a3b6df3a1bd45b9fa49a0f54005e53fbcad16633870104b66fa1a30a29d8", size = 354007 },
    { url = "https://files.pythonhosted.org/packages/af/ba/1865d85212351ad160f19fb99808acf23aab9a0f8ff31c8c9f1b4d671fc9/yarl-1.18.3-cp311-cp311-manylinux_2_17_x86_64.manylinux2014_x86_64.whl", hash = "sha256:75674776d96d7b851b6498f17824ba17849d790a44d282929c42dbb77d4f17ae", size = 344145 },
    { url = "https://files.pythonhosted.org/packages/94/cb/5c3e975d77755d7b3d5193e92056b19d83752ea2da7ab394e22260a7b824/yarl-1.18.3-cp311-cp311-manylinux_2_5_i686.manylinux1_i686.manylinux_2_17_i686.manylinux2014_i686.whl", hash = "sha256:ccaa3a4b521b780a7e771cc336a2dba389a0861592bbce09a476190bb0c8b4b3", size = 336133 },
    { url = "https://files.pythonhosted.org/packages/19/89/b77d3fd249ab52a5c40859815765d35c91425b6bb82e7427ab2f78f5ff55/yarl-1.18.3-cp311-cp311-musllinux_1_2_aarch64.whl", hash = "sha256:2d06d3005e668744e11ed80812e61efd77d70bb7f03e33c1598c301eea20efbb", size = 347967 },
    { url = "https://files.pythonhosted.org/packages/35/bd/f6b7630ba2cc06c319c3235634c582a6ab014d52311e7d7c22f9518189b5/yarl-1.18.3-cp311-cp311-musllinux_1_2_armv7l.whl", hash = "sha256:9d41beda9dc97ca9ab0b9888cb71f7539124bc05df02c0cff6e5acc5a19dcc6e", size = 346397 },
    { url = "https://files.pythonhosted.org/packages/18/1a/0b4e367d5a72d1f095318344848e93ea70da728118221f84f1bf6c1e39e7/yarl-1.18.3-cp311-cp311-musllinux_1_2_i686.whl", hash = "sha256:ba23302c0c61a9999784e73809427c9dbedd79f66a13d84ad1b1943802eaaf59", size = 350206 },
    { url = "https://files.pythonhosted.org/packages/b5/cf/320fff4367341fb77809a2d8d7fe75b5d323a8e1b35710aafe41fdbf327b/yarl-1.18.3-cp311-cp311-musllinux_1_2_ppc64le.whl", hash = "sha256:6748dbf9bfa5ba1afcc7556b71cda0d7ce5f24768043a02a58846e4a443d808d", size = 362089 },
    { url = "https://files.pythonhosted.org/packages/57/cf/aadba261d8b920253204085268bad5e8cdd86b50162fcb1b10c10834885a/yarl-1.18.3-cp311-cp311-musllinux_1_2_s390x.whl", hash = "sha256:0b0cad37311123211dc91eadcb322ef4d4a66008d3e1bdc404808992260e1a0e", size = 366267 },
    { url = "https://files.pythonhosted.org/packages/54/58/fb4cadd81acdee6dafe14abeb258f876e4dd410518099ae9a35c88d8097c/yarl-1.18.3-cp311-cp311-musllinux_1_2_x86_64.whl", hash = "sha256:0fb2171a4486bb075316ee754c6d8382ea6eb8b399d4ec62fde2b591f879778a", size = 359141 },
    { url = "https://files.pythonhosted.org/packages/9a/7a/4c571597589da4cd5c14ed2a0b17ac56ec9ee7ee615013f74653169e702d/yarl-1.18.3-cp311-cp311-win32.whl", hash = "sha256:61b1a825a13bef4a5f10b1885245377d3cd0bf87cba068e1d9a88c2ae36880e1", size = 84402 },
    { url = "https://files.pythonhosted.org/packages/ae/7b/8600250b3d89b625f1121d897062f629883c2f45339623b69b1747ec65fa/yarl-1.18.3-cp311-cp311-win_amd64.whl", hash = "sha256:b9d60031cf568c627d028239693fd718025719c02c9f55df0a53e587aab951b5", size = 91030 },
    { url = "https://files.pythonhosted.org/packages/33/85/bd2e2729752ff4c77338e0102914897512e92496375e079ce0150a6dc306/yarl-1.18.3-cp312-cp312-macosx_10_13_universal2.whl", hash = "sha256:1dd4bdd05407ced96fed3d7f25dbbf88d2ffb045a0db60dbc247f5b3c5c25d50", size = 142644 },
    { url = "https://files.pythonhosted.org/packages/ff/74/1178322cc0f10288d7eefa6e4a85d8d2e28187ccab13d5b844e8b5d7c88d/yarl-1.18.3-cp312-cp312-macosx_10_13_x86_64.whl", hash = "sha256:7c33dd1931a95e5d9a772d0ac5e44cac8957eaf58e3c8da8c1414de7dd27c576", size = 94962 },
    { url = "https://files.pythonhosted.org/packages/be/75/79c6acc0261e2c2ae8a1c41cf12265e91628c8c58ae91f5ff59e29c0787f/yarl-1.18.3-cp312-cp312-macosx_11_0_arm64.whl", hash = "sha256:25b411eddcfd56a2f0cd6a384e9f4f7aa3efee14b188de13048c25b5e91f1640", size = 92795 },
    { url = "https://files.pythonhosted.org/packages/6b/32/927b2d67a412c31199e83fefdce6e645247b4fb164aa1ecb35a0f9eb2058/yarl-1.18.3-cp312-cp312-manylinux_2_17_aarch64.manylinux2014_aarch64.whl", hash = "sha256:436c4fc0a4d66b2badc6c5fc5ef4e47bb10e4fd9bf0c79524ac719a01f3607c2", size = 332368 },
    { url = "https://files.pythonhosted.org/packages/19/e5/859fca07169d6eceeaa4fde1997c91d8abde4e9a7c018e371640c2da2b71/yarl-1.18.3-cp312-cp312-manylinux_2_17_ppc64le.manylinux2014_ppc64le.whl", hash = "sha256:e35ef8683211db69ffe129a25d5634319a677570ab6b2eba4afa860f54eeaf75", size = 342314 },
    { url = "https://files.pythonhosted.org/packages/08/75/76b63ccd91c9e03ab213ef27ae6add2e3400e77e5cdddf8ed2dbc36e3f21/yarl-1.18.3-cp312-cp312-manylinux_2_17_s390x.manylinux2014_s390x.whl", hash = "sha256:84b2deecba4a3f1a398df819151eb72d29bfeb3b69abb145a00ddc8d30094512", size = 341987 },
    { url = "https://files.pythonhosted.org/packages/1a/e1/a097d5755d3ea8479a42856f51d97eeff7a3a7160593332d98f2709b3580/yarl-1.18.3-cp312-cp312-manylinux_2_17_x86_64.manylinux2014_x86_64.whl", hash = "sha256:00e5a1fea0fd4f5bfa7440a47eff01d9822a65b4488f7cff83155a0f31a2ecba", size = 336914 },
    { url = "https://files.pythonhosted.org/packages/0b/42/e1b4d0e396b7987feceebe565286c27bc085bf07d61a59508cdaf2d45e63/yarl-1.18.3-cp312-cp312-manylinux_2_5_i686.manylinux1_i686.manylinux_2_17_i686.manylinux2014_i686.whl", hash = "sha256:d0e883008013c0e4aef84dcfe2a0b172c4d23c2669412cf5b3371003941f72bb", size = 325765 },
    { url = "https://files.pythonhosted.org/packages/7e/18/03a5834ccc9177f97ca1bbb245b93c13e58e8225276f01eedc4cc98ab820/yarl-1.18.3-cp312-cp312-musllinux_1_2_aarch64.whl", hash = "sha256:5a3f356548e34a70b0172d8890006c37be92995f62d95a07b4a42e90fba54272", size = 344444 },
    { url = "https://files.pythonhosted.org/packages/c8/03/a713633bdde0640b0472aa197b5b86e90fbc4c5bc05b727b714cd8a40e6d/yarl-1.18.3-cp312-cp312-musllinux_1_2_armv7l.whl", hash = "sha256:ccd17349166b1bee6e529b4add61727d3f55edb7babbe4069b5764c9587a8cc6", size = 340760 },
    { url = "https://files.pythonhosted.org/packages/eb/99/f6567e3f3bbad8fd101886ea0276c68ecb86a2b58be0f64077396cd4b95e/yarl-1.18.3-cp312-cp312-musllinux_1_2_i686.whl", hash = "sha256:b958ddd075ddba5b09bb0be8a6d9906d2ce933aee81100db289badbeb966f54e", size = 346484 },
    { url = "https://files.pythonhosted.org/packages/8e/a9/84717c896b2fc6cb15bd4eecd64e34a2f0a9fd6669e69170c73a8b46795a/yarl-1.18.3-cp312-cp312-musllinux_1_2_ppc64le.whl", hash = "sha256:c7d79f7d9aabd6011004e33b22bc13056a3e3fb54794d138af57f5ee9d9032cb", size = 359864 },
    { url = "https://files.pythonhosted.org/packages/1e/2e/d0f5f1bef7ee93ed17e739ec8dbcb47794af891f7d165fa6014517b48169/yarl-1.18.3-cp312-cp312-musllinux_1_2_s390x.whl", hash = "sha256:4891ed92157e5430874dad17b15eb1fda57627710756c27422200c52d8a4e393", size = 364537 },
    { url = "https://files.pythonhosted.org/packages/97/8a/568d07c5d4964da5b02621a517532adb8ec5ba181ad1687191fffeda0ab6/yarl-1.18.3-cp312-cp312-musllinux_1_2_x86_64.whl", hash = "sha256:ce1af883b94304f493698b00d0f006d56aea98aeb49d75ec7d98cd4a777e9285", size = 357861 },
    { url = "https://files.pythonhosted.org/packages/7d/e3/924c3f64b6b3077889df9a1ece1ed8947e7b61b0a933f2ec93041990a677/yarl-1.18.3-cp312-cp312-win32.whl", hash = "sha256:f91c4803173928a25e1a55b943c81f55b8872f0018be83e3ad4938adffb77dd2", size = 84097 },
    { url = "https://files.pythonhosted.org/packages/34/45/0e055320daaabfc169b21ff6174567b2c910c45617b0d79c68d7ab349b02/yarl-1.18.3-cp312-cp312-win_amd64.whl", hash = "sha256:7e2ee16578af3b52ac2f334c3b1f92262f47e02cc6193c598502bd46f5cd1477", size = 90399 },
    { url = "https://files.pythonhosted.org/packages/30/c7/c790513d5328a8390be8f47be5d52e141f78b66c6c48f48d241ca6bd5265/yarl-1.18.3-cp313-cp313-macosx_10_13_universal2.whl", hash = "sha256:90adb47ad432332d4f0bc28f83a5963f426ce9a1a8809f5e584e704b82685dcb", size = 140789 },
    { url = "https://files.pythonhosted.org/packages/30/aa/a2f84e93554a578463e2edaaf2300faa61c8701f0898725842c704ba5444/yarl-1.18.3-cp313-cp313-macosx_10_13_x86_64.whl", hash = "sha256:913829534200eb0f789d45349e55203a091f45c37a2674678744ae52fae23efa", size = 94144 },
    { url = "https://files.pythonhosted.org/packages/c6/fc/d68d8f83714b221a85ce7866832cba36d7c04a68fa6a960b908c2c84f325/yarl-1.18.3-cp313-cp313-macosx_11_0_arm64.whl", hash = "sha256:ef9f7768395923c3039055c14334ba4d926f3baf7b776c923c93d80195624782", size = 91974 },
    { url = "https://files.pythonhosted.org/packages/56/4e/d2563d8323a7e9a414b5b25341b3942af5902a2263d36d20fb17c40411e2/yarl-1.18.3-cp313-cp313-manylinux_2_17_aarch64.manylinux2014_aarch64.whl", hash = "sha256:88a19f62ff30117e706ebc9090b8ecc79aeb77d0b1f5ec10d2d27a12bc9f66d0", size = 333587 },
    { url = "https://files.pythonhosted.org/packages/25/c9/cfec0bc0cac8d054be223e9f2c7909d3e8442a856af9dbce7e3442a8ec8d/yarl-1.18.3-cp313-cp313-manylinux_2_17_ppc64le.manylinux2014_ppc64le.whl", hash = "sha256:e17c9361d46a4d5addf777c6dd5eab0715a7684c2f11b88c67ac37edfba6c482", size = 344386 },
    { url = "https://files.pythonhosted.org/packages/ab/5d/4c532190113b25f1364d25f4c319322e86232d69175b91f27e3ebc2caf9a/yarl-1.18.3-cp313-cp313-manylinux_2_17_s390x.manylinux2014_s390x.whl", hash = "sha256:1a74a13a4c857a84a845505fd2d68e54826a2cd01935a96efb1e9d86c728e186", size = 345421 },
    { url = "https://files.pythonhosted.org/packages/23/d1/6cdd1632da013aa6ba18cee4d750d953104a5e7aac44e249d9410a972bf5/yarl-1.18.3-cp313-cp313-manylinux_2_17_x86_64.manylinux2014_x86_64.whl", hash = "sha256:41f7ce59d6ee7741af71d82020346af364949314ed3d87553763a2df1829cc58", size = 339384 },
    { url = "https://files.pythonhosted.org/packages/9a/c4/6b3c39bec352e441bd30f432cda6ba51681ab19bb8abe023f0d19777aad1/yarl-1.18.3-cp313-cp313-manylinux_2_5_i686.manylinux1_i686.manylinux_2_17_i686.manylinux2014_i686.whl", hash = "sha256:f52a265001d830bc425f82ca9eabda94a64a4d753b07d623a9f2863fde532b53", size = 326689 },
    { url = "https://files.pythonhosted.org/packages/23/30/07fb088f2eefdc0aa4fc1af4e3ca4eb1a3aadd1ce7d866d74c0f124e6a85/yarl-1.18.3-cp313-cp313-musllinux_1_2_aarch64.whl", hash = "sha256:82123d0c954dc58db301f5021a01854a85bf1f3bb7d12ae0c01afc414a882ca2", size = 345453 },
    { url = "https://files.pythonhosted.org/packages/63/09/d54befb48f9cd8eec43797f624ec37783a0266855f4930a91e3d5c7717f8/yarl-1.18.3-cp313-cp313-musllinux_1_2_armv7l.whl", hash = "sha256:2ec9bbba33b2d00999af4631a3397d1fd78290c48e2a3e52d8dd72db3a067ac8", size = 341872 },
    { url = "https://files.pythonhosted.org/packages/91/26/fd0ef9bf29dd906a84b59f0cd1281e65b0c3e08c6aa94b57f7d11f593518/yarl-1.18.3-cp313-cp313-musllinux_1_2_i686.whl", hash = "sha256:fbd6748e8ab9b41171bb95c6142faf068f5ef1511935a0aa07025438dd9a9bc1", size = 347497 },
    { url = "https://files.pythonhosted.org/packages/d9/b5/14ac7a256d0511b2ac168d50d4b7d744aea1c1aa20c79f620d1059aab8b2/yarl-1.18.3-cp313-cp313-musllinux_1_2_ppc64le.whl", hash = "sha256:877d209b6aebeb5b16c42cbb377f5f94d9e556626b1bfff66d7b0d115be88d0a", size = 359981 },
    { url = "https://files.pythonhosted.org/packages/ca/b3/d493221ad5cbd18bc07e642894030437e405e1413c4236dd5db6e46bcec9/yarl-1.18.3-cp313-cp313-musllinux_1_2_s390x.whl", hash = "sha256:b464c4ab4bfcb41e3bfd3f1c26600d038376c2de3297760dfe064d2cb7ea8e10", size = 366229 },
    { url = "https://files.pythonhosted.org/packages/04/56/6a3e2a5d9152c56c346df9b8fb8edd2c8888b1e03f96324d457e5cf06d34/yarl-1.18.3-cp313-cp313-musllinux_1_2_x86_64.whl", hash = "sha256:8d39d351e7faf01483cc7ff7c0213c412e38e5a340238826be7e0e4da450fdc8", size = 360383 },
    { url = "https://files.pythonhosted.org/packages/fd/b7/4b3c7c7913a278d445cc6284e59b2e62fa25e72758f888b7a7a39eb8423f/yarl-1.18.3-cp313-cp313-win32.whl", hash = "sha256:61ee62ead9b68b9123ec24bc866cbef297dd266175d53296e2db5e7f797f902d", size = 310152 },
    { url = "https://files.pythonhosted.org/packages/f5/d5/688db678e987c3e0fb17867970700b92603cadf36c56e5fb08f23e822a0c/yarl-1.18.3-cp313-cp313-win_amd64.whl", hash = "sha256:578e281c393af575879990861823ef19d66e2b1d0098414855dd367e234f5b3c", size = 315723 },
    { url = "https://files.pythonhosted.org/packages/f5/4b/a06e0ec3d155924f77835ed2d167ebd3b211a7b0853da1cf8d8414d784ef/yarl-1.18.3-py3-none-any.whl", hash = "sha256:b57f4f58099328dfb26c6a771d09fb20dbbae81d20cfb66141251ea063bd101b", size = 45109 },
]

[[package]]
name = "z3-solver"
version = "4.13.0.0"
source = { registry = "https://pypi.org/simple" }
sdist = { url = "https://files.pythonhosted.org/packages/3a/fd/e3f5850fd04480a942aca9f9f7520d3fa5b57731335c221a11f55bb6d91a/z3-solver-4.13.0.0.tar.gz", hash = "sha256:52588e92aec7cb338fd6288ce93758ae01770f62ca0c80e8f4f2b2333feaf51b", size = 4848532 }
wheels = [
    { url = "https://files.pythonhosted.org/packages/4e/5b/934de9f1f31b1d0f3a8da0ff2e3092136fbffe737eca52965818464af4c3/z3_solver-4.13.0.0-py2.py3-none-macosx_11_0_arm64.whl", hash = "sha256:bca7d59a699a440247537c2180c519d682c9df3520a16ce288fced61a70d253d", size = 27144281 },
    { url = "https://files.pythonhosted.org/packages/9c/20/f28dfa982bc820760117e5615d59d695d12a6fb31660f53a749be27cccca/z3_solver-4.13.0.0-py2.py3-none-macosx_11_0_x86_64.whl", hash = "sha256:4a4731fded91b32e1861e1c7c96e500da743bb9431246cac51f7c3ffc0f21b5d", size = 30107615 },
    { url = "https://files.pythonhosted.org/packages/0e/8c/9058d3998fdc2148f3e6d3497e949d5dfc77c66b1cc1cb461554c0bba954/z3_solver-4.13.0.0-py2.py3-none-manylinux2014_aarch64.whl", hash = "sha256:9d622022a3511c059915c56b2c231c84b5c1be1b82f457d7560dda3d916474fe", size = 55585725 },
    { url = "https://files.pythonhosted.org/packages/c6/79/0255fe0efee7ea9db8987ced14c70028a0007d4d4aaaed8965310bbd7bb1/z3_solver-4.13.0.0-py2.py3-none-manylinux2014_x86_64.whl", hash = "sha256:8c42de82b6e3ff7ee61287d03c7af8a99f9f6554cdd1204c6b9bca96ff1cb7fb", size = 57305826 },
    { url = "https://files.pythonhosted.org/packages/b9/27/ca09e1f4642b42a2972047f508bc4ecb0c5acf975c910eb0fdeaf9ec21d0/z3_solver-4.13.0.0-py2.py3-none-win32.whl", hash = "sha256:13468e1018c817b7f794898d3100f02541d15c13ab56c0785c5acdea32a066cf", size = 55429050 },
    { url = "https://files.pythonhosted.org/packages/25/c0/dd978c813288f6860bcfb9e4d2d1d3b311a42a2237a4766e5a0adbcaa79b/z3_solver-4.13.0.0-py2.py3-none-win_amd64.whl", hash = "sha256:3555436cfe9a5fa2d1b432fb9a5e4460e487649c22e5e68a56f7d81594d043e9", size = 58378460 },
]

[[package]]
name = "zipp"
version = "3.21.0"
source = { registry = "https://pypi.org/simple" }
sdist = { url = "https://files.pythonhosted.org/packages/3f/50/bad581df71744867e9468ebd0bcd6505de3b275e06f202c2cb016e3ff56f/zipp-3.21.0.tar.gz", hash = "sha256:2c9958f6430a2040341a52eb608ed6dd93ef4392e02ffe219417c1b28b5dd1f4", size = 24545 }
wheels = [
    { url = "https://files.pythonhosted.org/packages/b7/1a/7e4798e9339adc931158c9d69ecc34f5e6791489d469f5e50ec15e35f458/zipp-3.21.0-py3-none-any.whl", hash = "sha256:ac1bbe05fd2991f160ebce24ffbac5f6d11d83dc90891255885223d42b3cd931", size = 9630 },
]<|MERGE_RESOLUTION|>--- conflicted
+++ resolved
@@ -563,11 +563,7 @@
 
 [[package]]
 name = "fh-llm-client"
-<<<<<<< HEAD
-version = "0.0.4.dev5+g8a23311.d20241206"
-=======
-version = "0.0.4.dev2+g46b9089.d20241206"
->>>>>>> 9512eed2
+version = "0.0.4.dev6+g6de1e91.d20241206"
 source = { editable = "." }
 dependencies = [
     { name = "coredis" },
