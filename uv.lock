version = 1
requires-python = ">=3.11"
resolution-markers = [
    "python_full_version >= '3.13' and platform_python_implementation == 'PyPy'",
    "python_full_version >= '3.13' and platform_python_implementation != 'PyPy'",
    "python_full_version == '3.12.*' and platform_python_implementation == 'PyPy'",
    "python_full_version == '3.12.*' and platform_python_implementation != 'PyPy'",
    "python_full_version < '3.12' and platform_python_implementation != 'PyPy'",
    "python_full_version < '3.12' and platform_python_implementation == 'PyPy'",
]

[[package]]
name = "aiohappyeyeballs"
version = "2.4.4"
source = { registry = "https://pypi.org/simple" }
sdist = { url = "https://files.pythonhosted.org/packages/7f/55/e4373e888fdacb15563ef6fa9fa8c8252476ea071e96fb46defac9f18bf2/aiohappyeyeballs-2.4.4.tar.gz", hash = "sha256:5fdd7d87889c63183afc18ce9271f9b0a7d32c2303e394468dd45d514a757745", size = 21977 }
wheels = [
    { url = "https://files.pythonhosted.org/packages/b9/74/fbb6559de3607b3300b9be3cc64e97548d55678e44623db17820dbd20002/aiohappyeyeballs-2.4.4-py3-none-any.whl", hash = "sha256:a980909d50efcd44795c4afeca523296716d50cd756ddca6af8c65b996e27de8", size = 14756 },
]

[[package]]
name = "aiohttp"
version = "3.11.11"
source = { registry = "https://pypi.org/simple" }
dependencies = [
    { name = "aiohappyeyeballs" },
    { name = "aiosignal" },
    { name = "attrs" },
    { name = "frozenlist" },
    { name = "multidict" },
    { name = "propcache" },
    { name = "yarl" },
]
sdist = { url = "https://files.pythonhosted.org/packages/fe/ed/f26db39d29cd3cb2f5a3374304c713fe5ab5a0e4c8ee25a0c45cc6adf844/aiohttp-3.11.11.tar.gz", hash = "sha256:bb49c7f1e6ebf3821a42d81d494f538107610c3a705987f53068546b0e90303e", size = 7669618 }
wheels = [
    { url = "https://files.pythonhosted.org/packages/34/ae/e8806a9f054e15f1d18b04db75c23ec38ec954a10c0a68d3bd275d7e8be3/aiohttp-3.11.11-cp311-cp311-macosx_10_9_universal2.whl", hash = "sha256:ba74ec819177af1ef7f59063c6d35a214a8fde6f987f7661f4f0eecc468a8f76", size = 708624 },
    { url = "https://files.pythonhosted.org/packages/c7/e0/313ef1a333fb4d58d0c55a6acb3cd772f5d7756604b455181049e222c020/aiohttp-3.11.11-cp311-cp311-macosx_10_9_x86_64.whl", hash = "sha256:4af57160800b7a815f3fe0eba9b46bf28aafc195555f1824555fa2cfab6c1538", size = 468507 },
    { url = "https://files.pythonhosted.org/packages/a9/60/03455476bf1f467e5b4a32a465c450548b2ce724eec39d69f737191f936a/aiohttp-3.11.11-cp311-cp311-macosx_11_0_arm64.whl", hash = "sha256:ffa336210cf9cd8ed117011085817d00abe4c08f99968deef0013ea283547204", size = 455571 },
    { url = "https://files.pythonhosted.org/packages/be/f9/469588603bd75bf02c8ffb8c8a0d4b217eed446b49d4a767684685aa33fd/aiohttp-3.11.11-cp311-cp311-manylinux_2_17_aarch64.manylinux2014_aarch64.whl", hash = "sha256:81b8fe282183e4a3c7a1b72f5ade1094ed1c6345a8f153506d114af5bf8accd9", size = 1685694 },
    { url = "https://files.pythonhosted.org/packages/88/b9/1b7fa43faf6c8616fa94c568dc1309ffee2b6b68b04ac268e5d64b738688/aiohttp-3.11.11-cp311-cp311-manylinux_2_17_ppc64le.manylinux2014_ppc64le.whl", hash = "sha256:3af41686ccec6a0f2bdc66686dc0f403c41ac2089f80e2214a0f82d001052c03", size = 1743660 },
    { url = "https://files.pythonhosted.org/packages/2a/8b/0248d19dbb16b67222e75f6aecedd014656225733157e5afaf6a6a07e2e8/aiohttp-3.11.11-cp311-cp311-manylinux_2_17_s390x.manylinux2014_s390x.whl", hash = "sha256:70d1f9dde0e5dd9e292a6d4d00058737052b01f3532f69c0c65818dac26dc287", size = 1785421 },
    { url = "https://files.pythonhosted.org/packages/c4/11/f478e071815a46ca0a5ae974651ff0c7a35898c55063305a896e58aa1247/aiohttp-3.11.11-cp311-cp311-manylinux_2_17_x86_64.manylinux2014_x86_64.whl", hash = "sha256:249cc6912405917344192b9f9ea5cd5b139d49e0d2f5c7f70bdfaf6b4dbf3a2e", size = 1675145 },
    { url = "https://files.pythonhosted.org/packages/26/5d/284d182fecbb5075ae10153ff7374f57314c93a8681666600e3a9e09c505/aiohttp-3.11.11-cp311-cp311-manylinux_2_5_i686.manylinux1_i686.manylinux_2_17_i686.manylinux2014_i686.whl", hash = "sha256:0eb98d90b6690827dcc84c246811feeb4e1eea683c0eac6caed7549be9c84665", size = 1619804 },
    { url = "https://files.pythonhosted.org/packages/1b/78/980064c2ad685c64ce0e8aeeb7ef1e53f43c5b005edcd7d32e60809c4992/aiohttp-3.11.11-cp311-cp311-musllinux_1_2_aarch64.whl", hash = "sha256:ec82bf1fda6cecce7f7b915f9196601a1bd1a3079796b76d16ae4cce6d0ef89b", size = 1654007 },
    { url = "https://files.pythonhosted.org/packages/21/8d/9e658d63b1438ad42b96f94da227f2e2c1d5c6001c9e8ffcc0bfb22e9105/aiohttp-3.11.11-cp311-cp311-musllinux_1_2_i686.whl", hash = "sha256:9fd46ce0845cfe28f108888b3ab17abff84ff695e01e73657eec3f96d72eef34", size = 1650022 },
    { url = "https://files.pythonhosted.org/packages/85/fd/a032bf7f2755c2df4f87f9effa34ccc1ef5cea465377dbaeef93bb56bbd6/aiohttp-3.11.11-cp311-cp311-musllinux_1_2_ppc64le.whl", hash = "sha256:bd176afcf8f5d2aed50c3647d4925d0db0579d96f75a31e77cbaf67d8a87742d", size = 1732899 },
    { url = "https://files.pythonhosted.org/packages/c5/0c/c2b85fde167dd440c7ba50af2aac20b5a5666392b174df54c00f888c5a75/aiohttp-3.11.11-cp311-cp311-musllinux_1_2_s390x.whl", hash = "sha256:ec2aa89305006fba9ffb98970db6c8221541be7bee4c1d027421d6f6df7d1ce2", size = 1755142 },
    { url = "https://files.pythonhosted.org/packages/bc/78/91ae1a3b3b3bed8b893c5d69c07023e151b1c95d79544ad04cf68f596c2f/aiohttp-3.11.11-cp311-cp311-musllinux_1_2_x86_64.whl", hash = "sha256:92cde43018a2e17d48bb09c79e4d4cb0e236de5063ce897a5e40ac7cb4878773", size = 1692736 },
    { url = "https://files.pythonhosted.org/packages/77/89/a7ef9c4b4cdb546fcc650ca7f7395aaffbd267f0e1f648a436bec33c9b95/aiohttp-3.11.11-cp311-cp311-win32.whl", hash = "sha256:aba807f9569455cba566882c8938f1a549f205ee43c27b126e5450dc9f83cc62", size = 416418 },
    { url = "https://files.pythonhosted.org/packages/fc/db/2192489a8a51b52e06627506f8ac8df69ee221de88ab9bdea77aa793aa6a/aiohttp-3.11.11-cp311-cp311-win_amd64.whl", hash = "sha256:ae545f31489548c87b0cced5755cfe5a5308d00407000e72c4fa30b19c3220ac", size = 442509 },
    { url = "https://files.pythonhosted.org/packages/69/cf/4bda538c502f9738d6b95ada11603c05ec260807246e15e869fc3ec5de97/aiohttp-3.11.11-cp312-cp312-macosx_10_13_universal2.whl", hash = "sha256:e595c591a48bbc295ebf47cb91aebf9bd32f3ff76749ecf282ea7f9f6bb73886", size = 704666 },
    { url = "https://files.pythonhosted.org/packages/46/7b/87fcef2cad2fad420ca77bef981e815df6904047d0a1bd6aeded1b0d1d66/aiohttp-3.11.11-cp312-cp312-macosx_10_13_x86_64.whl", hash = "sha256:3ea1b59dc06396b0b424740a10a0a63974c725b1c64736ff788a3689d36c02d2", size = 464057 },
    { url = "https://files.pythonhosted.org/packages/5a/a6/789e1f17a1b6f4a38939fbc39d29e1d960d5f89f73d0629a939410171bc0/aiohttp-3.11.11-cp312-cp312-macosx_11_0_arm64.whl", hash = "sha256:8811f3f098a78ffa16e0ea36dffd577eb031aea797cbdba81be039a4169e242c", size = 455996 },
    { url = "https://files.pythonhosted.org/packages/b7/dd/485061fbfef33165ce7320db36e530cd7116ee1098e9c3774d15a732b3fd/aiohttp-3.11.11-cp312-cp312-manylinux_2_17_aarch64.manylinux2014_aarch64.whl", hash = "sha256:bd7227b87a355ce1f4bf83bfae4399b1f5bb42e0259cb9405824bd03d2f4336a", size = 1682367 },
    { url = "https://files.pythonhosted.org/packages/e9/d7/9ec5b3ea9ae215c311d88b2093e8da17e67b8856673e4166c994e117ee3e/aiohttp-3.11.11-cp312-cp312-manylinux_2_17_ppc64le.manylinux2014_ppc64le.whl", hash = "sha256:d40f9da8cabbf295d3a9dae1295c69975b86d941bc20f0a087f0477fa0a66231", size = 1736989 },
    { url = "https://files.pythonhosted.org/packages/d6/fb/ea94927f7bfe1d86178c9d3e0a8c54f651a0a655214cce930b3c679b8f64/aiohttp-3.11.11-cp312-cp312-manylinux_2_17_s390x.manylinux2014_s390x.whl", hash = "sha256:ffb3dc385f6bb1568aa974fe65da84723210e5d9707e360e9ecb51f59406cd2e", size = 1793265 },
    { url = "https://files.pythonhosted.org/packages/40/7f/6de218084f9b653026bd7063cd8045123a7ba90c25176465f266976d8c82/aiohttp-3.11.11-cp312-cp312-manylinux_2_17_x86_64.manylinux2014_x86_64.whl", hash = "sha256:a8f5f7515f3552d899c61202d99dcb17d6e3b0de777900405611cd747cecd1b8", size = 1691841 },
    { url = "https://files.pythonhosted.org/packages/77/e2/992f43d87831cbddb6b09c57ab55499332f60ad6fdbf438ff4419c2925fc/aiohttp-3.11.11-cp312-cp312-manylinux_2_5_i686.manylinux1_i686.manylinux_2_17_i686.manylinux2014_i686.whl", hash = "sha256:3499c7ffbfd9c6a3d8d6a2b01c26639da7e43d47c7b4f788016226b1e711caa8", size = 1619317 },
    { url = "https://files.pythonhosted.org/packages/96/74/879b23cdd816db4133325a201287c95bef4ce669acde37f8f1b8669e1755/aiohttp-3.11.11-cp312-cp312-musllinux_1_2_aarch64.whl", hash = "sha256:8e2bf8029dbf0810c7bfbc3e594b51c4cc9101fbffb583a3923aea184724203c", size = 1641416 },
    { url = "https://files.pythonhosted.org/packages/30/98/b123f6b15d87c54e58fd7ae3558ff594f898d7f30a90899718f3215ad328/aiohttp-3.11.11-cp312-cp312-musllinux_1_2_i686.whl", hash = "sha256:b6212a60e5c482ef90f2d788835387070a88d52cf6241d3916733c9176d39eab", size = 1646514 },
    { url = "https://files.pythonhosted.org/packages/d7/38/257fda3dc99d6978ab943141d5165ec74fd4b4164baa15e9c66fa21da86b/aiohttp-3.11.11-cp312-cp312-musllinux_1_2_ppc64le.whl", hash = "sha256:d119fafe7b634dbfa25a8c597718e69a930e4847f0b88e172744be24515140da", size = 1702095 },
    { url = "https://files.pythonhosted.org/packages/0c/f4/ddab089053f9fb96654df5505c0a69bde093214b3c3454f6bfdb1845f558/aiohttp-3.11.11-cp312-cp312-musllinux_1_2_s390x.whl", hash = "sha256:6fba278063559acc730abf49845d0e9a9e1ba74f85f0ee6efd5803f08b285853", size = 1734611 },
    { url = "https://files.pythonhosted.org/packages/c3/d6/f30b2bc520c38c8aa4657ed953186e535ae84abe55c08d0f70acd72ff577/aiohttp-3.11.11-cp312-cp312-musllinux_1_2_x86_64.whl", hash = "sha256:92fc484e34b733704ad77210c7957679c5c3877bd1e6b6d74b185e9320cc716e", size = 1694576 },
    { url = "https://files.pythonhosted.org/packages/bc/97/b0a88c3f4c6d0020b34045ee6d954058abc870814f6e310c4c9b74254116/aiohttp-3.11.11-cp312-cp312-win32.whl", hash = "sha256:9f5b3c1ed63c8fa937a920b6c1bec78b74ee09593b3f5b979ab2ae5ef60d7600", size = 411363 },
    { url = "https://files.pythonhosted.org/packages/7f/23/cc36d9c398980acaeeb443100f0216f50a7cfe20c67a9fd0a2f1a5a846de/aiohttp-3.11.11-cp312-cp312-win_amd64.whl", hash = "sha256:1e69966ea6ef0c14ee53ef7a3d68b564cc408121ea56c0caa2dc918c1b2f553d", size = 437666 },
    { url = "https://files.pythonhosted.org/packages/49/d1/d8af164f400bad432b63e1ac857d74a09311a8334b0481f2f64b158b50eb/aiohttp-3.11.11-cp313-cp313-macosx_10_13_universal2.whl", hash = "sha256:541d823548ab69d13d23730a06f97460f4238ad2e5ed966aaf850d7c369782d9", size = 697982 },
    { url = "https://files.pythonhosted.org/packages/92/d1/faad3bf9fa4bfd26b95c69fc2e98937d52b1ff44f7e28131855a98d23a17/aiohttp-3.11.11-cp313-cp313-macosx_10_13_x86_64.whl", hash = "sha256:929f3ed33743a49ab127c58c3e0a827de0664bfcda566108989a14068f820194", size = 460662 },
    { url = "https://files.pythonhosted.org/packages/db/61/0d71cc66d63909dabc4590f74eba71f91873a77ea52424401c2498d47536/aiohttp-3.11.11-cp313-cp313-macosx_11_0_arm64.whl", hash = "sha256:0882c2820fd0132240edbb4a51eb8ceb6eef8181db9ad5291ab3332e0d71df5f", size = 452950 },
    { url = "https://files.pythonhosted.org/packages/07/db/6d04bc7fd92784900704e16b745484ef45b77bd04e25f58f6febaadf7983/aiohttp-3.11.11-cp313-cp313-manylinux_2_17_aarch64.manylinux2014_aarch64.whl", hash = "sha256:b63de12e44935d5aca7ed7ed98a255a11e5cb47f83a9fded7a5e41c40277d104", size = 1665178 },
    { url = "https://files.pythonhosted.org/packages/54/5c/e95ade9ae29f375411884d9fd98e50535bf9fe316c9feb0f30cd2ac8f508/aiohttp-3.11.11-cp313-cp313-manylinux_2_17_ppc64le.manylinux2014_ppc64le.whl", hash = "sha256:aa54f8ef31d23c506910c21163f22b124facb573bff73930735cf9fe38bf7dff", size = 1717939 },
    { url = "https://files.pythonhosted.org/packages/6f/1c/1e7d5c5daea9e409ed70f7986001b8c9e3a49a50b28404498d30860edab6/aiohttp-3.11.11-cp313-cp313-manylinux_2_17_s390x.manylinux2014_s390x.whl", hash = "sha256:a344d5dc18074e3872777b62f5f7d584ae4344cd6006c17ba12103759d407af3", size = 1775125 },
    { url = "https://files.pythonhosted.org/packages/5d/66/890987e44f7d2f33a130e37e01a164168e6aff06fce15217b6eaf14df4f6/aiohttp-3.11.11-cp313-cp313-manylinux_2_17_x86_64.manylinux2014_x86_64.whl", hash = "sha256:0b7fb429ab1aafa1f48578eb315ca45bd46e9c37de11fe45c7f5f4138091e2f1", size = 1677176 },
    { url = "https://files.pythonhosted.org/packages/8f/dc/e2ba57d7a52df6cdf1072fd5fa9c6301a68e1cd67415f189805d3eeb031d/aiohttp-3.11.11-cp313-cp313-manylinux_2_5_i686.manylinux1_i686.manylinux_2_17_i686.manylinux2014_i686.whl", hash = "sha256:c341c7d868750e31961d6d8e60ff040fb9d3d3a46d77fd85e1ab8e76c3e9a5c4", size = 1603192 },
    { url = "https://files.pythonhosted.org/packages/6c/9e/8d08a57de79ca3a358da449405555e668f2c8871a7777ecd2f0e3912c272/aiohttp-3.11.11-cp313-cp313-musllinux_1_2_aarch64.whl", hash = "sha256:ed9ee95614a71e87f1a70bc81603f6c6760128b140bc4030abe6abaa988f1c3d", size = 1618296 },
    { url = "https://files.pythonhosted.org/packages/56/51/89822e3ec72db352c32e7fc1c690370e24e231837d9abd056490f3a49886/aiohttp-3.11.11-cp313-cp313-musllinux_1_2_i686.whl", hash = "sha256:de8d38f1c2810fa2a4f1d995a2e9c70bb8737b18da04ac2afbf3971f65781d87", size = 1616524 },
    { url = "https://files.pythonhosted.org/packages/2c/fa/e2e6d9398f462ffaa095e84717c1732916a57f1814502929ed67dd7568ef/aiohttp-3.11.11-cp313-cp313-musllinux_1_2_ppc64le.whl", hash = "sha256:a9b7371665d4f00deb8f32208c7c5e652059b0fda41cf6dbcac6114a041f1cc2", size = 1685471 },
    { url = "https://files.pythonhosted.org/packages/ae/5f/6bb976e619ca28a052e2c0ca7b0251ccd893f93d7c24a96abea38e332bf6/aiohttp-3.11.11-cp313-cp313-musllinux_1_2_s390x.whl", hash = "sha256:620598717fce1b3bd14dd09947ea53e1ad510317c85dda2c9c65b622edc96b12", size = 1715312 },
    { url = "https://files.pythonhosted.org/packages/79/c1/756a7e65aa087c7fac724d6c4c038f2faaa2a42fe56dbc1dd62a33ca7213/aiohttp-3.11.11-cp313-cp313-musllinux_1_2_x86_64.whl", hash = "sha256:bf8d9bfee991d8acc72d060d53860f356e07a50f0e0d09a8dfedea1c554dd0d5", size = 1672783 },
    { url = "https://files.pythonhosted.org/packages/73/ba/a6190ebb02176c7f75e6308da31f5d49f6477b651a3dcfaaaca865a298e2/aiohttp-3.11.11-cp313-cp313-win32.whl", hash = "sha256:9d73ee3725b7a737ad86c2eac5c57a4a97793d9f442599bea5ec67ac9f4bdc3d", size = 410229 },
    { url = "https://files.pythonhosted.org/packages/b8/62/c9fa5bafe03186a0e4699150a7fed9b1e73240996d0d2f0e5f70f3fdf471/aiohttp-3.11.11-cp313-cp313-win_amd64.whl", hash = "sha256:c7a06301c2fb096bdb0bd25fe2011531c1453b9f2c163c8031600ec73af1cc99", size = 436081 },
]

[[package]]
name = "aiosignal"
version = "1.3.2"
source = { registry = "https://pypi.org/simple" }
dependencies = [
    { name = "frozenlist" },
]
sdist = { url = "https://files.pythonhosted.org/packages/ba/b5/6d55e80f6d8a08ce22b982eafa278d823b541c925f11ee774b0b9c43473d/aiosignal-1.3.2.tar.gz", hash = "sha256:a8c255c66fafb1e499c9351d0bf32ff2d8a0321595ebac3b93713656d2436f54", size = 19424 }
wheels = [
    { url = "https://files.pythonhosted.org/packages/ec/6a/bc7e17a3e87a2985d3e8f4da4cd0f481060eb78fb08596c42be62c90a4d9/aiosignal-1.3.2-py2.py3-none-any.whl", hash = "sha256:45cde58e409a301715980c2b01d0c28bdde3770d8290b5eb2173759d9acb31a5", size = 7597 },
]

[[package]]
name = "annotated-types"
version = "0.7.0"
source = { registry = "https://pypi.org/simple" }
sdist = { url = "https://files.pythonhosted.org/packages/ee/67/531ea369ba64dcff5ec9c3402f9f51bf748cec26dde048a2f973a4eea7f5/annotated_types-0.7.0.tar.gz", hash = "sha256:aff07c09a53a08bc8cfccb9c85b05f1aa9a2a6f23728d790723543408344ce89", size = 16081 }
wheels = [
    { url = "https://files.pythonhosted.org/packages/78/b6/6307fbef88d9b5ee7421e68d78a9f162e0da4900bc5f5793f6d3d0e34fb8/annotated_types-0.7.0-py3-none-any.whl", hash = "sha256:1f02e8b43a8fbbc3f3e0d4f0f4bfc8131bcb4eebe8849b8e5c773f3a1c582a53", size = 13643 },
]

[[package]]
name = "ansicon"
version = "1.89.0"
source = { registry = "https://pypi.org/simple" }
sdist = { url = "https://files.pythonhosted.org/packages/b6/e2/1c866404ddbd280efedff4a9f15abfe943cb83cde6e895022370f3a61f85/ansicon-1.89.0.tar.gz", hash = "sha256:e4d039def5768a47e4afec8e89e83ec3ae5a26bf00ad851f914d1240b444d2b1", size = 67312 }
wheels = [
    { url = "https://files.pythonhosted.org/packages/75/f9/f1c10e223c7b56a38109a3f2eb4e7fe9a757ea3ed3a166754fb30f65e466/ansicon-1.89.0-py2.py3-none-any.whl", hash = "sha256:f1def52d17f65c2c9682cf8370c03f541f410c1752d6a14029f97318e4b9dfec", size = 63675 },
]

[[package]]
name = "anyio"
version = "4.8.0"
source = { registry = "https://pypi.org/simple" }
dependencies = [
    { name = "idna" },
    { name = "sniffio" },
    { name = "typing-extensions", marker = "python_full_version < '3.13'" },
]
sdist = { url = "https://files.pythonhosted.org/packages/a3/73/199a98fc2dae33535d6b8e8e6ec01f8c1d76c9adb096c6b7d64823038cde/anyio-4.8.0.tar.gz", hash = "sha256:1d9fe889df5212298c0c0723fa20479d1b94883a2df44bd3897aa91083316f7a", size = 181126 }
wheels = [
    { url = "https://files.pythonhosted.org/packages/46/eb/e7f063ad1fec6b3178a3cd82d1a3c4de82cccf283fc42746168188e1cdd5/anyio-4.8.0-py3-none-any.whl", hash = "sha256:b5011f270ab5eb0abf13385f851315585cc37ef330dd88e27ec3d34d651fd47a", size = 96041 },
]

[[package]]
name = "astroid"
version = "3.3.8"
source = { registry = "https://pypi.org/simple" }
sdist = { url = "https://files.pythonhosted.org/packages/80/c5/5c83c48bbf547f3dd8b587529db7cf5a265a3368b33e85e76af8ff6061d3/astroid-3.3.8.tar.gz", hash = "sha256:a88c7994f914a4ea8572fac479459f4955eeccc877be3f2d959a33273b0cf40b", size = 398196 }
wheels = [
    { url = "https://files.pythonhosted.org/packages/07/28/0bc8a17d6cd4cc3c79ae41b7105a2b9a327c110e5ddd37a8a27b29a5c8a2/astroid-3.3.8-py3-none-any.whl", hash = "sha256:187ccc0c248bfbba564826c26f070494f7bc964fd286b6d9fff4420e55de828c", size = 275153 },
]

[[package]]
name = "asttokens"
version = "3.0.0"
source = { registry = "https://pypi.org/simple" }
sdist = { url = "https://files.pythonhosted.org/packages/4a/e7/82da0a03e7ba5141f05cce0d302e6eed121ae055e0456ca228bf693984bc/asttokens-3.0.0.tar.gz", hash = "sha256:0dcd8baa8d62b0c1d118b399b2ddba3c4aff271d0d7a9e0d4c1681c79035bbc7", size = 61978 }
wheels = [
    { url = "https://files.pythonhosted.org/packages/25/8a/c46dcc25341b5bce5472c718902eb3d38600a903b14fa6aeecef3f21a46f/asttokens-3.0.0-py3-none-any.whl", hash = "sha256:e3078351a059199dd5138cb1c706e6430c05eff2ff136af5eb4790f9d28932e2", size = 26918 },
]

[[package]]
name = "async-timeout"
version = "5.0.1"
source = { registry = "https://pypi.org/simple" }
sdist = { url = "https://files.pythonhosted.org/packages/a5/ae/136395dfbfe00dfc94da3f3e136d0b13f394cba8f4841120e34226265780/async_timeout-5.0.1.tar.gz", hash = "sha256:d9321a7a3d5a6a5e187e824d2fa0793ce379a202935782d555d6e9d2735677d3", size = 9274 }
wheels = [
    { url = "https://files.pythonhosted.org/packages/fe/ba/e2081de779ca30d473f21f5b30e0e737c438205440784c7dfc81efc2b029/async_timeout-5.0.1-py3-none-any.whl", hash = "sha256:39e3809566ff85354557ec2398b55e096c8364bacac9405a7a1fa429e77fe76c", size = 6233 },
]

[[package]]
name = "attrs"
version = "24.3.0"
source = { registry = "https://pypi.org/simple" }
sdist = { url = "https://files.pythonhosted.org/packages/48/c8/6260f8ccc11f0917360fc0da435c5c9c7504e3db174d5a12a1494887b045/attrs-24.3.0.tar.gz", hash = "sha256:8f5c07333d543103541ba7be0e2ce16eeee8130cb0b3f9238ab904ce1e85baff", size = 805984 }
wheels = [
    { url = "https://files.pythonhosted.org/packages/89/aa/ab0f7891a01eeb2d2e338ae8fecbe57fcebea1a24dbb64d45801bfab481d/attrs-24.3.0-py3-none-any.whl", hash = "sha256:ac96cd038792094f438ad1f6ff80837353805ac950cd2aa0e0625ef19850c308", size = 63397 },
]

[[package]]
name = "backoff"
version = "2.2.1"
source = { registry = "https://pypi.org/simple" }
sdist = { url = "https://files.pythonhosted.org/packages/47/d7/5bbeb12c44d7c4f2fb5b56abce497eb5ed9f34d85701de869acedd602619/backoff-2.2.1.tar.gz", hash = "sha256:03f829f5bb1923180821643f8753b0502c3b682293992485b0eef2807afa5cba", size = 17001 }
wheels = [
    { url = "https://files.pythonhosted.org/packages/df/73/b6e24bd22e6720ca8ee9a85a0c4a2971af8497d8f3193fa05390cbd46e09/backoff-2.2.1-py3-none-any.whl", hash = "sha256:63579f9a0628e06278f7e47b7d7d5b6ce20dc65c5e96a6f3ca99a6adca0396e8", size = 15148 },
]

[[package]]
name = "blessed"
version = "1.20.0"
source = { registry = "https://pypi.org/simple" }
dependencies = [
    { name = "jinxed", marker = "sys_platform == 'win32'" },
    { name = "six" },
    { name = "wcwidth" },
]
sdist = { url = "https://files.pythonhosted.org/packages/25/ae/92e9968ad23205389ec6bd82e2d4fca3817f1cdef34e10aa8d529ef8b1d7/blessed-1.20.0.tar.gz", hash = "sha256:2cdd67f8746e048f00df47a2880f4d6acbcdb399031b604e34ba8f71d5787680", size = 6655612 }
wheels = [
    { url = "https://files.pythonhosted.org/packages/76/98/584f211c3a4bb38f2871fa937ee0cc83c130de50c955d6c7e2334dbf4acb/blessed-1.20.0-py2.py3-none-any.whl", hash = "sha256:0c542922586a265e699188e52d5f5ac5ec0dd517e5a1041d90d2bbf23f906058", size = 58372 },
]

[[package]]
name = "cattrs"
version = "24.1.2"
source = { registry = "https://pypi.org/simple" }
dependencies = [
    { name = "attrs" },
]
sdist = { url = "https://files.pythonhosted.org/packages/64/65/af6d57da2cb32c076319b7489ae0958f746949d407109e3ccf4d115f147c/cattrs-24.1.2.tar.gz", hash = "sha256:8028cfe1ff5382df59dd36474a86e02d817b06eaf8af84555441bac915d2ef85", size = 426462 }
wheels = [
    { url = "https://files.pythonhosted.org/packages/c8/d5/867e75361fc45f6de75fe277dd085627a9db5ebb511a87f27dc1396b5351/cattrs-24.1.2-py3-none-any.whl", hash = "sha256:67c7495b760168d931a10233f979b28dc04daf853b30752246f4f8471c6d68d0", size = 66446 },
]

[[package]]
name = "certifi"
version = "2024.12.14"
source = { registry = "https://pypi.org/simple" }
sdist = { url = "https://files.pythonhosted.org/packages/0f/bd/1d41ee578ce09523c81a15426705dd20969f5abf006d1afe8aeff0dd776a/certifi-2024.12.14.tar.gz", hash = "sha256:b650d30f370c2b724812bee08008be0c4163b163ddaec3f2546c1caf65f191db", size = 166010 }
wheels = [
    { url = "https://files.pythonhosted.org/packages/a5/32/8f6669fc4798494966bf446c8c4a162e0b5d893dff088afddf76414f70e1/certifi-2024.12.14-py3-none-any.whl", hash = "sha256:1275f7a45be9464efc1173084eaa30f866fe2e47d389406136d332ed4967ec56", size = 164927 },
]

[[package]]
name = "cfgv"
version = "3.4.0"
source = { registry = "https://pypi.org/simple" }
sdist = { url = "https://files.pythonhosted.org/packages/11/74/539e56497d9bd1d484fd863dd69cbbfa653cd2aa27abfe35653494d85e94/cfgv-3.4.0.tar.gz", hash = "sha256:e52591d4c5f5dead8e0f673fb16db7949d2cfb3f7da4582893288f0ded8fe560", size = 7114 }
wheels = [
    { url = "https://files.pythonhosted.org/packages/c5/55/51844dd50c4fc7a33b653bfaba4c2456f06955289ca770a5dbd5fd267374/cfgv-3.4.0-py2.py3-none-any.whl", hash = "sha256:b7265b1f29fd3316bfcd2b330d63d024f2bfd8bcb8b0272f8e19a504856c48f9", size = 7249 },
]

[[package]]
name = "charset-normalizer"
version = "3.4.1"
source = { registry = "https://pypi.org/simple" }
sdist = { url = "https://files.pythonhosted.org/packages/16/b0/572805e227f01586461c80e0fd25d65a2115599cc9dad142fee4b747c357/charset_normalizer-3.4.1.tar.gz", hash = "sha256:44251f18cd68a75b56585dd00dae26183e102cd5e0f9f1466e6df5da2ed64ea3", size = 123188 }
wheels = [
    { url = "https://files.pythonhosted.org/packages/72/80/41ef5d5a7935d2d3a773e3eaebf0a9350542f2cab4eac59a7a4741fbbbbe/charset_normalizer-3.4.1-cp311-cp311-macosx_10_9_universal2.whl", hash = "sha256:8bfa33f4f2672964266e940dd22a195989ba31669bd84629f05fab3ef4e2d125", size = 194995 },
    { url = "https://files.pythonhosted.org/packages/7a/28/0b9fefa7b8b080ec492110af6d88aa3dea91c464b17d53474b6e9ba5d2c5/charset_normalizer-3.4.1-cp311-cp311-manylinux_2_17_aarch64.manylinux2014_aarch64.whl", hash = "sha256:28bf57629c75e810b6ae989f03c0828d64d6b26a5e205535585f96093e405ed1", size = 139471 },
    { url = "https://files.pythonhosted.org/packages/71/64/d24ab1a997efb06402e3fc07317e94da358e2585165930d9d59ad45fcae2/charset_normalizer-3.4.1-cp311-cp311-manylinux_2_17_ppc64le.manylinux2014_ppc64le.whl", hash = "sha256:f08ff5e948271dc7e18a35641d2f11a4cd8dfd5634f55228b691e62b37125eb3", size = 149831 },
    { url = "https://files.pythonhosted.org/packages/37/ed/be39e5258e198655240db5e19e0b11379163ad7070962d6b0c87ed2c4d39/charset_normalizer-3.4.1-cp311-cp311-manylinux_2_17_s390x.manylinux2014_s390x.whl", hash = "sha256:234ac59ea147c59ee4da87a0c0f098e9c8d169f4dc2a159ef720f1a61bbe27cd", size = 142335 },
    { url = "https://files.pythonhosted.org/packages/88/83/489e9504711fa05d8dde1574996408026bdbdbd938f23be67deebb5eca92/charset_normalizer-3.4.1-cp311-cp311-manylinux_2_17_x86_64.manylinux2014_x86_64.whl", hash = "sha256:fd4ec41f914fa74ad1b8304bbc634b3de73d2a0889bd32076342a573e0779e00", size = 143862 },
    { url = "https://files.pythonhosted.org/packages/c6/c7/32da20821cf387b759ad24627a9aca289d2822de929b8a41b6241767b461/charset_normalizer-3.4.1-cp311-cp311-manylinux_2_5_i686.manylinux1_i686.manylinux_2_17_i686.manylinux2014_i686.whl", hash = "sha256:eea6ee1db730b3483adf394ea72f808b6e18cf3cb6454b4d86e04fa8c4327a12", size = 145673 },
    { url = "https://files.pythonhosted.org/packages/68/85/f4288e96039abdd5aeb5c546fa20a37b50da71b5cf01e75e87f16cd43304/charset_normalizer-3.4.1-cp311-cp311-musllinux_1_2_aarch64.whl", hash = "sha256:c96836c97b1238e9c9e3fe90844c947d5afbf4f4c92762679acfe19927d81d77", size = 140211 },
    { url = "https://files.pythonhosted.org/packages/28/a3/a42e70d03cbdabc18997baf4f0227c73591a08041c149e710045c281f97b/charset_normalizer-3.4.1-cp311-cp311-musllinux_1_2_i686.whl", hash = "sha256:4d86f7aff21ee58f26dcf5ae81a9addbd914115cdebcbb2217e4f0ed8982e146", size = 148039 },
    { url = "https://files.pythonhosted.org/packages/85/e4/65699e8ab3014ecbe6f5c71d1a55d810fb716bbfd74f6283d5c2aa87febf/charset_normalizer-3.4.1-cp311-cp311-musllinux_1_2_ppc64le.whl", hash = "sha256:09b5e6733cbd160dcc09589227187e242a30a49ca5cefa5a7edd3f9d19ed53fd", size = 151939 },
    { url = "https://files.pythonhosted.org/packages/b1/82/8e9fe624cc5374193de6860aba3ea8070f584c8565ee77c168ec13274bd2/charset_normalizer-3.4.1-cp311-cp311-musllinux_1_2_s390x.whl", hash = "sha256:5777ee0881f9499ed0f71cc82cf873d9a0ca8af166dfa0af8ec4e675b7df48e6", size = 149075 },
    { url = "https://files.pythonhosted.org/packages/3d/7b/82865ba54c765560c8433f65e8acb9217cb839a9e32b42af4aa8e945870f/charset_normalizer-3.4.1-cp311-cp311-musllinux_1_2_x86_64.whl", hash = "sha256:237bdbe6159cff53b4f24f397d43c6336c6b0b42affbe857970cefbb620911c8", size = 144340 },
    { url = "https://files.pythonhosted.org/packages/b5/b6/9674a4b7d4d99a0d2df9b215da766ee682718f88055751e1e5e753c82db0/charset_normalizer-3.4.1-cp311-cp311-win32.whl", hash = "sha256:8417cb1f36cc0bc7eaba8ccb0e04d55f0ee52df06df3ad55259b9a323555fc8b", size = 95205 },
    { url = "https://files.pythonhosted.org/packages/1e/ab/45b180e175de4402dcf7547e4fb617283bae54ce35c27930a6f35b6bef15/charset_normalizer-3.4.1-cp311-cp311-win_amd64.whl", hash = "sha256:d7f50a1f8c450f3925cb367d011448c39239bb3eb4117c36a6d354794de4ce76", size = 102441 },
    { url = "https://files.pythonhosted.org/packages/0a/9a/dd1e1cdceb841925b7798369a09279bd1cf183cef0f9ddf15a3a6502ee45/charset_normalizer-3.4.1-cp312-cp312-macosx_10_13_universal2.whl", hash = "sha256:73d94b58ec7fecbc7366247d3b0b10a21681004153238750bb67bd9012414545", size = 196105 },
    { url = "https://files.pythonhosted.org/packages/d3/8c/90bfabf8c4809ecb648f39794cf2a84ff2e7d2a6cf159fe68d9a26160467/charset_normalizer-3.4.1-cp312-cp312-manylinux_2_17_aarch64.manylinux2014_aarch64.whl", hash = "sha256:dad3e487649f498dd991eeb901125411559b22e8d7ab25d3aeb1af367df5efd7", size = 140404 },
    { url = "https://files.pythonhosted.org/packages/ad/8f/e410d57c721945ea3b4f1a04b74f70ce8fa800d393d72899f0a40526401f/charset_normalizer-3.4.1-cp312-cp312-manylinux_2_17_ppc64le.manylinux2014_ppc64le.whl", hash = "sha256:c30197aa96e8eed02200a83fba2657b4c3acd0f0aa4bdc9f6c1af8e8962e0757", size = 150423 },
    { url = "https://files.pythonhosted.org/packages/f0/b8/e6825e25deb691ff98cf5c9072ee0605dc2acfca98af70c2d1b1bc75190d/charset_normalizer-3.4.1-cp312-cp312-manylinux_2_17_s390x.manylinux2014_s390x.whl", hash = "sha256:2369eea1ee4a7610a860d88f268eb39b95cb588acd7235e02fd5a5601773d4fa", size = 143184 },
    { url = "https://files.pythonhosted.org/packages/3e/a2/513f6cbe752421f16d969e32f3583762bfd583848b763913ddab8d9bfd4f/charset_normalizer-3.4.1-cp312-cp312-manylinux_2_17_x86_64.manylinux2014_x86_64.whl", hash = "sha256:bc2722592d8998c870fa4e290c2eec2c1569b87fe58618e67d38b4665dfa680d", size = 145268 },
    { url = "https://files.pythonhosted.org/packages/74/94/8a5277664f27c3c438546f3eb53b33f5b19568eb7424736bdc440a88a31f/charset_normalizer-3.4.1-cp312-cp312-manylinux_2_5_i686.manylinux1_i686.manylinux_2_17_i686.manylinux2014_i686.whl", hash = "sha256:ffc9202a29ab3920fa812879e95a9e78b2465fd10be7fcbd042899695d75e616", size = 147601 },
    { url = "https://files.pythonhosted.org/packages/7c/5f/6d352c51ee763623a98e31194823518e09bfa48be2a7e8383cf691bbb3d0/charset_normalizer-3.4.1-cp312-cp312-musllinux_1_2_aarch64.whl", hash = "sha256:804a4d582ba6e5b747c625bf1255e6b1507465494a40a2130978bda7b932c90b", size = 141098 },
    { url = "https://files.pythonhosted.org/packages/78/d4/f5704cb629ba5ab16d1d3d741396aec6dc3ca2b67757c45b0599bb010478/charset_normalizer-3.4.1-cp312-cp312-musllinux_1_2_i686.whl", hash = "sha256:0f55e69f030f7163dffe9fd0752b32f070566451afe180f99dbeeb81f511ad8d", size = 149520 },
    { url = "https://files.pythonhosted.org/packages/c5/96/64120b1d02b81785f222b976c0fb79a35875457fa9bb40827678e54d1bc8/charset_normalizer-3.4.1-cp312-cp312-musllinux_1_2_ppc64le.whl", hash = "sha256:c4c3e6da02df6fa1410a7680bd3f63d4f710232d3139089536310d027950696a", size = 152852 },
    { url = "https://files.pythonhosted.org/packages/84/c9/98e3732278a99f47d487fd3468bc60b882920cef29d1fa6ca460a1fdf4e6/charset_normalizer-3.4.1-cp312-cp312-musllinux_1_2_s390x.whl", hash = "sha256:5df196eb874dae23dcfb968c83d4f8fdccb333330fe1fc278ac5ceeb101003a9", size = 150488 },
    { url = "https://files.pythonhosted.org/packages/13/0e/9c8d4cb99c98c1007cc11eda969ebfe837bbbd0acdb4736d228ccaabcd22/charset_normalizer-3.4.1-cp312-cp312-musllinux_1_2_x86_64.whl", hash = "sha256:e358e64305fe12299a08e08978f51fc21fac060dcfcddd95453eabe5b93ed0e1", size = 146192 },
    { url = "https://files.pythonhosted.org/packages/b2/21/2b6b5b860781a0b49427309cb8670785aa543fb2178de875b87b9cc97746/charset_normalizer-3.4.1-cp312-cp312-win32.whl", hash = "sha256:9b23ca7ef998bc739bf6ffc077c2116917eabcc901f88da1b9856b210ef63f35", size = 95550 },
    { url = "https://files.pythonhosted.org/packages/21/5b/1b390b03b1d16c7e382b561c5329f83cc06623916aab983e8ab9239c7d5c/charset_normalizer-3.4.1-cp312-cp312-win_amd64.whl", hash = "sha256:6ff8a4a60c227ad87030d76e99cd1698345d4491638dfa6673027c48b3cd395f", size = 102785 },
    { url = "https://files.pythonhosted.org/packages/38/94/ce8e6f63d18049672c76d07d119304e1e2d7c6098f0841b51c666e9f44a0/charset_normalizer-3.4.1-cp313-cp313-macosx_10_13_universal2.whl", hash = "sha256:aabfa34badd18f1da5ec1bc2715cadc8dca465868a4e73a0173466b688f29dda", size = 195698 },
    { url = "https://files.pythonhosted.org/packages/24/2e/dfdd9770664aae179a96561cc6952ff08f9a8cd09a908f259a9dfa063568/charset_normalizer-3.4.1-cp313-cp313-manylinux_2_17_aarch64.manylinux2014_aarch64.whl", hash = "sha256:22e14b5d70560b8dd51ec22863f370d1e595ac3d024cb8ad7d308b4cd95f8313", size = 140162 },
    { url = "https://files.pythonhosted.org/packages/24/4e/f646b9093cff8fc86f2d60af2de4dc17c759de9d554f130b140ea4738ca6/charset_normalizer-3.4.1-cp313-cp313-manylinux_2_17_ppc64le.manylinux2014_ppc64le.whl", hash = "sha256:8436c508b408b82d87dc5f62496973a1805cd46727c34440b0d29d8a2f50a6c9", size = 150263 },
    { url = "https://files.pythonhosted.org/packages/5e/67/2937f8d548c3ef6e2f9aab0f6e21001056f692d43282b165e7c56023e6dd/charset_normalizer-3.4.1-cp313-cp313-manylinux_2_17_s390x.manylinux2014_s390x.whl", hash = "sha256:2d074908e1aecee37a7635990b2c6d504cd4766c7bc9fc86d63f9c09af3fa11b", size = 142966 },
    { url = "https://files.pythonhosted.org/packages/52/ed/b7f4f07de100bdb95c1756d3a4d17b90c1a3c53715c1a476f8738058e0fa/charset_normalizer-3.4.1-cp313-cp313-manylinux_2_17_x86_64.manylinux2014_x86_64.whl", hash = "sha256:955f8851919303c92343d2f66165294848d57e9bba6cf6e3625485a70a038d11", size = 144992 },
    { url = "https://files.pythonhosted.org/packages/96/2c/d49710a6dbcd3776265f4c923bb73ebe83933dfbaa841c5da850fe0fd20b/charset_normalizer-3.4.1-cp313-cp313-manylinux_2_5_i686.manylinux1_i686.manylinux_2_17_i686.manylinux2014_i686.whl", hash = "sha256:44ecbf16649486d4aebafeaa7ec4c9fed8b88101f4dd612dcaf65d5e815f837f", size = 147162 },
    { url = "https://files.pythonhosted.org/packages/b4/41/35ff1f9a6bd380303dea55e44c4933b4cc3c4850988927d4082ada230273/charset_normalizer-3.4.1-cp313-cp313-musllinux_1_2_aarch64.whl", hash = "sha256:0924e81d3d5e70f8126529951dac65c1010cdf117bb75eb02dd12339b57749dd", size = 140972 },
    { url = "https://files.pythonhosted.org/packages/fb/43/c6a0b685fe6910d08ba971f62cd9c3e862a85770395ba5d9cad4fede33ab/charset_normalizer-3.4.1-cp313-cp313-musllinux_1_2_i686.whl", hash = "sha256:2967f74ad52c3b98de4c3b32e1a44e32975e008a9cd2a8cc8966d6a5218c5cb2", size = 149095 },
    { url = "https://files.pythonhosted.org/packages/4c/ff/a9a504662452e2d2878512115638966e75633519ec11f25fca3d2049a94a/charset_normalizer-3.4.1-cp313-cp313-musllinux_1_2_ppc64le.whl", hash = "sha256:c75cb2a3e389853835e84a2d8fb2b81a10645b503eca9bcb98df6b5a43eb8886", size = 152668 },
    { url = "https://files.pythonhosted.org/packages/6c/71/189996b6d9a4b932564701628af5cee6716733e9165af1d5e1b285c530ed/charset_normalizer-3.4.1-cp313-cp313-musllinux_1_2_s390x.whl", hash = "sha256:09b26ae6b1abf0d27570633b2b078a2a20419c99d66fb2823173d73f188ce601", size = 150073 },
    { url = "https://files.pythonhosted.org/packages/e4/93/946a86ce20790e11312c87c75ba68d5f6ad2208cfb52b2d6a2c32840d922/charset_normalizer-3.4.1-cp313-cp313-musllinux_1_2_x86_64.whl", hash = "sha256:fa88b843d6e211393a37219e6a1c1df99d35e8fd90446f1118f4216e307e48cd", size = 145732 },
    { url = "https://files.pythonhosted.org/packages/cd/e5/131d2fb1b0dddafc37be4f3a2fa79aa4c037368be9423061dccadfd90091/charset_normalizer-3.4.1-cp313-cp313-win32.whl", hash = "sha256:eb8178fe3dba6450a3e024e95ac49ed3400e506fd4e9e5c32d30adda88cbd407", size = 95391 },
    { url = "https://files.pythonhosted.org/packages/27/f2/4f9a69cc7712b9b5ad8fdb87039fd89abba997ad5cbe690d1835d40405b0/charset_normalizer-3.4.1-cp313-cp313-win_amd64.whl", hash = "sha256:b1ac5992a838106edb89654e0aebfc24f5848ae2547d22c2c3f66454daa11971", size = 102702 },
    { url = "https://files.pythonhosted.org/packages/0e/f6/65ecc6878a89bb1c23a086ea335ad4bf21a588990c3f535a227b9eea9108/charset_normalizer-3.4.1-py3-none-any.whl", hash = "sha256:d98b1668f06378c6dbefec3b92299716b931cd4e6061f3c875a71ced1780ab85", size = 49767 },
]

[[package]]
name = "click"
version = "8.1.8"
source = { registry = "https://pypi.org/simple" }
dependencies = [
    { name = "colorama", marker = "sys_platform == 'win32'" },
]
sdist = { url = "https://files.pythonhosted.org/packages/b9/2e/0090cbf739cee7d23781ad4b89a9894a41538e4fcf4c31dcdd705b78eb8b/click-8.1.8.tar.gz", hash = "sha256:ed53c9d8990d83c2a27deae68e4ee337473f6330c040a31d4225c9574d16096a", size = 226593 }
wheels = [
    { url = "https://files.pythonhosted.org/packages/7e/d4/7ebdbd03970677812aac39c869717059dbb71a4cfc033ca6e5221787892c/click-8.1.8-py3-none-any.whl", hash = "sha256:63c132bbbed01578a06712a2d1f497bb62d9c1c0d329b7903a866228027263b2", size = 98188 },
]

[[package]]
name = "codeflash"
version = "0.9.1"
source = { registry = "https://pypi.org/simple" }
dependencies = [
    { name = "click" },
    { name = "coverage" },
    { name = "crosshair-tool" },
    { name = "dill" },
    { name = "gitpython" },
    { name = "humanize" },
    { name = "inquirer" },
    { name = "isort" },
    { name = "jedi" },
    { name = "junitparser" },
    { name = "libcst" },
    { name = "lxml" },
    { name = "parameterized" },
    { name = "posthog" },
    { name = "pydantic" },
    { name = "pytest" },
    { name = "pytest-timeout" },
    { name = "rich" },
    { name = "sentry-sdk" },
    { name = "tiktoken" },
    { name = "timeout-decorator" },
    { name = "tomlkit" },
    { name = "unidiff" },
    { name = "unittest-xml-reporting" },
]
sdist = { url = "https://files.pythonhosted.org/packages/e5/85/d3caefe0037bbbcfb0c01b5a62cf041f92dd062d8dee9dc1bdd7374ce843/codeflash-0.9.1.tar.gz", hash = "sha256:2e07fbc25906b8f5e6b60a120504c0aa0c1ce3847f1073ec8578284e9c694607", size = 102774 }

[[package]]
name = "colorama"
version = "0.4.6"
source = { registry = "https://pypi.org/simple" }
sdist = { url = "https://files.pythonhosted.org/packages/d8/53/6f443c9a4a8358a93a6792e2acffb9d9d5cb0a5cfd8802644b7b1c9a02e4/colorama-0.4.6.tar.gz", hash = "sha256:08695f5cb7ed6e0531a20572697297273c47b8cae5a63ffc6d6ed5c201be6e44", size = 27697 }
wheels = [
    { url = "https://files.pythonhosted.org/packages/d1/d6/3965ed04c63042e047cb6a3e6ed1a63a35087b6a609aa3a15ed8ac56c221/colorama-0.4.6-py2.py3-none-any.whl", hash = "sha256:4f1d9991f5acc0ca119f9d443620b77f9d6b33703e51011c16baf57afb285fc6", size = 25335 },
]

[[package]]
name = "coredis"
version = "4.18.0"
source = { registry = "https://pypi.org/simple" }
dependencies = [
    { name = "async-timeout" },
    { name = "deprecated" },
    { name = "packaging" },
    { name = "pympler" },
    { name = "typing-extensions" },
    { name = "wrapt" },
]
sdist = { url = "https://files.pythonhosted.org/packages/1f/78/c49b8866a780839ab61d244e9853d58f246d8a80bb43f6f25e890df12f0b/coredis-4.18.0.tar.gz", hash = "sha256:0c5c829beb4c59caa99126868e8367ff58e2dc4d63a5ce1cae392ecfd339a99f", size = 246817 }
wheels = [
    { url = "https://files.pythonhosted.org/packages/6b/3b/56beab2eb2a42a756332eafbea5d4ad8e36ad50d21f0bd26f6766d17b60c/coredis-4.18.0-cp311-cp311-macosx_10_9_x86_64.whl", hash = "sha256:55b38b4297c5db7fb8b67bf83b1bbf9c7ccddca430164cefffd51e4f08a657bb", size = 334694 },
    { url = "https://files.pythonhosted.org/packages/52/86/da933a917aa7bab498797c42c300a9d9959a91c0881b5399f609eebc8d03/coredis-4.18.0-cp311-cp311-macosx_11_0_arm64.whl", hash = "sha256:8d37ee2f952d41b65753cc855c315cc74155f2515ce4a74cd4e85a491ce6e8f9", size = 328940 },
    { url = "https://files.pythonhosted.org/packages/00/59/ff2913e9d8f4122fea3890f943366247996cfb1f4ea91df7be22aef081e8/coredis-4.18.0-cp311-cp311-manylinux_2_17_aarch64.manylinux2014_aarch64.whl", hash = "sha256:298ed6b012a88d1cebb96dfb3880cbbcc9d73b9aef9d1cfae6b071474249a732", size = 357868 },
    { url = "https://files.pythonhosted.org/packages/39/51/3dd82a38f3b325eab72b39849c58a352c5cb90ab7bf830273841da9411d5/coredis-4.18.0-cp311-cp311-manylinux_2_17_x86_64.manylinux2014_x86_64.whl", hash = "sha256:08cf18ce63b4e438a7b52d1f7bff8fa25af0e6bb1bf2987c3278bf20a1cab35f", size = 361592 },
    { url = "https://files.pythonhosted.org/packages/d0/b2/be3cd40e83654f07b37f60c3c138af0e8a85567a5104d39a78e0ec6ca33a/coredis-4.18.0-cp311-cp311-manylinux_2_5_i686.manylinux1_i686.manylinux_2_17_i686.manylinux2014_i686.whl", hash = "sha256:c54aaf953ab649e85a35e1f5dd1b726f6ca924f96644ea171c2e95763dbad1b0", size = 364444 },
    { url = "https://files.pythonhosted.org/packages/fc/fe/5afbf47ebaf390dcdaa9b7ffb6b9a7aa09a163119978680039206337faa2/coredis-4.18.0-cp312-cp312-macosx_10_13_x86_64.whl", hash = "sha256:844358d1605adb4ff63b6c20bf66deb947891397568636018b08fccdebc53139", size = 334902 },
    { url = "https://files.pythonhosted.org/packages/52/84/f07b1ab261177c1b933e87f2a3797492f8e10bec1b5ef09ef56f602566d2/coredis-4.18.0-cp312-cp312-macosx_11_0_arm64.whl", hash = "sha256:6b7b8e2bae85b26a2ae0b893304992ed15d7a237f053ba267e73c3d2ad07cd1e", size = 327692 },
    { url = "https://files.pythonhosted.org/packages/1e/79/2e4b6e46b558333595e0218d63878a9f52d121a4616d9aa9bb6df11afb69/coredis-4.18.0-cp312-cp312-manylinux_2_17_aarch64.manylinux2014_aarch64.whl", hash = "sha256:81701c3dfaf1849110f2b918f28aba034f67874371b1cd80a5b22d2292a3e2d5", size = 359257 },
    { url = "https://files.pythonhosted.org/packages/e5/3d/76e09ba5fe6f627067be690633e2e22efa33b9d8b7d163d1ccddcaebd920/coredis-4.18.0-cp312-cp312-manylinux_2_17_x86_64.manylinux2014_x86_64.whl", hash = "sha256:62eb7c0063857917e8992f1de8a474a7bd95be8b85464905122a36185eeff8e3", size = 363476 },
    { url = "https://files.pythonhosted.org/packages/31/0e/649b7a635c753d11ec6e980b1a5b7f62c19bb8b9e67af5d5d70e12ef97a4/coredis-4.18.0-cp312-cp312-manylinux_2_5_i686.manylinux1_i686.manylinux_2_17_i686.manylinux2014_i686.whl", hash = "sha256:94cd62dd843d984fce67013e00276ceff356edd2907d38eb87949e70f1e7d37a", size = 367352 },
    { url = "https://files.pythonhosted.org/packages/3d/3d/6b1923e60c11e73c27e85de02a03901e80749470bf16fc8849dfd9a024fc/coredis-4.18.0-cp313-cp313-macosx_10_13_x86_64.whl", hash = "sha256:0299b33fd2a7be18bf796d3f4a9e89d1abfdc5c2bb6c37b6e25c325b3126b0ea", size = 334748 },
    { url = "https://files.pythonhosted.org/packages/d6/22/a218996775b79dd57a6f6954b3d23a6ba0d806266046b234cdfa74717c54/coredis-4.18.0-cp313-cp313-macosx_11_0_arm64.whl", hash = "sha256:276e4d194d4199e9e01b08c493b22ebebc83a962c39f1e751470a67503b76cf8", size = 327711 },
    { url = "https://files.pythonhosted.org/packages/ad/45/dc5dba262282fd3e5e8b691fc5cb424365084c81ce6e58f4b9c455eaf162/coredis-4.18.0-cp313-cp313-manylinux_2_17_aarch64.manylinux2014_aarch64.whl", hash = "sha256:c3d924c9c3a8f427a728322e7cedce561487f9350d91eadd69d54cd584c64a90", size = 359154 },
    { url = "https://files.pythonhosted.org/packages/8f/eb/9dc553ec876c1213229a6bf7b6b6f1cd2d0e9428c0be20941efeebbbfc23/coredis-4.18.0-cp313-cp313-manylinux_2_17_x86_64.manylinux2014_x86_64.whl", hash = "sha256:1a5ee3c619674adfbeee3a2a52bbc9f249207ae134b9792154a694351994e355", size = 363314 },
    { url = "https://files.pythonhosted.org/packages/36/8a/4923921aa56f54899d8417a723deb90ea5fa051f02f5d25ebbb7467201e7/coredis-4.18.0-cp313-cp313-manylinux_2_5_i686.manylinux1_i686.manylinux_2_17_i686.manylinux2014_i686.whl", hash = "sha256:15abba814e03df91cbc6e6c634dbd5bfdfe06eeb8653c3485807e54dfbfb6021", size = 367012 },
    { url = "https://files.pythonhosted.org/packages/36/20/a35b4306ff852640a80ad016ab5f05bc9077a3f89493d6aedbf483c799db/coredis-4.18.0-py3-none-any.whl", hash = "sha256:96b37ae5403bbc7cae1b73fd1fadede9f1f5d2829c13b83266d7cea48c36eed6", size = 242991 },
]

[[package]]
name = "coverage"
version = "7.6.10"
source = { registry = "https://pypi.org/simple" }
sdist = { url = "https://files.pythonhosted.org/packages/84/ba/ac14d281f80aab516275012e8875991bb06203957aa1e19950139238d658/coverage-7.6.10.tar.gz", hash = "sha256:7fb105327c8f8f0682e29843e2ff96af9dcbe5bab8eeb4b398c6a33a16d80a23", size = 803868 }
wheels = [
    { url = "https://files.pythonhosted.org/packages/85/d2/5e175fcf6766cf7501a8541d81778fd2f52f4870100e791f5327fd23270b/coverage-7.6.10-cp311-cp311-macosx_10_9_x86_64.whl", hash = "sha256:ea3c8f04b3e4af80e17bab607c386a830ffc2fb88a5484e1df756478cf70d1d3", size = 208088 },
    { url = "https://files.pythonhosted.org/packages/4b/6f/06db4dc8fca33c13b673986e20e466fd936235a6ec1f0045c3853ac1b593/coverage-7.6.10-cp311-cp311-macosx_11_0_arm64.whl", hash = "sha256:507a20fc863cae1d5720797761b42d2d87a04b3e5aeb682ef3b7332e90598f43", size = 208536 },
    { url = "https://files.pythonhosted.org/packages/0d/62/c6a0cf80318c1c1af376d52df444da3608eafc913b82c84a4600d8349472/coverage-7.6.10-cp311-cp311-manylinux_2_17_aarch64.manylinux2014_aarch64.whl", hash = "sha256:d37a84878285b903c0fe21ac8794c6dab58150e9359f1aaebbeddd6412d53132", size = 240474 },
    { url = "https://files.pythonhosted.org/packages/a3/59/750adafc2e57786d2e8739a46b680d4fb0fbc2d57fbcb161290a9f1ecf23/coverage-7.6.10-cp311-cp311-manylinux_2_5_i686.manylinux1_i686.manylinux_2_17_i686.manylinux2014_i686.whl", hash = "sha256:a534738b47b0de1995f85f582d983d94031dffb48ab86c95bdf88dc62212142f", size = 237880 },
    { url = "https://files.pythonhosted.org/packages/2c/f8/ef009b3b98e9f7033c19deb40d629354aab1d8b2d7f9cfec284dbedf5096/coverage-7.6.10-cp311-cp311-manylinux_2_5_x86_64.manylinux1_x86_64.manylinux_2_17_x86_64.manylinux2014_x86_64.whl", hash = "sha256:0d7a2bf79378d8fb8afaa994f91bfd8215134f8631d27eba3e0e2c13546ce994", size = 239750 },
    { url = "https://files.pythonhosted.org/packages/a6/e2/6622f3b70f5f5b59f705e680dae6db64421af05a5d1e389afd24dae62e5b/coverage-7.6.10-cp311-cp311-musllinux_1_2_aarch64.whl", hash = "sha256:6713ba4b4ebc330f3def51df1d5d38fad60b66720948112f114968feb52d3f99", size = 238642 },
    { url = "https://files.pythonhosted.org/packages/2d/10/57ac3f191a3c95c67844099514ff44e6e19b2915cd1c22269fb27f9b17b6/coverage-7.6.10-cp311-cp311-musllinux_1_2_i686.whl", hash = "sha256:ab32947f481f7e8c763fa2c92fd9f44eeb143e7610c4ca9ecd6a36adab4081bd", size = 237266 },
    { url = "https://files.pythonhosted.org/packages/ee/2d/7016f4ad9d553cabcb7333ed78ff9d27248ec4eba8dd21fa488254dff894/coverage-7.6.10-cp311-cp311-musllinux_1_2_x86_64.whl", hash = "sha256:7bbd8c8f1b115b892e34ba66a097b915d3871db7ce0e6b9901f462ff3a975377", size = 238045 },
    { url = "https://files.pythonhosted.org/packages/a7/fe/45af5c82389a71e0cae4546413266d2195c3744849669b0bab4b5f2c75da/coverage-7.6.10-cp311-cp311-win32.whl", hash = "sha256:299e91b274c5c9cdb64cbdf1b3e4a8fe538a7a86acdd08fae52301b28ba297f8", size = 210647 },
    { url = "https://files.pythonhosted.org/packages/db/11/3f8e803a43b79bc534c6a506674da9d614e990e37118b4506faf70d46ed6/coverage-7.6.10-cp311-cp311-win_amd64.whl", hash = "sha256:489a01f94aa581dbd961f306e37d75d4ba16104bbfa2b0edb21d29b73be83609", size = 211508 },
    { url = "https://files.pythonhosted.org/packages/86/77/19d09ea06f92fdf0487499283b1b7af06bc422ea94534c8fe3a4cd023641/coverage-7.6.10-cp312-cp312-macosx_10_13_x86_64.whl", hash = "sha256:27c6e64726b307782fa5cbe531e7647aee385a29b2107cd87ba7c0105a5d3853", size = 208281 },
    { url = "https://files.pythonhosted.org/packages/b6/67/5479b9f2f99fcfb49c0d5cf61912a5255ef80b6e80a3cddba39c38146cf4/coverage-7.6.10-cp312-cp312-macosx_11_0_arm64.whl", hash = "sha256:c56e097019e72c373bae32d946ecf9858fda841e48d82df7e81c63ac25554078", size = 208514 },
    { url = "https://files.pythonhosted.org/packages/15/d1/febf59030ce1c83b7331c3546d7317e5120c5966471727aa7ac157729c4b/coverage-7.6.10-cp312-cp312-manylinux_2_17_aarch64.manylinux2014_aarch64.whl", hash = "sha256:c7827a5bc7bdb197b9e066cdf650b2887597ad124dd99777332776f7b7c7d0d0", size = 241537 },
    { url = "https://files.pythonhosted.org/packages/4b/7e/5ac4c90192130e7cf8b63153fe620c8bfd9068f89a6d9b5f26f1550f7a26/coverage-7.6.10-cp312-cp312-manylinux_2_5_i686.manylinux1_i686.manylinux_2_17_i686.manylinux2014_i686.whl", hash = "sha256:204a8238afe787323a8b47d8be4df89772d5c1e4651b9ffa808552bdf20e1d50", size = 238572 },
    { url = "https://files.pythonhosted.org/packages/dc/03/0334a79b26ecf59958f2fe9dd1f5ab3e2f88db876f5071933de39af09647/coverage-7.6.10-cp312-cp312-manylinux_2_5_x86_64.manylinux1_x86_64.manylinux_2_17_x86_64.manylinux2014_x86_64.whl", hash = "sha256:e67926f51821b8e9deb6426ff3164870976fe414d033ad90ea75e7ed0c2e5022", size = 240639 },
    { url = "https://files.pythonhosted.org/packages/d7/45/8a707f23c202208d7b286d78ad6233f50dcf929319b664b6cc18a03c1aae/coverage-7.6.10-cp312-cp312-musllinux_1_2_aarch64.whl", hash = "sha256:e78b270eadb5702938c3dbe9367f878249b5ef9a2fcc5360ac7bff694310d17b", size = 240072 },
    { url = "https://files.pythonhosted.org/packages/66/02/603ce0ac2d02bc7b393279ef618940b4a0535b0868ee791140bda9ecfa40/coverage-7.6.10-cp312-cp312-musllinux_1_2_i686.whl", hash = "sha256:714f942b9c15c3a7a5fe6876ce30af831c2ad4ce902410b7466b662358c852c0", size = 238386 },
    { url = "https://files.pythonhosted.org/packages/04/62/4e6887e9be060f5d18f1dd58c2838b2d9646faf353232dec4e2d4b1c8644/coverage-7.6.10-cp312-cp312-musllinux_1_2_x86_64.whl", hash = "sha256:abb02e2f5a3187b2ac4cd46b8ced85a0858230b577ccb2c62c81482ca7d18852", size = 240054 },
    { url = "https://files.pythonhosted.org/packages/5c/74/83ae4151c170d8bd071924f212add22a0e62a7fe2b149edf016aeecad17c/coverage-7.6.10-cp312-cp312-win32.whl", hash = "sha256:55b201b97286cf61f5e76063f9e2a1d8d2972fc2fcfd2c1272530172fd28c359", size = 210904 },
    { url = "https://files.pythonhosted.org/packages/c3/54/de0893186a221478f5880283119fc40483bc460b27c4c71d1b8bba3474b9/coverage-7.6.10-cp312-cp312-win_amd64.whl", hash = "sha256:e4ae5ac5e0d1e4edfc9b4b57b4cbecd5bc266a6915c500f358817a8496739247", size = 211692 },
    { url = "https://files.pythonhosted.org/packages/25/6d/31883d78865529257bf847df5789e2ae80e99de8a460c3453dbfbe0db069/coverage-7.6.10-cp313-cp313-macosx_10_13_x86_64.whl", hash = "sha256:05fca8ba6a87aabdd2d30d0b6c838b50510b56cdcfc604d40760dae7153b73d9", size = 208308 },
    { url = "https://files.pythonhosted.org/packages/70/22/3f2b129cc08de00c83b0ad6252e034320946abfc3e4235c009e57cfeee05/coverage-7.6.10-cp313-cp313-macosx_11_0_arm64.whl", hash = "sha256:9e80eba8801c386f72e0712a0453431259c45c3249f0009aff537a517b52942b", size = 208565 },
    { url = "https://files.pythonhosted.org/packages/97/0a/d89bc2d1cc61d3a8dfe9e9d75217b2be85f6c73ebf1b9e3c2f4e797f4531/coverage-7.6.10-cp313-cp313-manylinux_2_17_aarch64.manylinux2014_aarch64.whl", hash = "sha256:a372c89c939d57abe09e08c0578c1d212e7a678135d53aa16eec4430adc5e690", size = 241083 },
    { url = "https://files.pythonhosted.org/packages/4c/81/6d64b88a00c7a7aaed3a657b8eaa0931f37a6395fcef61e53ff742b49c97/coverage-7.6.10-cp313-cp313-manylinux_2_5_i686.manylinux1_i686.manylinux_2_17_i686.manylinux2014_i686.whl", hash = "sha256:ec22b5e7fe7a0fa8509181c4aac1db48f3dd4d3a566131b313d1efc102892c18", size = 238235 },
    { url = "https://files.pythonhosted.org/packages/9a/0b/7797d4193f5adb4b837207ed87fecf5fc38f7cc612b369a8e8e12d9fa114/coverage-7.6.10-cp313-cp313-manylinux_2_5_x86_64.manylinux1_x86_64.manylinux_2_17_x86_64.manylinux2014_x86_64.whl", hash = "sha256:26bcf5c4df41cad1b19c84af71c22cbc9ea9a547fc973f1f2cc9a290002c8b3c", size = 240220 },
    { url = "https://files.pythonhosted.org/packages/65/4d/6f83ca1bddcf8e51bf8ff71572f39a1c73c34cf50e752a952c34f24d0a60/coverage-7.6.10-cp313-cp313-musllinux_1_2_aarch64.whl", hash = "sha256:4e4630c26b6084c9b3cb53b15bd488f30ceb50b73c35c5ad7871b869cb7365fd", size = 239847 },
    { url = "https://files.pythonhosted.org/packages/30/9d/2470df6aa146aff4c65fee0f87f58d2164a67533c771c9cc12ffcdb865d5/coverage-7.6.10-cp313-cp313-musllinux_1_2_i686.whl", hash = "sha256:2396e8116db77789f819d2bc8a7e200232b7a282c66e0ae2d2cd84581a89757e", size = 237922 },
    { url = "https://files.pythonhosted.org/packages/08/dd/723fef5d901e6a89f2507094db66c091449c8ba03272861eaefa773ad95c/coverage-7.6.10-cp313-cp313-musllinux_1_2_x86_64.whl", hash = "sha256:79109c70cc0882e4d2d002fe69a24aa504dec0cc17169b3c7f41a1d341a73694", size = 239783 },
    { url = "https://files.pythonhosted.org/packages/3d/f7/64d3298b2baf261cb35466000628706ce20a82d42faf9b771af447cd2b76/coverage-7.6.10-cp313-cp313-win32.whl", hash = "sha256:9e1747bab246d6ff2c4f28b4d186b205adced9f7bd9dc362051cc37c4a0c7bd6", size = 210965 },
    { url = "https://files.pythonhosted.org/packages/d5/58/ec43499a7fc681212fe7742fe90b2bc361cdb72e3181ace1604247a5b24d/coverage-7.6.10-cp313-cp313-win_amd64.whl", hash = "sha256:254f1a3b1eef5f7ed23ef265eaa89c65c8c5b6b257327c149db1ca9d4a35f25e", size = 211719 },
    { url = "https://files.pythonhosted.org/packages/ab/c9/f2857a135bcff4330c1e90e7d03446b036b2363d4ad37eb5e3a47bbac8a6/coverage-7.6.10-cp313-cp313t-macosx_10_13_x86_64.whl", hash = "sha256:2ccf240eb719789cedbb9fd1338055de2761088202a9a0b73032857e53f612fe", size = 209050 },
    { url = "https://files.pythonhosted.org/packages/aa/b3/f840e5bd777d8433caa9e4a1eb20503495709f697341ac1a8ee6a3c906ad/coverage-7.6.10-cp313-cp313t-macosx_11_0_arm64.whl", hash = "sha256:0c807ca74d5a5e64427c8805de15b9ca140bba13572d6d74e262f46f50b13273", size = 209321 },
    { url = "https://files.pythonhosted.org/packages/85/7d/125a5362180fcc1c03d91850fc020f3831d5cda09319522bcfa6b2b70be7/coverage-7.6.10-cp313-cp313t-manylinux_2_17_aarch64.manylinux2014_aarch64.whl", hash = "sha256:2bcfa46d7709b5a7ffe089075799b902020b62e7ee56ebaed2f4bdac04c508d8", size = 252039 },
    { url = "https://files.pythonhosted.org/packages/a9/9c/4358bf3c74baf1f9bddd2baf3756b54c07f2cfd2535f0a47f1e7757e54b3/coverage-7.6.10-cp313-cp313t-manylinux_2_5_i686.manylinux1_i686.manylinux_2_17_i686.manylinux2014_i686.whl", hash = "sha256:4e0de1e902669dccbf80b0415fb6b43d27edca2fbd48c74da378923b05316098", size = 247758 },
    { url = "https://files.pythonhosted.org/packages/cf/c7/de3eb6fc5263b26fab5cda3de7a0f80e317597a4bad4781859f72885f300/coverage-7.6.10-cp313-cp313t-manylinux_2_5_x86_64.manylinux1_x86_64.manylinux_2_17_x86_64.manylinux2014_x86_64.whl", hash = "sha256:3f7b444c42bbc533aaae6b5a2166fd1a797cdb5eb58ee51a92bee1eb94a1e1cb", size = 250119 },
    { url = "https://files.pythonhosted.org/packages/3e/e6/43de91f8ba2ec9140c6a4af1102141712949903dc732cf739167cfa7a3bc/coverage-7.6.10-cp313-cp313t-musllinux_1_2_aarch64.whl", hash = "sha256:b330368cb99ef72fcd2dc3ed260adf67b31499584dc8a20225e85bfe6f6cfed0", size = 249597 },
    { url = "https://files.pythonhosted.org/packages/08/40/61158b5499aa2adf9e37bc6d0117e8f6788625b283d51e7e0c53cf340530/coverage-7.6.10-cp313-cp313t-musllinux_1_2_i686.whl", hash = "sha256:9a7cfb50515f87f7ed30bc882f68812fd98bc2852957df69f3003d22a2aa0abf", size = 247473 },
    { url = "https://files.pythonhosted.org/packages/50/69/b3f2416725621e9f112e74e8470793d5b5995f146f596f133678a633b77e/coverage-7.6.10-cp313-cp313t-musllinux_1_2_x86_64.whl", hash = "sha256:6f93531882a5f68c28090f901b1d135de61b56331bba82028489bc51bdd818d2", size = 248737 },
    { url = "https://files.pythonhosted.org/packages/3c/6e/fe899fb937657db6df31cc3e61c6968cb56d36d7326361847440a430152e/coverage-7.6.10-cp313-cp313t-win32.whl", hash = "sha256:89d76815a26197c858f53c7f6a656686ec392b25991f9e409bcef020cd532312", size = 211611 },
    { url = "https://files.pythonhosted.org/packages/1c/55/52f5e66142a9d7bc93a15192eba7a78513d2abf6b3558d77b4ca32f5f424/coverage-7.6.10-cp313-cp313t-win_amd64.whl", hash = "sha256:54a5f0f43950a36312155dae55c505a76cd7f2b12d26abeebbe7a0b36dbc868d", size = 212781 },
]

[[package]]
name = "crosshair-tool"
version = "0.0.82"
source = { registry = "https://pypi.org/simple" }
dependencies = [
    { name = "importlib-metadata" },
    { name = "packaging" },
    { name = "pygls" },
    { name = "typeshed-client" },
    { name = "typing-extensions" },
    { name = "typing-inspect" },
    { name = "z3-solver" },
]
sdist = { url = "https://files.pythonhosted.org/packages/2b/cc/d7951bec4bb0274767fa245935399fa44ae0d30572845c58c000ee6fa5aa/crosshair-tool-0.0.82.tar.gz", hash = "sha256:13c9aa706c0e9d29015ba6939834627d363257c3300cd32ccbb6ce1dce2db187", size = 448468 }
wheels = [
    { url = "https://files.pythonhosted.org/packages/b6/33/a86acbe8f5b566dbfbcd1ff1128cfe4234aadbb75092c09d79ecfa8b9fe0/crosshair_tool-0.0.82-cp311-cp311-macosx_10_9_universal2.whl", hash = "sha256:c13f3285198ea334d7f4c49931efbd3a62610dfffd8f0756a7d0fff6d5a21a56", size = 511166 },
    { url = "https://files.pythonhosted.org/packages/fb/39/1c09ed96843f9d8b58e76501dfedd2ed4b9a2f9bf353bc90b045e9f333f6/crosshair_tool-0.0.82-cp311-cp311-macosx_10_9_x86_64.whl", hash = "sha256:b285e46ad156385ec43eb8aaf3522759cd2c70223a397e3242cc3e15bb09d033", size = 503255 },
    { url = "https://files.pythonhosted.org/packages/fd/70/95ae88965e6be794fde73c53b3580cfd22376c13ae0336601530702f4a6e/crosshair_tool-0.0.82-cp311-cp311-macosx_11_0_arm64.whl", hash = "sha256:8d244748ccc78ebf36e58512b71253dcb69a9ca00d5913b262403e1f50a26b35", size = 504047 },
    { url = "https://files.pythonhosted.org/packages/70/a7/8a749d5215a8c2063ee4fbc9eadf865d86c7c067cbdc7f077cd207419739/crosshair_tool-0.0.82-cp311-cp311-manylinux_2_5_i686.manylinux1_i686.manylinux_2_17_i686.manylinux2014_i686.whl", hash = "sha256:3a258d231ea134bb50f41ab219eceaa6bc83d8e3623673c5242dae8b655162b2", size = 525680 },
    { url = "https://files.pythonhosted.org/packages/68/e2/1081aa0736cf440051fb11ec07d95996f26d7dcc236479e4fcde5d243657/crosshair_tool-0.0.82-cp311-cp311-manylinux_2_5_x86_64.manylinux1_x86_64.manylinux_2_17_x86_64.manylinux2014_x86_64.whl", hash = "sha256:875b91cfca780e8ec323e7f6febcae652aac2d63b318bd063f83fbf5f74b4c4e", size = 527964 },
    { url = "https://files.pythonhosted.org/packages/a2/8b/8b2300adfb9ec63833a8ecd330f54bebe25d9dc9a36304663af36fe6ed3d/crosshair_tool-0.0.82-cp311-cp311-musllinux_1_2_i686.whl", hash = "sha256:2b9a4ec931022c48fc8f6dfe57a2fd7953de973406e0fab16f3183038042674a", size = 525643 },
    { url = "https://files.pythonhosted.org/packages/3f/34/f0cc717ec141ab3ff145a3f34399d1057af2c607d19525c665a659323cd8/crosshair_tool-0.0.82-cp311-cp311-musllinux_1_2_x86_64.whl", hash = "sha256:3a687b3087402a34a261e09e3877b8b2fc057b234322f8d7fd561fae782c888e", size = 527282 },
    { url = "https://files.pythonhosted.org/packages/d3/2b/eccbe92dd3c51c461480fd2394c631e382cd2ad37585e52d3d7eedfdd286/crosshair_tool-0.0.82-cp311-cp311-win32.whl", hash = "sha256:ee5adfc8564ff97a5084e83303c93a01978cf7920fd6965780cf297f25921267", size = 506344 },
    { url = "https://files.pythonhosted.org/packages/93/0e/0c3bd26b3ecea126b0c4722ef99943124752ff86748839e2bcb5f2f0e97a/crosshair_tool-0.0.82-cp311-cp311-win_amd64.whl", hash = "sha256:acf01bff4e9e124752a877b85c4a2dfd4b8ee892edb7383c4e828aa411949bcb", size = 507318 },
    { url = "https://files.pythonhosted.org/packages/f2/d8/616ade1bb136cbbc304ee6417b200ed1b2ddb2d32b5c32b6ff6b63ee9e4d/crosshair_tool-0.0.82-cp312-cp312-macosx_10_13_universal2.whl", hash = "sha256:c33c846564ce34c5d2b78ed5b6f915dd101f722b47e48520706c327855226c65", size = 516668 },
    { url = "https://files.pythonhosted.org/packages/3b/5b/35bcf578123f10272bb61fb767a34a572da23fc87b5c4aca6320fe4498d8/crosshair_tool-0.0.82-cp312-cp312-macosx_10_13_x86_64.whl", hash = "sha256:37ddff22dac11c039af794469b1245d988383ed2141d47d54daf8f41be91ae6a", size = 505970 },
    { url = "https://files.pythonhosted.org/packages/87/e2/d364d673238afa52e0cc8fe37f7715abe6269459cb1a014157fa53471c42/crosshair_tool-0.0.82-cp312-cp312-macosx_11_0_arm64.whl", hash = "sha256:90217404b25ddcc656b19c3ac730276acd6b7d39b59a6ff3a6c9f8df2b639dc4", size = 506554 },
    { url = "https://files.pythonhosted.org/packages/35/a9/a4e5814141865d8bca44fecbfd33470bc0687ac84016ce125349f7fb92be/crosshair_tool-0.0.82-cp312-cp312-manylinux_2_5_i686.manylinux1_i686.manylinux_2_17_i686.manylinux2014_i686.whl", hash = "sha256:b6f7c1ad56aa5e0a75bbefa429569da54ce34e4ae0b4d40a6f8cba7a63c89468", size = 534609 },
    { url = "https://files.pythonhosted.org/packages/85/87/3a7ed14c2b38eaf0915a143b80870d546bf6675a143091a06f3db7179470/crosshair_tool-0.0.82-cp312-cp312-manylinux_2_5_x86_64.manylinux1_x86_64.manylinux_2_17_x86_64.manylinux2014_x86_64.whl", hash = "sha256:62d6548d7816c32ccefeb4fefb077cd8bc1b4e28f687ee58609d3bbe1b1935fb", size = 537288 },
    { url = "https://files.pythonhosted.org/packages/aa/14/b638c243fd2cf841bef63103bef77589696c478031b50f57f1261422257f/crosshair_tool-0.0.82-cp312-cp312-musllinux_1_2_i686.whl", hash = "sha256:be4dd9aab241d29ee354ffd66c779f96d25d8407ac785498e801044c56c96c11", size = 535134 },
    { url = "https://files.pythonhosted.org/packages/05/72/f69546ee2b3bde0a254082419e01df980e46ef5e2372fec26c8ea812d095/crosshair_tool-0.0.82-cp312-cp312-musllinux_1_2_x86_64.whl", hash = "sha256:79f84cf1666b6cef4f5fdb82b1a2c952a00d1b10768a10623735ba415de29631", size = 536162 },
    { url = "https://files.pythonhosted.org/packages/b7/b9/bcf1fdc5b627855da1c16be89b83e9e87b21e3dc47f89074736f2d839695/crosshair_tool-0.0.82-cp312-cp312-win32.whl", hash = "sha256:04f68a24f10edaaa5534d6598b146557d0c1474353f0ac7b2fccad0d217fc0bc", size = 508358 },
    { url = "https://files.pythonhosted.org/packages/9d/48/d4bc68e41f22d6e4f33692ffd608e4bc02112490c443ff4e7263496206ed/crosshair_tool-0.0.82-cp312-cp312-win_amd64.whl", hash = "sha256:2d60e2bc68fb45a48af9c86bd989d41a2ccda57799dec81f91d3ca877da13490", size = 509557 },
    { url = "https://files.pythonhosted.org/packages/20/1b/f3e4e344fed05d2fbefbeb3221b4242c113bcf099e0ad4f6649a3c0944e5/crosshair_tool-0.0.82-cp313-cp313-macosx_10_13_universal2.whl", hash = "sha256:1d2d9857f1915643787e261ebb8bd3314446054bcb6cadd5ed02c3f76e9cb67a", size = 515605 },
    { url = "https://files.pythonhosted.org/packages/dc/ed/fefe1771dda7d468a18da69140918fbb7e3bd46ebe1084e07dae8db00e9c/crosshair_tool-0.0.82-cp313-cp313-macosx_10_13_x86_64.whl", hash = "sha256:5ebb3c45b5653547041c46286f01cf41b7e578a8a366aa7694bc12b65e2cf5ae", size = 505978 },
    { url = "https://files.pythonhosted.org/packages/b8/8e/435cdd673d99ed0e74f30a5e5ca26037140dbb4bd9711bffa80b0b8648a8/crosshair_tool-0.0.82-cp313-cp313-macosx_11_0_arm64.whl", hash = "sha256:7fd4cb6c34f743ec0c31da1c6212e46a16c6760a2a32a767e4de89cb537ffa75", size = 506586 },
    { url = "https://files.pythonhosted.org/packages/92/c5/3148564387789b5153644f4dbde13e80b2fbf8ab77e5f71a00e962e1db50/crosshair_tool-0.0.82-cp313-cp313-manylinux_2_5_i686.manylinux1_i686.manylinux_2_17_i686.manylinux2014_i686.whl", hash = "sha256:a913e3658dab63611759692045668fbbe75d82a0d20d488f2a4549680456b6cf", size = 534909 },
    { url = "https://files.pythonhosted.org/packages/16/74/1f12231d20f4cb4eb31b9f3e25ae059f1766e9989bd9180f97dcdb9fe507/crosshair_tool-0.0.82-cp313-cp313-manylinux_2_5_x86_64.manylinux1_x86_64.manylinux_2_17_x86_64.manylinux2014_x86_64.whl", hash = "sha256:da9f9584fd91ecbd38a477a938cb2e0cae9b617e87eee6407850a3bb3cbe5c7c", size = 537519 },
    { url = "https://files.pythonhosted.org/packages/aa/6b/3d7ca5279f54242cfdf50c17f84f88b709472e58cbd3576887b1e8127923/crosshair_tool-0.0.82-cp313-cp313-musllinux_1_2_i686.whl", hash = "sha256:22712a076a35c23124f0cd0584523dab804c4f21124c27464e76e4b7437a0449", size = 535566 },
    { url = "https://files.pythonhosted.org/packages/ed/64/cb55ceda1d992aa8e4c342672fd602d48c565106d2ad6d6b8ce3006a1101/crosshair_tool-0.0.82-cp313-cp313-musllinux_1_2_x86_64.whl", hash = "sha256:e96ad7384728625ca45808426de2dd2baa74cb51bcfe4bc5fe9d84b517e6cb21", size = 536467 },
    { url = "https://files.pythonhosted.org/packages/39/af/a4733cf1b8f86431e64b4c3d472ed42ad2b9f2719821d3cbf68f01bce0c4/crosshair_tool-0.0.82-cp313-cp313-win32.whl", hash = "sha256:71c7066310c8572b3a6e557112d5e8280da62cc071f1ddb09293a9bc6c127033", size = 508363 },
    { url = "https://files.pythonhosted.org/packages/b2/ed/a0e106ba4d34c87126fbbdb483afbf9ff21af93f191796fa00818a467a2d/crosshair_tool-0.0.82-cp313-cp313-win_amd64.whl", hash = "sha256:68d13c5502e4ef527acae3855791a316f54e12078a4d109fc32805a951f96440", size = 509546 },
]

[[package]]
name = "decorator"
version = "5.1.1"
source = { registry = "https://pypi.org/simple" }
sdist = { url = "https://files.pythonhosted.org/packages/66/0c/8d907af351aa16b42caae42f9d6aa37b900c67308052d10fdce809f8d952/decorator-5.1.1.tar.gz", hash = "sha256:637996211036b6385ef91435e4fae22989472f9d571faba8927ba8253acbc330", size = 35016 }
wheels = [
    { url = "https://files.pythonhosted.org/packages/d5/50/83c593b07763e1161326b3b8c6686f0f4b0f24d5526546bee538c89837d6/decorator-5.1.1-py3-none-any.whl", hash = "sha256:b8c3f85900b9dc423225913c5aace94729fe1fa9763b38939a95226f02d37186", size = 9073 },
]

[[package]]
name = "deprecated"
version = "1.2.15"
source = { registry = "https://pypi.org/simple" }
dependencies = [
    { name = "wrapt" },
]
sdist = { url = "https://files.pythonhosted.org/packages/2e/a3/53e7d78a6850ffdd394d7048a31a6f14e44900adedf190f9a165f6b69439/deprecated-1.2.15.tar.gz", hash = "sha256:683e561a90de76239796e6b6feac66b99030d2dd3fcf61ef996330f14bbb9b0d", size = 2977612 }
wheels = [
    { url = "https://files.pythonhosted.org/packages/1d/8f/c7f227eb42cfeaddce3eb0c96c60cbca37797fa7b34f8e1aeadf6c5c0983/Deprecated-1.2.15-py2.py3-none-any.whl", hash = "sha256:353bc4a8ac4bfc96800ddab349d89c25dec1079f65fd53acdcc1e0b975b21320", size = 9941 },
]

[[package]]
name = "dicttoxml"
version = "1.7.16"
source = { registry = "https://pypi.org/simple" }
sdist = { url = "https://files.pythonhosted.org/packages/ee/c9/3132427f9e64d572688e6a1cbe3d542d1a03f676b81fb600f3d1fd7d2ec5/dicttoxml-1.7.16.tar.gz", hash = "sha256:6f36ce644881db5cd8940bee9b7cb3f3f6b7b327ba8a67d83d3e2caa0538bf9d", size = 39314 }
wheels = [
    { url = "https://files.pythonhosted.org/packages/09/40/9d521973cae7f7ef8b1f0d0e28a3db0f851c1f1dca45d4c2ed5360bb7246/dicttoxml-1.7.16-py3-none-any.whl", hash = "sha256:8677671496d0d38e66c7179f82a7e9059f94887777955dc71b0ac602ee637c26", size = 24155 },
]

[[package]]
name = "dill"
version = "0.3.9"
source = { registry = "https://pypi.org/simple" }
sdist = { url = "https://files.pythonhosted.org/packages/70/43/86fe3f9e130c4137b0f1b50784dd70a5087b911fe07fa81e53e0c4c47fea/dill-0.3.9.tar.gz", hash = "sha256:81aa267dddf68cbfe8029c42ca9ec6a4ab3b22371d1c450abc54422577b4512c", size = 187000 }
wheels = [
    { url = "https://files.pythonhosted.org/packages/46/d1/e73b6ad76f0b1fb7f23c35c6d95dbc506a9c8804f43dda8cb5b0fa6331fd/dill-0.3.9-py3-none-any.whl", hash = "sha256:468dff3b89520b474c0397703366b7b95eebe6303f108adf9b19da1f702be87a", size = 119418 },
]

[[package]]
name = "distlib"
version = "0.3.9"
source = { registry = "https://pypi.org/simple" }
sdist = { url = "https://files.pythonhosted.org/packages/0d/dd/1bec4c5ddb504ca60fc29472f3d27e8d4da1257a854e1d96742f15c1d02d/distlib-0.3.9.tar.gz", hash = "sha256:a60f20dea646b8a33f3e7772f74dc0b2d0772d2837ee1342a00645c81edf9403", size = 613923 }
wheels = [
    { url = "https://files.pythonhosted.org/packages/91/a1/cf2472db20f7ce4a6be1253a81cfdf85ad9c7885ffbed7047fb72c24cf87/distlib-0.3.9-py2.py3-none-any.whl", hash = "sha256:47f8c22fd27c27e25a65601af709b38e4f0a45ea4fc2e710f65755fa8caaaf87", size = 468973 },
]

[[package]]
name = "distro"
version = "1.9.0"
source = { registry = "https://pypi.org/simple" }
sdist = { url = "https://files.pythonhosted.org/packages/fc/f8/98eea607f65de6527f8a2e8885fc8015d3e6f5775df186e443e0964a11c3/distro-1.9.0.tar.gz", hash = "sha256:2fa77c6fd8940f116ee1d6b94a2f90b13b5ea8d019b98bc8bafdcabcdd9bdbed", size = 60722 }
wheels = [
    { url = "https://files.pythonhosted.org/packages/12/b3/231ffd4ab1fc9d679809f356cebee130ac7daa00d6d6f3206dd4fd137e9e/distro-1.9.0-py3-none-any.whl", hash = "sha256:7bffd925d65168f85027d8da9af6bddab658135b840670a223589bc0c8ef02b2", size = 20277 },
]

[[package]]
name = "docstring-parser"
version = "0.16"
source = { registry = "https://pypi.org/simple" }
sdist = { url = "https://files.pythonhosted.org/packages/08/12/9c22a58c0b1e29271051222d8906257616da84135af9ed167c9e28f85cb3/docstring_parser-0.16.tar.gz", hash = "sha256:538beabd0af1e2db0146b6bd3caa526c35a34d61af9fd2887f3a8a27a739aa6e", size = 26565 }
wheels = [
    { url = "https://files.pythonhosted.org/packages/d5/7c/e9fcff7623954d86bdc17782036cbf715ecab1bec4847c008557affe1ca8/docstring_parser-0.16-py3-none-any.whl", hash = "sha256:bf0a1387354d3691d102edef7ec124f219ef639982d096e26e3b60aeffa90637", size = 36533 },
]

[[package]]
name = "editor"
version = "1.6.6"
source = { registry = "https://pypi.org/simple" }
dependencies = [
    { name = "runs" },
    { name = "xmod" },
]
sdist = { url = "https://files.pythonhosted.org/packages/2a/92/734a4ab345914259cb6146fd36512608ea42be16195375c379046f33283d/editor-1.6.6.tar.gz", hash = "sha256:bb6989e872638cd119db9a4fce284cd8e13c553886a1c044c6b8d8a160c871f8", size = 3197 }
wheels = [
    { url = "https://files.pythonhosted.org/packages/1b/c2/4bc8cd09b14e28ce3f406a8b05761bed0d785d1ca8c2a5c6684d884c66a2/editor-1.6.6-py3-none-any.whl", hash = "sha256:e818e6913f26c2a81eadef503a2741d7cca7f235d20e217274a009ecd5a74abf", size = 4017 },
]

[[package]]
name = "execnet"
version = "2.1.1"
source = { registry = "https://pypi.org/simple" }
sdist = { url = "https://files.pythonhosted.org/packages/bb/ff/b4c0dc78fbe20c3e59c0c7334de0c27eb4001a2b2017999af398bf730817/execnet-2.1.1.tar.gz", hash = "sha256:5189b52c6121c24feae288166ab41b32549c7e2348652736540b9e6e7d4e72e3", size = 166524 }
wheels = [
    { url = "https://files.pythonhosted.org/packages/43/09/2aea36ff60d16dd8879bdb2f5b3ee0ba8d08cbbdcdfe870e695ce3784385/execnet-2.1.1-py3-none-any.whl", hash = "sha256:26dee51f1b80cebd6d0ca8e74dd8745419761d3bef34163928cbebbdc4749fdc", size = 40612 },
]

[[package]]
name = "executing"
version = "2.2.0"
source = { registry = "https://pypi.org/simple" }
sdist = { url = "https://files.pythonhosted.org/packages/91/50/a9d80c47ff289c611ff12e63f7c5d13942c65d68125160cefd768c73e6e4/executing-2.2.0.tar.gz", hash = "sha256:5d108c028108fe2551d1a7b2e8b713341e2cb4fc0aa7dcf966fa4327a5226755", size = 978693 }
wheels = [
    { url = "https://files.pythonhosted.org/packages/7b/8f/c4d9bafc34ad7ad5d8dc16dd1347ee0e507a52c3adb6bfa8887e1c6a26ba/executing-2.2.0-py2.py3-none-any.whl", hash = "sha256:11387150cad388d62750327a53d3339fad4888b39a6fe233c3afbb54ecffd3aa", size = 26702 },
]

[[package]]
name = "fh-llm-client"
<<<<<<< HEAD
version = "0.0.11.dev12+g069526c.d20250123"
=======
>>>>>>> 6c41ddfd
source = { editable = "." }
dependencies = [
    { name = "coredis" },
    { name = "fhaviary" },
    { name = "limits" },
    { name = "litellm" },
    { name = "pydantic" },
    { name = "tiktoken" },
    { name = "typing-extensions", marker = "python_full_version < '3.12'" },
]

[package.optional-dependencies]
deepseek = [
    { name = "litellm" },
]
dev = [
    { name = "fhaviary", extra = ["xml"] },
    { name = "ipython" },
    { name = "mypy" },
    { name = "numpy" },
    { name = "pre-commit" },
    { name = "pylint-pydantic" },
    { name = "pytest" },
    { name = "pytest-asyncio" },
    { name = "pytest-recording" },
    { name = "pytest-rerunfailures" },
    { name = "pytest-subtests" },
    { name = "pytest-sugar" },
    { name = "pytest-timer", extra = ["colorama"] },
    { name = "pytest-xdist" },
    { name = "python-dotenv" },
    { name = "refurb" },
    { name = "sentence-transformers" },
    { name = "typeguard" },
]
local = [
    { name = "numpy" },
    { name = "sentence-transformers" },
]

[package.dev-dependencies]
codeflash = [
    { name = "codeflash" },
    { name = "fh-llm-client", extra = ["dev"] },
]
dev = [
    { name = "fh-llm-client", extra = ["dev"] },
]

[package.metadata]
requires-dist = [
    { name = "coredis" },
    { name = "fh-llm-client", extras = ["deepseek", "local"], marker = "extra == 'dev'" },
    { name = "fhaviary", specifier = ">=0.14.0" },
    { name = "fhaviary", extras = ["xml"], marker = "extra == 'dev'" },
    { name = "ipython", marker = "extra == 'dev'", specifier = ">=8" },
    { name = "limits" },
<<<<<<< HEAD
    { name = "litellm", marker = "python_full_version < '3.13'" },
    { name = "litellm", marker = "python_full_version >= '3.13'", specifier = ">=1.49.1" },
    { name = "litellm", marker = "extra == 'deepseek'", specifier = ">1.59.3" },
=======
    { name = "litellm", specifier = ">=1.59.3" },
>>>>>>> 6c41ddfd
    { name = "mypy", marker = "extra == 'dev'", specifier = ">=1.8" },
    { name = "numpy", marker = "extra == 'local'" },
    { name = "pre-commit", marker = "extra == 'dev'", specifier = ">=3.4" },
    { name = "pydantic", specifier = "~=2.0,>=2.10.1,<2.10.2" },
    { name = "pylint-pydantic", marker = "extra == 'dev'" },
    { name = "pytest", marker = "extra == 'dev'", specifier = ">=8" },
    { name = "pytest-asyncio", marker = "extra == 'dev'" },
    { name = "pytest-recording", marker = "extra == 'dev'" },
    { name = "pytest-rerunfailures", marker = "extra == 'dev'" },
    { name = "pytest-subtests", marker = "extra == 'dev'" },
    { name = "pytest-sugar", marker = "extra == 'dev'" },
    { name = "pytest-timer", extras = ["colorama"], marker = "extra == 'dev'" },
    { name = "pytest-xdist", marker = "extra == 'dev'" },
    { name = "python-dotenv", marker = "extra == 'dev'" },
    { name = "refurb", marker = "extra == 'dev'", specifier = ">=2" },
    { name = "sentence-transformers", marker = "extra == 'local'" },
    { name = "tiktoken", specifier = ">=0.4.0" },
    { name = "typeguard", marker = "extra == 'dev'" },
    { name = "typing-extensions", marker = "python_full_version < '3.12'" },
]

[package.metadata.requires-dev]
codeflash = [
    { name = "codeflash", specifier = ">=0.8" },
    { name = "fh-llm-client", extras = ["dev"] },
]
dev = [{ name = "fh-llm-client", extras = ["dev"] }]

[[package]]
name = "fhaviary"
version = "0.15.0"
source = { registry = "https://pypi.org/simple" }
dependencies = [
    { name = "docstring-parser" },
    { name = "httpx" },
    { name = "pydantic" },
]
sdist = { url = "https://files.pythonhosted.org/packages/74/4f/d6522a736263af04a75cddeee504472c095f5bc063f6fa6fb5199b086f30/fhaviary-0.15.0.tar.gz", hash = "sha256:69ec6ec1d58081c2af9e88bd7d11def5b7c2892609dc9eb619e8ddc0d6d82392", size = 311335 }
wheels = [
    { url = "https://files.pythonhosted.org/packages/40/c2/b39529f10ad1a4f59ad490b2e5fedcc069f133dd74125b57e31435d2f3b2/fhaviary-0.15.0-py3-none-any.whl", hash = "sha256:b636e934b020bd8b4b4f4c3208ecb519e5c5ce3fdd0b0de80f128551780ae69a", size = 52489 },
]

[package.optional-dependencies]
xml = [
    { name = "dicttoxml" },
]

[[package]]
name = "filelock"
version = "3.17.0"
source = { registry = "https://pypi.org/simple" }
sdist = { url = "https://files.pythonhosted.org/packages/dc/9c/0b15fb47b464e1b663b1acd1253a062aa5feecb07d4e597daea542ebd2b5/filelock-3.17.0.tar.gz", hash = "sha256:ee4e77401ef576ebb38cd7f13b9b28893194acc20a8e68e18730ba9c0e54660e", size = 18027 }
wheels = [
    { url = "https://files.pythonhosted.org/packages/89/ec/00d68c4ddfedfe64159999e5f8a98fb8442729a63e2077eb9dcd89623d27/filelock-3.17.0-py3-none-any.whl", hash = "sha256:533dc2f7ba78dc2f0f531fc6c4940addf7b70a481e269a5a3b93be94ffbe8338", size = 16164 },
]

[[package]]
name = "frozenlist"
version = "1.5.0"
source = { registry = "https://pypi.org/simple" }
sdist = { url = "https://files.pythonhosted.org/packages/8f/ed/0f4cec13a93c02c47ec32d81d11c0c1efbadf4a471e3f3ce7cad366cbbd3/frozenlist-1.5.0.tar.gz", hash = "sha256:81d5af29e61b9c8348e876d442253723928dce6433e0e76cd925cd83f1b4b817", size = 39930 }
wheels = [
    { url = "https://files.pythonhosted.org/packages/79/43/0bed28bf5eb1c9e4301003b74453b8e7aa85fb293b31dde352aac528dafc/frozenlist-1.5.0-cp311-cp311-macosx_10_9_universal2.whl", hash = "sha256:fd74520371c3c4175142d02a976aee0b4cb4a7cc912a60586ffd8d5929979b30", size = 94987 },
    { url = "https://files.pythonhosted.org/packages/bb/bf/b74e38f09a246e8abbe1e90eb65787ed745ccab6eaa58b9c9308e052323d/frozenlist-1.5.0-cp311-cp311-macosx_10_9_x86_64.whl", hash = "sha256:2f3f7a0fbc219fb4455264cae4d9f01ad41ae6ee8524500f381de64ffaa077d5", size = 54584 },
    { url = "https://files.pythonhosted.org/packages/2c/31/ab01375682f14f7613a1ade30149f684c84f9b8823a4391ed950c8285656/frozenlist-1.5.0-cp311-cp311-macosx_11_0_arm64.whl", hash = "sha256:f47c9c9028f55a04ac254346e92977bf0f166c483c74b4232bee19a6697e4778", size = 52499 },
    { url = "https://files.pythonhosted.org/packages/98/a8/d0ac0b9276e1404f58fec3ab6e90a4f76b778a49373ccaf6a563f100dfbc/frozenlist-1.5.0-cp311-cp311-manylinux_2_17_aarch64.manylinux2014_aarch64.whl", hash = "sha256:0996c66760924da6e88922756d99b47512a71cfd45215f3570bf1e0b694c206a", size = 276357 },
    { url = "https://files.pythonhosted.org/packages/ad/c9/c7761084fa822f07dac38ac29f841d4587570dd211e2262544aa0b791d21/frozenlist-1.5.0-cp311-cp311-manylinux_2_17_ppc64le.manylinux2014_ppc64le.whl", hash = "sha256:a2fe128eb4edeabe11896cb6af88fca5346059f6c8d807e3b910069f39157869", size = 287516 },
    { url = "https://files.pythonhosted.org/packages/a1/ff/cd7479e703c39df7bdab431798cef89dc75010d8aa0ca2514c5b9321db27/frozenlist-1.5.0-cp311-cp311-manylinux_2_17_s390x.manylinux2014_s390x.whl", hash = "sha256:1a8ea951bbb6cacd492e3948b8da8c502a3f814f5d20935aae74b5df2b19cf3d", size = 283131 },
    { url = "https://files.pythonhosted.org/packages/59/a0/370941beb47d237eca4fbf27e4e91389fd68699e6f4b0ebcc95da463835b/frozenlist-1.5.0-cp311-cp311-manylinux_2_5_i686.manylinux1_i686.manylinux_2_17_i686.manylinux2014_i686.whl", hash = "sha256:de537c11e4aa01d37db0d403b57bd6f0546e71a82347a97c6a9f0dcc532b3a45", size = 261320 },
    { url = "https://files.pythonhosted.org/packages/b8/5f/c10123e8d64867bc9b4f2f510a32042a306ff5fcd7e2e09e5ae5100ee333/frozenlist-1.5.0-cp311-cp311-manylinux_2_5_x86_64.manylinux1_x86_64.manylinux_2_17_x86_64.manylinux2014_x86_64.whl", hash = "sha256:9c2623347b933fcb9095841f1cc5d4ff0b278addd743e0e966cb3d460278840d", size = 274877 },
    { url = "https://files.pythonhosted.org/packages/fa/79/38c505601ae29d4348f21706c5d89755ceded02a745016ba2f58bd5f1ea6/frozenlist-1.5.0-cp311-cp311-musllinux_1_2_aarch64.whl", hash = "sha256:cee6798eaf8b1416ef6909b06f7dc04b60755206bddc599f52232606e18179d3", size = 269592 },
    { url = "https://files.pythonhosted.org/packages/19/e2/39f3a53191b8204ba9f0bb574b926b73dd2efba2a2b9d2d730517e8f7622/frozenlist-1.5.0-cp311-cp311-musllinux_1_2_i686.whl", hash = "sha256:f5f9da7f5dbc00a604fe74aa02ae7c98bcede8a3b8b9666f9f86fc13993bc71a", size = 265934 },
    { url = "https://files.pythonhosted.org/packages/d5/c9/3075eb7f7f3a91f1a6b00284af4de0a65a9ae47084930916f5528144c9dd/frozenlist-1.5.0-cp311-cp311-musllinux_1_2_ppc64le.whl", hash = "sha256:90646abbc7a5d5c7c19461d2e3eeb76eb0b204919e6ece342feb6032c9325ae9", size = 283859 },
    { url = "https://files.pythonhosted.org/packages/05/f5/549f44d314c29408b962fa2b0e69a1a67c59379fb143b92a0a065ffd1f0f/frozenlist-1.5.0-cp311-cp311-musllinux_1_2_s390x.whl", hash = "sha256:bdac3c7d9b705d253b2ce370fde941836a5f8b3c5c2b8fd70940a3ea3af7f4f2", size = 287560 },
    { url = "https://files.pythonhosted.org/packages/9d/f8/cb09b3c24a3eac02c4c07a9558e11e9e244fb02bf62c85ac2106d1eb0c0b/frozenlist-1.5.0-cp311-cp311-musllinux_1_2_x86_64.whl", hash = "sha256:03d33c2ddbc1816237a67f66336616416e2bbb6beb306e5f890f2eb22b959cdf", size = 277150 },
    { url = "https://files.pythonhosted.org/packages/37/48/38c2db3f54d1501e692d6fe058f45b6ad1b358d82cd19436efab80cfc965/frozenlist-1.5.0-cp311-cp311-win32.whl", hash = "sha256:237f6b23ee0f44066219dae14c70ae38a63f0440ce6750f868ee08775073f942", size = 45244 },
    { url = "https://files.pythonhosted.org/packages/ca/8c/2ddffeb8b60a4bce3b196c32fcc30d8830d4615e7b492ec2071da801b8ad/frozenlist-1.5.0-cp311-cp311-win_amd64.whl", hash = "sha256:0cc974cc93d32c42e7b0f6cf242a6bd941c57c61b618e78b6c0a96cb72788c1d", size = 51634 },
    { url = "https://files.pythonhosted.org/packages/79/73/fa6d1a96ab7fd6e6d1c3500700963eab46813847f01ef0ccbaa726181dd5/frozenlist-1.5.0-cp312-cp312-macosx_10_13_universal2.whl", hash = "sha256:31115ba75889723431aa9a4e77d5f398f5cf976eea3bdf61749731f62d4a4a21", size = 94026 },
    { url = "https://files.pythonhosted.org/packages/ab/04/ea8bf62c8868b8eada363f20ff1b647cf2e93377a7b284d36062d21d81d1/frozenlist-1.5.0-cp312-cp312-macosx_10_13_x86_64.whl", hash = "sha256:7437601c4d89d070eac8323f121fcf25f88674627505334654fd027b091db09d", size = 54150 },
    { url = "https://files.pythonhosted.org/packages/d0/9a/8e479b482a6f2070b26bda572c5e6889bb3ba48977e81beea35b5ae13ece/frozenlist-1.5.0-cp312-cp312-macosx_11_0_arm64.whl", hash = "sha256:7948140d9f8ece1745be806f2bfdf390127cf1a763b925c4a805c603df5e697e", size = 51927 },
    { url = "https://files.pythonhosted.org/packages/e3/12/2aad87deb08a4e7ccfb33600871bbe8f0e08cb6d8224371387f3303654d7/frozenlist-1.5.0-cp312-cp312-manylinux_2_17_aarch64.manylinux2014_aarch64.whl", hash = "sha256:feeb64bc9bcc6b45c6311c9e9b99406660a9c05ca8a5b30d14a78555088b0b3a", size = 282647 },
    { url = "https://files.pythonhosted.org/packages/77/f2/07f06b05d8a427ea0060a9cef6e63405ea9e0d761846b95ef3fb3be57111/frozenlist-1.5.0-cp312-cp312-manylinux_2_17_ppc64le.manylinux2014_ppc64le.whl", hash = "sha256:683173d371daad49cffb8309779e886e59c2f369430ad28fe715f66d08d4ab1a", size = 289052 },
    { url = "https://files.pythonhosted.org/packages/bd/9f/8bf45a2f1cd4aa401acd271b077989c9267ae8463e7c8b1eb0d3f561b65e/frozenlist-1.5.0-cp312-cp312-manylinux_2_17_s390x.manylinux2014_s390x.whl", hash = "sha256:7d57d8f702221405a9d9b40f9da8ac2e4a1a8b5285aac6100f3393675f0a85ee", size = 291719 },
    { url = "https://files.pythonhosted.org/packages/41/d1/1f20fd05a6c42d3868709b7604c9f15538a29e4f734c694c6bcfc3d3b935/frozenlist-1.5.0-cp312-cp312-manylinux_2_5_i686.manylinux1_i686.manylinux_2_17_i686.manylinux2014_i686.whl", hash = "sha256:30c72000fbcc35b129cb09956836c7d7abf78ab5416595e4857d1cae8d6251a6", size = 267433 },
    { url = "https://files.pythonhosted.org/packages/af/f2/64b73a9bb86f5a89fb55450e97cd5c1f84a862d4ff90d9fd1a73ab0f64a5/frozenlist-1.5.0-cp312-cp312-manylinux_2_5_x86_64.manylinux1_x86_64.manylinux_2_17_x86_64.manylinux2014_x86_64.whl", hash = "sha256:000a77d6034fbad9b6bb880f7ec073027908f1b40254b5d6f26210d2dab1240e", size = 283591 },
    { url = "https://files.pythonhosted.org/packages/29/e2/ffbb1fae55a791fd6c2938dd9ea779509c977435ba3940b9f2e8dc9d5316/frozenlist-1.5.0-cp312-cp312-musllinux_1_2_aarch64.whl", hash = "sha256:5d7f5a50342475962eb18b740f3beecc685a15b52c91f7d975257e13e029eca9", size = 273249 },
    { url = "https://files.pythonhosted.org/packages/2e/6e/008136a30798bb63618a114b9321b5971172a5abddff44a100c7edc5ad4f/frozenlist-1.5.0-cp312-cp312-musllinux_1_2_i686.whl", hash = "sha256:87f724d055eb4785d9be84e9ebf0f24e392ddfad00b3fe036e43f489fafc9039", size = 271075 },
    { url = "https://files.pythonhosted.org/packages/ae/f0/4e71e54a026b06724cec9b6c54f0b13a4e9e298cc8db0f82ec70e151f5ce/frozenlist-1.5.0-cp312-cp312-musllinux_1_2_ppc64le.whl", hash = "sha256:6e9080bb2fb195a046e5177f10d9d82b8a204c0736a97a153c2466127de87784", size = 285398 },
    { url = "https://files.pythonhosted.org/packages/4d/36/70ec246851478b1c0b59f11ef8ade9c482ff447c1363c2bd5fad45098b12/frozenlist-1.5.0-cp312-cp312-musllinux_1_2_s390x.whl", hash = "sha256:9b93d7aaa36c966fa42efcaf716e6b3900438632a626fb09c049f6a2f09fc631", size = 294445 },
    { url = "https://files.pythonhosted.org/packages/37/e0/47f87544055b3349b633a03c4d94b405956cf2437f4ab46d0928b74b7526/frozenlist-1.5.0-cp312-cp312-musllinux_1_2_x86_64.whl", hash = "sha256:52ef692a4bc60a6dd57f507429636c2af8b6046db8b31b18dac02cbc8f507f7f", size = 280569 },
    { url = "https://files.pythonhosted.org/packages/f9/7c/490133c160fb6b84ed374c266f42800e33b50c3bbab1652764e6e1fc498a/frozenlist-1.5.0-cp312-cp312-win32.whl", hash = "sha256:29d94c256679247b33a3dc96cce0f93cbc69c23bf75ff715919332fdbb6a32b8", size = 44721 },
    { url = "https://files.pythonhosted.org/packages/b1/56/4e45136ffc6bdbfa68c29ca56ef53783ef4c2fd395f7cbf99a2624aa9aaa/frozenlist-1.5.0-cp312-cp312-win_amd64.whl", hash = "sha256:8969190d709e7c48ea386db202d708eb94bdb29207a1f269bab1196ce0dcca1f", size = 51329 },
    { url = "https://files.pythonhosted.org/packages/da/3b/915f0bca8a7ea04483622e84a9bd90033bab54bdf485479556c74fd5eaf5/frozenlist-1.5.0-cp313-cp313-macosx_10_13_universal2.whl", hash = "sha256:7a1a048f9215c90973402e26c01d1cff8a209e1f1b53f72b95c13db61b00f953", size = 91538 },
    { url = "https://files.pythonhosted.org/packages/c7/d1/a7c98aad7e44afe5306a2b068434a5830f1470675f0e715abb86eb15f15b/frozenlist-1.5.0-cp313-cp313-macosx_10_13_x86_64.whl", hash = "sha256:dd47a5181ce5fcb463b5d9e17ecfdb02b678cca31280639255ce9d0e5aa67af0", size = 52849 },
    { url = "https://files.pythonhosted.org/packages/3a/c8/76f23bf9ab15d5f760eb48701909645f686f9c64fbb8982674c241fbef14/frozenlist-1.5.0-cp313-cp313-macosx_11_0_arm64.whl", hash = "sha256:1431d60b36d15cda188ea222033eec8e0eab488f39a272461f2e6d9e1a8e63c2", size = 50583 },
    { url = "https://files.pythonhosted.org/packages/1f/22/462a3dd093d11df623179d7754a3b3269de3b42de2808cddef50ee0f4f48/frozenlist-1.5.0-cp313-cp313-manylinux_2_17_aarch64.manylinux2014_aarch64.whl", hash = "sha256:6482a5851f5d72767fbd0e507e80737f9c8646ae7fd303def99bfe813f76cf7f", size = 265636 },
    { url = "https://files.pythonhosted.org/packages/80/cf/e075e407fc2ae7328155a1cd7e22f932773c8073c1fc78016607d19cc3e5/frozenlist-1.5.0-cp313-cp313-manylinux_2_17_ppc64le.manylinux2014_ppc64le.whl", hash = "sha256:44c49271a937625619e862baacbd037a7ef86dd1ee215afc298a417ff3270608", size = 270214 },
    { url = "https://files.pythonhosted.org/packages/a1/58/0642d061d5de779f39c50cbb00df49682832923f3d2ebfb0fedf02d05f7f/frozenlist-1.5.0-cp313-cp313-manylinux_2_17_s390x.manylinux2014_s390x.whl", hash = "sha256:12f78f98c2f1c2429d42e6a485f433722b0061d5c0b0139efa64f396efb5886b", size = 273905 },
    { url = "https://files.pythonhosted.org/packages/ab/66/3fe0f5f8f2add5b4ab7aa4e199f767fd3b55da26e3ca4ce2cc36698e50c4/frozenlist-1.5.0-cp313-cp313-manylinux_2_5_i686.manylinux1_i686.manylinux_2_17_i686.manylinux2014_i686.whl", hash = "sha256:ce3aa154c452d2467487765e3adc730a8c153af77ad84096bc19ce19a2400840", size = 250542 },
    { url = "https://files.pythonhosted.org/packages/f6/b8/260791bde9198c87a465224e0e2bb62c4e716f5d198fc3a1dacc4895dbd1/frozenlist-1.5.0-cp313-cp313-manylinux_2_5_x86_64.manylinux1_x86_64.manylinux_2_17_x86_64.manylinux2014_x86_64.whl", hash = "sha256:9b7dc0c4338e6b8b091e8faf0db3168a37101943e687f373dce00959583f7439", size = 267026 },
    { url = "https://files.pythonhosted.org/packages/2e/a4/3d24f88c527f08f8d44ade24eaee83b2627793fa62fa07cbb7ff7a2f7d42/frozenlist-1.5.0-cp313-cp313-musllinux_1_2_aarch64.whl", hash = "sha256:45e0896250900b5aa25180f9aec243e84e92ac84bd4a74d9ad4138ef3f5c97de", size = 257690 },
    { url = "https://files.pythonhosted.org/packages/de/9a/d311d660420b2beeff3459b6626f2ab4fb236d07afbdac034a4371fe696e/frozenlist-1.5.0-cp313-cp313-musllinux_1_2_i686.whl", hash = "sha256:561eb1c9579d495fddb6da8959fd2a1fca2c6d060d4113f5844b433fc02f2641", size = 253893 },
    { url = "https://files.pythonhosted.org/packages/c6/23/e491aadc25b56eabd0f18c53bb19f3cdc6de30b2129ee0bc39cd387cd560/frozenlist-1.5.0-cp313-cp313-musllinux_1_2_ppc64le.whl", hash = "sha256:df6e2f325bfee1f49f81aaac97d2aa757c7646534a06f8f577ce184afe2f0a9e", size = 267006 },
    { url = "https://files.pythonhosted.org/packages/08/c4/ab918ce636a35fb974d13d666dcbe03969592aeca6c3ab3835acff01f79c/frozenlist-1.5.0-cp313-cp313-musllinux_1_2_s390x.whl", hash = "sha256:140228863501b44b809fb39ec56b5d4071f4d0aa6d216c19cbb08b8c5a7eadb9", size = 276157 },
    { url = "https://files.pythonhosted.org/packages/c0/29/3b7a0bbbbe5a34833ba26f686aabfe982924adbdcafdc294a7a129c31688/frozenlist-1.5.0-cp313-cp313-musllinux_1_2_x86_64.whl", hash = "sha256:7707a25d6a77f5d27ea7dc7d1fc608aa0a478193823f88511ef5e6b8a48f9d03", size = 264642 },
    { url = "https://files.pythonhosted.org/packages/ab/42/0595b3dbffc2e82d7fe658c12d5a5bafcd7516c6bf2d1d1feb5387caa9c1/frozenlist-1.5.0-cp313-cp313-win32.whl", hash = "sha256:31a9ac2b38ab9b5a8933b693db4939764ad3f299fcaa931a3e605bc3460e693c", size = 44914 },
    { url = "https://files.pythonhosted.org/packages/17/c4/b7db1206a3fea44bf3b838ca61deb6f74424a8a5db1dd53ecb21da669be6/frozenlist-1.5.0-cp313-cp313-win_amd64.whl", hash = "sha256:11aabdd62b8b9c4b84081a3c246506d1cddd2dd93ff0ad53ede5defec7886b28", size = 51167 },
    { url = "https://files.pythonhosted.org/packages/c6/c8/a5be5b7550c10858fcf9b0ea054baccab474da77d37f1e828ce043a3a5d4/frozenlist-1.5.0-py3-none-any.whl", hash = "sha256:d994863bba198a4a518b467bb971c56e1db3f180a25c6cf7bb1949c267f748c3", size = 11901 },
]

[[package]]
name = "fsspec"
version = "2024.12.0"
source = { registry = "https://pypi.org/simple" }
sdist = { url = "https://files.pythonhosted.org/packages/ee/11/de70dee31455c546fbc88301971ec03c328f3d1138cfba14263f651e9551/fsspec-2024.12.0.tar.gz", hash = "sha256:670700c977ed2fb51e0d9f9253177ed20cbde4a3e5c0283cc5385b5870c8533f", size = 291600 }
wheels = [
    { url = "https://files.pythonhosted.org/packages/de/86/5486b0188d08aa643e127774a99bac51ffa6cf343e3deb0583956dca5b22/fsspec-2024.12.0-py3-none-any.whl", hash = "sha256:b520aed47ad9804237ff878b504267a3b0b441e97508bd6d2d8774e3db85cee2", size = 183862 },
]

[[package]]
name = "gitdb"
version = "4.0.12"
source = { registry = "https://pypi.org/simple" }
dependencies = [
    { name = "smmap" },
]
sdist = { url = "https://files.pythonhosted.org/packages/72/94/63b0fc47eb32792c7ba1fe1b694daec9a63620db1e313033d18140c2320a/gitdb-4.0.12.tar.gz", hash = "sha256:5ef71f855d191a3326fcfbc0d5da835f26b13fbcba60c32c21091c349ffdb571", size = 394684 }
wheels = [
    { url = "https://files.pythonhosted.org/packages/a0/61/5c78b91c3143ed5c14207f463aecfc8f9dbb5092fb2869baf37c273b2705/gitdb-4.0.12-py3-none-any.whl", hash = "sha256:67073e15955400952c6565cc3e707c554a4eea2e428946f7a4c162fab9bd9bcf", size = 62794 },
]

[[package]]
name = "gitpython"
version = "3.1.44"
source = { registry = "https://pypi.org/simple" }
dependencies = [
    { name = "gitdb" },
]
sdist = { url = "https://files.pythonhosted.org/packages/c0/89/37df0b71473153574a5cdef8f242de422a0f5d26d7a9e231e6f169b4ad14/gitpython-3.1.44.tar.gz", hash = "sha256:c87e30b26253bf5418b01b0660f818967f3c503193838337fe5e573331249269", size = 214196 }
wheels = [
    { url = "https://files.pythonhosted.org/packages/1d/9a/4114a9057db2f1462d5c8f8390ab7383925fe1ac012eaa42402ad65c2963/GitPython-3.1.44-py3-none-any.whl", hash = "sha256:9e0e10cda9bed1ee64bc9a6de50e7e38a9c9943241cd7f585f6df3ed28011110", size = 207599 },
]

[[package]]
name = "h11"
version = "0.14.0"
source = { registry = "https://pypi.org/simple" }
sdist = { url = "https://files.pythonhosted.org/packages/f5/38/3af3d3633a34a3316095b39c8e8fb4853a28a536e55d347bd8d8e9a14b03/h11-0.14.0.tar.gz", hash = "sha256:8f19fbbe99e72420ff35c00b27a34cb9937e902a8b810e2c88300c6f0a3b699d", size = 100418 }
wheels = [
    { url = "https://files.pythonhosted.org/packages/95/04/ff642e65ad6b90db43e668d70ffb6736436c7ce41fcc549f4e9472234127/h11-0.14.0-py3-none-any.whl", hash = "sha256:e3fe4ac4b851c468cc8363d500db52c2ead036020723024a109d37346efaa761", size = 58259 },
]

[[package]]
name = "httpcore"
version = "1.0.7"
source = { registry = "https://pypi.org/simple" }
dependencies = [
    { name = "certifi" },
    { name = "h11" },
]
sdist = { url = "https://files.pythonhosted.org/packages/6a/41/d7d0a89eb493922c37d343b607bc1b5da7f5be7e383740b4753ad8943e90/httpcore-1.0.7.tar.gz", hash = "sha256:8551cb62a169ec7162ac7be8d4817d561f60e08eaa485234898414bb5a8a0b4c", size = 85196 }
wheels = [
    { url = "https://files.pythonhosted.org/packages/87/f5/72347bc88306acb359581ac4d52f23c0ef445b57157adedb9aee0cd689d2/httpcore-1.0.7-py3-none-any.whl", hash = "sha256:a3fff8f43dc260d5bd363d9f9cf1830fa3a458b332856f34282de498ed420edd", size = 78551 },
]

[[package]]
name = "httpx"
version = "0.27.2"
source = { registry = "https://pypi.org/simple" }
dependencies = [
    { name = "anyio" },
    { name = "certifi" },
    { name = "httpcore" },
    { name = "idna" },
    { name = "sniffio" },
]
sdist = { url = "https://files.pythonhosted.org/packages/78/82/08f8c936781f67d9e6b9eeb8a0c8b4e406136ea4c3d1f89a5db71d42e0e6/httpx-0.27.2.tar.gz", hash = "sha256:f7c2be1d2f3c3c3160d441802406b206c2b76f5947b11115e6df10c6c65e66c2", size = 144189 }
wheels = [
    { url = "https://files.pythonhosted.org/packages/56/95/9377bcb415797e44274b51d46e3249eba641711cf3348050f76ee7b15ffc/httpx-0.27.2-py3-none-any.whl", hash = "sha256:7bb2708e112d8fdd7829cd4243970f0c223274051cb35ee80c03301ee29a3df0", size = 76395 },
]

[[package]]
name = "huggingface-hub"
version = "0.27.1"
source = { registry = "https://pypi.org/simple" }
dependencies = [
    { name = "filelock" },
    { name = "fsspec" },
    { name = "packaging" },
    { name = "pyyaml" },
    { name = "requests" },
    { name = "tqdm" },
    { name = "typing-extensions" },
]
sdist = { url = "https://files.pythonhosted.org/packages/e1/d2/d6976de7542792fc077b498d64af64882b6d8bb40679284ec0bff77d5929/huggingface_hub-0.27.1.tar.gz", hash = "sha256:c004463ca870283909d715d20f066ebd6968c2207dae9393fdffb3c1d4d8f98b", size = 379407 }
wheels = [
    { url = "https://files.pythonhosted.org/packages/6c/3f/50f6b25fafdcfb1c089187a328c95081abf882309afd86f4053951507cd1/huggingface_hub-0.27.1-py3-none-any.whl", hash = "sha256:1c5155ca7d60b60c2e2fc38cbb3ffb7f7c3adf48f824015b219af9061771daec", size = 450658 },
]

[[package]]
name = "humanize"
version = "4.11.0"
source = { registry = "https://pypi.org/simple" }
sdist = { url = "https://files.pythonhosted.org/packages/6a/40/64a912b9330786df25e58127194d4a5a7441f818b400b155e748a270f924/humanize-4.11.0.tar.gz", hash = "sha256:e66f36020a2d5a974c504bd2555cf770621dbdbb6d82f94a6857c0b1ea2608be", size = 80374 }
wheels = [
    { url = "https://files.pythonhosted.org/packages/92/75/4bc3e242ad13f2e6c12e0b0401ab2c5e5c6f0d7da37ec69bc808e24e0ccb/humanize-4.11.0-py3-none-any.whl", hash = "sha256:b53caaec8532bcb2fff70c8826f904c35943f8cecaca29d272d9df38092736c0", size = 128055 },
]

[[package]]
name = "identify"
version = "2.6.6"
source = { registry = "https://pypi.org/simple" }
sdist = { url = "https://files.pythonhosted.org/packages/82/bf/c68c46601bacd4c6fb4dd751a42b6e7087240eaabc6487f2ef7a48e0e8fc/identify-2.6.6.tar.gz", hash = "sha256:7bec12768ed44ea4761efb47806f0a41f86e7c0a5fdf5950d4648c90eca7e251", size = 99217 }
wheels = [
    { url = "https://files.pythonhosted.org/packages/74/a1/68a395c17eeefb04917034bd0a1bfa765e7654fa150cca473d669aa3afb5/identify-2.6.6-py2.py3-none-any.whl", hash = "sha256:cbd1810bce79f8b671ecb20f53ee0ae8e86ae84b557de31d89709dc2a48ba881", size = 99083 },
]

[[package]]
name = "idna"
version = "3.10"
source = { registry = "https://pypi.org/simple" }
sdist = { url = "https://files.pythonhosted.org/packages/f1/70/7703c29685631f5a7590aa73f1f1d3fa9a380e654b86af429e0934a32f7d/idna-3.10.tar.gz", hash = "sha256:12f65c9b470abda6dc35cf8e63cc574b1c52b11df2c86030af0ac09b01b13ea9", size = 190490 }
wheels = [
    { url = "https://files.pythonhosted.org/packages/76/c6/c88e154df9c4e1a2a66ccf0005a88dfb2650c1dffb6f5ce603dfbd452ce3/idna-3.10-py3-none-any.whl", hash = "sha256:946d195a0d259cbba61165e88e65941f16e9b36ea6ddb97f00452bae8b1287d3", size = 70442 },
]

[[package]]
name = "importlib-metadata"
version = "8.6.1"
source = { registry = "https://pypi.org/simple" }
dependencies = [
    { name = "zipp" },
]
sdist = { url = "https://files.pythonhosted.org/packages/33/08/c1395a292bb23fd03bdf572a1357c5a733d3eecbab877641ceacab23db6e/importlib_metadata-8.6.1.tar.gz", hash = "sha256:310b41d755445d74569f993ccfc22838295d9fe005425094fad953d7f15c8580", size = 55767 }
wheels = [
    { url = "https://files.pythonhosted.org/packages/79/9d/0fb148dc4d6fa4a7dd1d8378168d9b4cd8d4560a6fbf6f0121c5fc34eb68/importlib_metadata-8.6.1-py3-none-any.whl", hash = "sha256:02a89390c1e15fdfdc0d7c6b25cb3e62650d0494005c97d6f148bf5b9787525e", size = 26971 },
]

[[package]]
name = "importlib-resources"
version = "6.5.2"
source = { registry = "https://pypi.org/simple" }
sdist = { url = "https://files.pythonhosted.org/packages/cf/8c/f834fbf984f691b4f7ff60f50b514cc3de5cc08abfc3295564dd89c5e2e7/importlib_resources-6.5.2.tar.gz", hash = "sha256:185f87adef5bcc288449d98fb4fba07cea78bc036455dd44c5fc4a2fe78fed2c", size = 44693 }
wheels = [
    { url = "https://files.pythonhosted.org/packages/a4/ed/1f1afb2e9e7f38a545d628f864d562a5ae64fe6f7a10e28ffb9b185b4e89/importlib_resources-6.5.2-py3-none-any.whl", hash = "sha256:789cfdc3ed28c78b67a06acb8126751ced69a3d5f79c095a98298cd8a760ccec", size = 37461 },
]

[[package]]
name = "iniconfig"
version = "2.0.0"
source = { registry = "https://pypi.org/simple" }
sdist = { url = "https://files.pythonhosted.org/packages/d7/4b/cbd8e699e64a6f16ca3a8220661b5f83792b3017d0f79807cb8708d33913/iniconfig-2.0.0.tar.gz", hash = "sha256:2d91e135bf72d31a410b17c16da610a82cb55f6b0477d1a902134b24a455b8b3", size = 4646 }
wheels = [
    { url = "https://files.pythonhosted.org/packages/ef/a6/62565a6e1cf69e10f5727360368e451d4b7f58beeac6173dc9db836a5b46/iniconfig-2.0.0-py3-none-any.whl", hash = "sha256:b6a85871a79d2e3b22d2d1b94ac2824226a63c6b741c88f7ae975f18b6778374", size = 5892 },
]

[[package]]
name = "inquirer"
version = "3.4.0"
source = { registry = "https://pypi.org/simple" }
dependencies = [
    { name = "blessed" },
    { name = "editor" },
    { name = "readchar" },
]
sdist = { url = "https://files.pythonhosted.org/packages/f3/06/ef91eb8f3feafb736aa33dcb278fc9555d17861aa571b684715d095db24d/inquirer-3.4.0.tar.gz", hash = "sha256:8edc99c076386ee2d2204e5e3653c2488244e82cb197b2d498b3c1b5ffb25d0b", size = 14472 }
wheels = [
    { url = "https://files.pythonhosted.org/packages/a4/b2/be907c8c0f8303bc4b10089f5470014c3bf3521e9b8d3decf3037fd94725/inquirer-3.4.0-py3-none-any.whl", hash = "sha256:bb0ec93c833e4ce7b51b98b1644b0a4d2bb39755c39787f6a504e4fee7a11b60", size = 18077 },
]

[[package]]
name = "ipython"
version = "8.31.0"
source = { registry = "https://pypi.org/simple" }
dependencies = [
    { name = "colorama", marker = "sys_platform == 'win32'" },
    { name = "decorator" },
    { name = "jedi" },
    { name = "matplotlib-inline" },
    { name = "pexpect", marker = "sys_platform != 'emscripten' and sys_platform != 'win32'" },
    { name = "prompt-toolkit" },
    { name = "pygments" },
    { name = "stack-data" },
    { name = "traitlets" },
    { name = "typing-extensions", marker = "python_full_version < '3.12'" },
]
sdist = { url = "https://files.pythonhosted.org/packages/01/35/6f90fdddff7a08b7b715fccbd2427b5212c9525cd043d26fdc45bee0708d/ipython-8.31.0.tar.gz", hash = "sha256:b6a2274606bec6166405ff05e54932ed6e5cfecaca1fc05f2cacde7bb074d70b", size = 5501011 }
wheels = [
    { url = "https://files.pythonhosted.org/packages/04/60/d0feb6b6d9fe4ab89fe8fe5b47cbf6cd936bfd9f1e7ffa9d0015425aeed6/ipython-8.31.0-py3-none-any.whl", hash = "sha256:46ec58f8d3d076a61d128fe517a51eb730e3aaf0c184ea8c17d16e366660c6a6", size = 821583 },
]

[[package]]
name = "isort"
version = "5.13.2"
source = { registry = "https://pypi.org/simple" }
sdist = { url = "https://files.pythonhosted.org/packages/87/f9/c1eb8635a24e87ade2efce21e3ce8cd6b8630bb685ddc9cdaca1349b2eb5/isort-5.13.2.tar.gz", hash = "sha256:48fdfcb9face5d58a4f6dde2e72a1fb8dcaf8ab26f95ab49fab84c2ddefb0109", size = 175303 }
wheels = [
    { url = "https://files.pythonhosted.org/packages/d1/b3/8def84f539e7d2289a02f0524b944b15d7c75dab7628bedf1c4f0992029c/isort-5.13.2-py3-none-any.whl", hash = "sha256:8ca5e72a8d85860d5a3fa69b8745237f2939afe12dbf656afbcb47fe72d947a6", size = 92310 },
]

[[package]]
name = "jedi"
version = "0.19.2"
source = { registry = "https://pypi.org/simple" }
dependencies = [
    { name = "parso" },
]
sdist = { url = "https://files.pythonhosted.org/packages/72/3a/79a912fbd4d8dd6fbb02bf69afd3bb72cf0c729bb3063c6f4498603db17a/jedi-0.19.2.tar.gz", hash = "sha256:4770dc3de41bde3966b02eb84fbcf557fb33cce26ad23da12c742fb50ecb11f0", size = 1231287 }
wheels = [
    { url = "https://files.pythonhosted.org/packages/c0/5a/9cac0c82afec3d09ccd97c8b6502d48f165f9124db81b4bcb90b4af974ee/jedi-0.19.2-py2.py3-none-any.whl", hash = "sha256:a8ef22bde8490f57fe5c7681a3c83cb58874daf72b4784de3cce5b6ef6edb5b9", size = 1572278 },
]

[[package]]
name = "jinja2"
version = "3.1.5"
source = { registry = "https://pypi.org/simple" }
dependencies = [
    { name = "markupsafe" },
]
sdist = { url = "https://files.pythonhosted.org/packages/af/92/b3130cbbf5591acf9ade8708c365f3238046ac7cb8ccba6e81abccb0ccff/jinja2-3.1.5.tar.gz", hash = "sha256:8fefff8dc3034e27bb80d67c671eb8a9bc424c0ef4c0826edbff304cceff43bb", size = 244674 }
wheels = [
    { url = "https://files.pythonhosted.org/packages/bd/0f/2ba5fbcd631e3e88689309dbe978c5769e883e4b84ebfe7da30b43275c5a/jinja2-3.1.5-py3-none-any.whl", hash = "sha256:aba0f4dc9ed8013c424088f68a5c226f7d6097ed89b246d7749c2ec4175c6adb", size = 134596 },
]

[[package]]
name = "jinxed"
version = "1.3.0"
source = { registry = "https://pypi.org/simple" }
dependencies = [
    { name = "ansicon", marker = "sys_platform == 'win32'" },
]
sdist = { url = "https://files.pythonhosted.org/packages/20/d0/59b2b80e7a52d255f9e0ad040d2e826342d05580c4b1d7d7747cfb8db731/jinxed-1.3.0.tar.gz", hash = "sha256:1593124b18a41b7a3da3b078471442e51dbad3d77b4d4f2b0c26ab6f7d660dbf", size = 80981 }
wheels = [
    { url = "https://files.pythonhosted.org/packages/27/e3/0e0014d6ab159d48189e92044ace13b1e1fe9aa3024ba9f4e8cf172aa7c2/jinxed-1.3.0-py2.py3-none-any.whl", hash = "sha256:b993189f39dc2d7504d802152671535b06d380b26d78070559551cbf92df4fc5", size = 33085 },
]

[[package]]
name = "jiter"
version = "0.8.2"
source = { registry = "https://pypi.org/simple" }
sdist = { url = "https://files.pythonhosted.org/packages/f8/70/90bc7bd3932e651486861df5c8ffea4ca7c77d28e8532ddefe2abc561a53/jiter-0.8.2.tar.gz", hash = "sha256:cd73d3e740666d0e639f678adb176fad25c1bcbdae88d8d7b857e1783bb4212d", size = 163007 }
wheels = [
    { url = "https://files.pythonhosted.org/packages/cb/b0/c1a7caa7f9dc5f1f6cfa08722867790fe2d3645d6e7170ca280e6e52d163/jiter-0.8.2-cp311-cp311-macosx_10_12_x86_64.whl", hash = "sha256:2dd61c5afc88a4fda7d8b2cf03ae5947c6ac7516d32b7a15bf4b49569a5c076b", size = 303666 },
    { url = "https://files.pythonhosted.org/packages/f5/97/0468bc9eeae43079aaa5feb9267964e496bf13133d469cfdc135498f8dd0/jiter-0.8.2-cp311-cp311-macosx_11_0_arm64.whl", hash = "sha256:a6c710d657c8d1d2adbbb5c0b0c6bfcec28fd35bd6b5f016395f9ac43e878a15", size = 311934 },
    { url = "https://files.pythonhosted.org/packages/e5/69/64058e18263d9a5f1e10f90c436853616d5f047d997c37c7b2df11b085ec/jiter-0.8.2-cp311-cp311-manylinux_2_17_aarch64.manylinux2014_aarch64.whl", hash = "sha256:a9584de0cd306072635fe4b89742bf26feae858a0683b399ad0c2509011b9dc0", size = 335506 },
    { url = "https://files.pythonhosted.org/packages/9d/14/b747f9a77b8c0542141d77ca1e2a7523e854754af2c339ac89a8b66527d6/jiter-0.8.2-cp311-cp311-manylinux_2_17_armv7l.manylinux2014_armv7l.whl", hash = "sha256:5a90a923338531b7970abb063cfc087eebae6ef8ec8139762007188f6bc69a9f", size = 355849 },
    { url = "https://files.pythonhosted.org/packages/53/e2/98a08161db7cc9d0e39bc385415890928ff09709034982f48eccfca40733/jiter-0.8.2-cp311-cp311-manylinux_2_17_ppc64le.manylinux2014_ppc64le.whl", hash = "sha256:d21974d246ed0181558087cd9f76e84e8321091ebfb3a93d4c341479a736f099", size = 381700 },
    { url = "https://files.pythonhosted.org/packages/7a/38/1674672954d35bce3b1c9af99d5849f9256ac8f5b672e020ac7821581206/jiter-0.8.2-cp311-cp311-manylinux_2_17_s390x.manylinux2014_s390x.whl", hash = "sha256:32475a42b2ea7b344069dc1e81445cfc00b9d0e3ca837f0523072432332e9f74", size = 389710 },
    { url = "https://files.pythonhosted.org/packages/f8/9b/92f9da9a9e107d019bcf883cd9125fa1690079f323f5a9d5c6986eeec3c0/jiter-0.8.2-cp311-cp311-manylinux_2_17_x86_64.manylinux2014_x86_64.whl", hash = "sha256:8b9931fd36ee513c26b5bf08c940b0ac875de175341cbdd4fa3be109f0492586", size = 345553 },
    { url = "https://files.pythonhosted.org/packages/44/a6/6d030003394e9659cd0d7136bbeabd82e869849ceccddc34d40abbbbb269/jiter-0.8.2-cp311-cp311-manylinux_2_5_i686.manylinux1_i686.whl", hash = "sha256:ce0820f4a3a59ddced7fce696d86a096d5cc48d32a4183483a17671a61edfddc", size = 376388 },
    { url = "https://files.pythonhosted.org/packages/ad/8d/87b09e648e4aca5f9af89e3ab3cfb93db2d1e633b2f2931ede8dabd9b19a/jiter-0.8.2-cp311-cp311-musllinux_1_1_aarch64.whl", hash = "sha256:8ffc86ae5e3e6a93765d49d1ab47b6075a9c978a2b3b80f0f32628f39caa0c88", size = 511226 },
    { url = "https://files.pythonhosted.org/packages/77/95/8008ebe4cdc82eac1c97864a8042ca7e383ed67e0ec17bfd03797045c727/jiter-0.8.2-cp311-cp311-musllinux_1_1_x86_64.whl", hash = "sha256:5127dc1abd809431172bc3fbe8168d6b90556a30bb10acd5ded41c3cfd6f43b6", size = 504134 },
    { url = "https://files.pythonhosted.org/packages/26/0d/3056a74de13e8b2562e4d526de6dac2f65d91ace63a8234deb9284a1d24d/jiter-0.8.2-cp311-cp311-win32.whl", hash = "sha256:66227a2c7b575720c1871c8800d3a0122bb8ee94edb43a5685aa9aceb2782d44", size = 203103 },
    { url = "https://files.pythonhosted.org/packages/4e/1e/7f96b798f356e531ffc0f53dd2f37185fac60fae4d6c612bbbd4639b90aa/jiter-0.8.2-cp311-cp311-win_amd64.whl", hash = "sha256:cde031d8413842a1e7501e9129b8e676e62a657f8ec8166e18a70d94d4682855", size = 206717 },
    { url = "https://files.pythonhosted.org/packages/a1/17/c8747af8ea4e045f57d6cfd6fc180752cab9bc3de0e8a0c9ca4e8af333b1/jiter-0.8.2-cp312-cp312-macosx_10_12_x86_64.whl", hash = "sha256:e6ec2be506e7d6f9527dae9ff4b7f54e68ea44a0ef6b098256ddf895218a2f8f", size = 302027 },
    { url = "https://files.pythonhosted.org/packages/3c/c1/6da849640cd35a41e91085723b76acc818d4b7d92b0b6e5111736ce1dd10/jiter-0.8.2-cp312-cp312-macosx_11_0_arm64.whl", hash = "sha256:76e324da7b5da060287c54f2fabd3db5f76468006c811831f051942bf68c9d44", size = 310326 },
    { url = "https://files.pythonhosted.org/packages/06/99/a2bf660d8ccffee9ad7ed46b4f860d2108a148d0ea36043fd16f4dc37e94/jiter-0.8.2-cp312-cp312-manylinux_2_17_aarch64.manylinux2014_aarch64.whl", hash = "sha256:180a8aea058f7535d1c84183c0362c710f4750bef66630c05f40c93c2b152a0f", size = 334242 },
    { url = "https://files.pythonhosted.org/packages/a7/5f/cea1c17864828731f11427b9d1ab7f24764dbd9aaf4648a7f851164d2718/jiter-0.8.2-cp312-cp312-manylinux_2_17_armv7l.manylinux2014_armv7l.whl", hash = "sha256:025337859077b41548bdcbabe38698bcd93cfe10b06ff66617a48ff92c9aec60", size = 356654 },
    { url = "https://files.pythonhosted.org/packages/e9/13/62774b7e5e7f5d5043efe1d0f94ead66e6d0f894ae010adb56b3f788de71/jiter-0.8.2-cp312-cp312-manylinux_2_17_ppc64le.manylinux2014_ppc64le.whl", hash = "sha256:ecff0dc14f409599bbcafa7e470c00b80f17abc14d1405d38ab02e4b42e55b57", size = 379967 },
    { url = "https://files.pythonhosted.org/packages/ec/fb/096b34c553bb0bd3f2289d5013dcad6074948b8d55212aa13a10d44c5326/jiter-0.8.2-cp312-cp312-manylinux_2_17_s390x.manylinux2014_s390x.whl", hash = "sha256:ffd9fee7d0775ebaba131f7ca2e2d83839a62ad65e8e02fe2bd8fc975cedeb9e", size = 389252 },
    { url = "https://files.pythonhosted.org/packages/17/61/beea645c0bf398ced8b199e377b61eb999d8e46e053bb285c91c3d3eaab0/jiter-0.8.2-cp312-cp312-manylinux_2_17_x86_64.manylinux2014_x86_64.whl", hash = "sha256:14601dcac4889e0a1c75ccf6a0e4baf70dbc75041e51bcf8d0e9274519df6887", size = 345490 },
    { url = "https://files.pythonhosted.org/packages/d5/df/834aa17ad5dcc3cf0118821da0a0cf1589ea7db9832589278553640366bc/jiter-0.8.2-cp312-cp312-manylinux_2_5_i686.manylinux1_i686.whl", hash = "sha256:92249669925bc1c54fcd2ec73f70f2c1d6a817928480ee1c65af5f6b81cdf12d", size = 376991 },
    { url = "https://files.pythonhosted.org/packages/67/80/87d140399d382fb4ea5b3d56e7ecaa4efdca17cd7411ff904c1517855314/jiter-0.8.2-cp312-cp312-musllinux_1_1_aarch64.whl", hash = "sha256:e725edd0929fa79f8349ab4ec7f81c714df51dc4e991539a578e5018fa4a7152", size = 510822 },
    { url = "https://files.pythonhosted.org/packages/5c/37/3394bb47bac1ad2cb0465601f86828a0518d07828a650722e55268cdb7e6/jiter-0.8.2-cp312-cp312-musllinux_1_1_x86_64.whl", hash = "sha256:bf55846c7b7a680eebaf9c3c48d630e1bf51bdf76c68a5f654b8524335b0ad29", size = 503730 },
    { url = "https://files.pythonhosted.org/packages/f9/e2/253fc1fa59103bb4e3aa0665d6ceb1818df1cd7bf3eb492c4dad229b1cd4/jiter-0.8.2-cp312-cp312-win32.whl", hash = "sha256:7efe4853ecd3d6110301665a5178b9856be7e2a9485f49d91aa4d737ad2ae49e", size = 203375 },
    { url = "https://files.pythonhosted.org/packages/41/69/6d4bbe66b3b3b4507e47aa1dd5d075919ad242b4b1115b3f80eecd443687/jiter-0.8.2-cp312-cp312-win_amd64.whl", hash = "sha256:83c0efd80b29695058d0fd2fa8a556490dbce9804eac3e281f373bbc99045f6c", size = 204740 },
    { url = "https://files.pythonhosted.org/packages/6c/b0/bfa1f6f2c956b948802ef5a021281978bf53b7a6ca54bb126fd88a5d014e/jiter-0.8.2-cp313-cp313-macosx_10_12_x86_64.whl", hash = "sha256:ca1f08b8e43dc3bd0594c992fb1fd2f7ce87f7bf0d44358198d6da8034afdf84", size = 301190 },
    { url = "https://files.pythonhosted.org/packages/a4/8f/396ddb4e292b5ea57e45ade5dc48229556b9044bad29a3b4b2dddeaedd52/jiter-0.8.2-cp313-cp313-macosx_11_0_arm64.whl", hash = "sha256:5672a86d55416ccd214c778efccf3266b84f87b89063b582167d803246354be4", size = 309334 },
    { url = "https://files.pythonhosted.org/packages/7f/68/805978f2f446fa6362ba0cc2e4489b945695940656edd844e110a61c98f8/jiter-0.8.2-cp313-cp313-manylinux_2_17_aarch64.manylinux2014_aarch64.whl", hash = "sha256:58dc9bc9767a1101f4e5e22db1b652161a225874d66f0e5cb8e2c7d1c438b587", size = 333918 },
    { url = "https://files.pythonhosted.org/packages/b3/99/0f71f7be667c33403fa9706e5b50583ae5106d96fab997fa7e2f38ee8347/jiter-0.8.2-cp313-cp313-manylinux_2_17_armv7l.manylinux2014_armv7l.whl", hash = "sha256:37b2998606d6dadbb5ccda959a33d6a5e853252d921fec1792fc902351bb4e2c", size = 356057 },
    { url = "https://files.pythonhosted.org/packages/8d/50/a82796e421a22b699ee4d2ce527e5bcb29471a2351cbdc931819d941a167/jiter-0.8.2-cp313-cp313-manylinux_2_17_ppc64le.manylinux2014_ppc64le.whl", hash = "sha256:4ab9a87f3784eb0e098f84a32670cfe4a79cb6512fd8f42ae3d0709f06405d18", size = 379790 },
    { url = "https://files.pythonhosted.org/packages/3c/31/10fb012b00f6d83342ca9e2c9618869ab449f1aa78c8f1b2193a6b49647c/jiter-0.8.2-cp313-cp313-manylinux_2_17_s390x.manylinux2014_s390x.whl", hash = "sha256:79aec8172b9e3c6d05fd4b219d5de1ac616bd8da934107325a6c0d0e866a21b6", size = 388285 },
    { url = "https://files.pythonhosted.org/packages/c8/81/f15ebf7de57be488aa22944bf4274962aca8092e4f7817f92ffa50d3ee46/jiter-0.8.2-cp313-cp313-manylinux_2_17_x86_64.manylinux2014_x86_64.whl", hash = "sha256:711e408732d4e9a0208008e5892c2966b485c783cd2d9a681f3eb147cf36c7ef", size = 344764 },
    { url = "https://files.pythonhosted.org/packages/b3/e8/0cae550d72b48829ba653eb348cdc25f3f06f8a62363723702ec18e7be9c/jiter-0.8.2-cp313-cp313-manylinux_2_5_i686.manylinux1_i686.whl", hash = "sha256:653cf462db4e8c41995e33d865965e79641ef45369d8a11f54cd30888b7e6ff1", size = 376620 },
    { url = "https://files.pythonhosted.org/packages/b8/50/e5478ff9d82534a944c03b63bc217c5f37019d4a34d288db0f079b13c10b/jiter-0.8.2-cp313-cp313-musllinux_1_1_aarch64.whl", hash = "sha256:9c63eaef32b7bebac8ebebf4dabebdbc6769a09c127294db6babee38e9f405b9", size = 510402 },
    { url = "https://files.pythonhosted.org/packages/8e/1e/3de48bbebbc8f7025bd454cedc8c62378c0e32dd483dece5f4a814a5cb55/jiter-0.8.2-cp313-cp313-musllinux_1_1_x86_64.whl", hash = "sha256:eb21aaa9a200d0a80dacc7a81038d2e476ffe473ffdd9c91eb745d623561de05", size = 503018 },
    { url = "https://files.pythonhosted.org/packages/d5/cd/d5a5501d72a11fe3e5fd65c78c884e5164eefe80077680533919be22d3a3/jiter-0.8.2-cp313-cp313-win32.whl", hash = "sha256:789361ed945d8d42850f919342a8665d2dc79e7e44ca1c97cc786966a21f627a", size = 203190 },
    { url = "https://files.pythonhosted.org/packages/51/bf/e5ca301245ba951447e3ad677a02a64a8845b185de2603dabd83e1e4b9c6/jiter-0.8.2-cp313-cp313-win_amd64.whl", hash = "sha256:ab7f43235d71e03b941c1630f4b6e3055d46b6cb8728a17663eaac9d8e83a865", size = 203551 },
    { url = "https://files.pythonhosted.org/packages/2f/3c/71a491952c37b87d127790dd7a0b1ebea0514c6b6ad30085b16bbe00aee6/jiter-0.8.2-cp313-cp313t-macosx_11_0_arm64.whl", hash = "sha256:b426f72cd77da3fec300ed3bc990895e2dd6b49e3bfe6c438592a3ba660e41ca", size = 308347 },
    { url = "https://files.pythonhosted.org/packages/a0/4c/c02408042e6a7605ec063daed138e07b982fdb98467deaaf1c90950cf2c6/jiter-0.8.2-cp313-cp313t-manylinux_2_17_x86_64.manylinux2014_x86_64.whl", hash = "sha256:b2dd880785088ff2ad21ffee205e58a8c1ddabc63612444ae41e5e4b321b39c0", size = 342875 },
    { url = "https://files.pythonhosted.org/packages/91/61/c80ef80ed8a0a21158e289ef70dac01e351d929a1c30cb0f49be60772547/jiter-0.8.2-cp313-cp313t-win_amd64.whl", hash = "sha256:3ac9f578c46f22405ff7f8b1f5848fb753cc4b8377fbec8470a7dc3997ca7566", size = 202374 },
]

[[package]]
name = "joblib"
version = "1.4.2"
source = { registry = "https://pypi.org/simple" }
sdist = { url = "https://files.pythonhosted.org/packages/64/33/60135848598c076ce4b231e1b1895170f45fbcaeaa2c9d5e38b04db70c35/joblib-1.4.2.tar.gz", hash = "sha256:2382c5816b2636fbd20a09e0f4e9dad4736765fdfb7dca582943b9c1366b3f0e", size = 2116621 }
wheels = [
    { url = "https://files.pythonhosted.org/packages/91/29/df4b9b42f2be0b623cbd5e2140cafcaa2bef0759a00b7b70104dcfe2fb51/joblib-1.4.2-py3-none-any.whl", hash = "sha256:06d478d5674cbc267e7496a410ee875abd68e4340feff4490bcb7afb88060ae6", size = 301817 },
]

[[package]]
name = "jsonschema"
version = "4.23.0"
source = { registry = "https://pypi.org/simple" }
dependencies = [
    { name = "attrs" },
    { name = "jsonschema-specifications" },
    { name = "referencing" },
    { name = "rpds-py" },
]
sdist = { url = "https://files.pythonhosted.org/packages/38/2e/03362ee4034a4c917f697890ccd4aec0800ccf9ded7f511971c75451deec/jsonschema-4.23.0.tar.gz", hash = "sha256:d71497fef26351a33265337fa77ffeb82423f3ea21283cd9467bb03999266bc4", size = 325778 }
wheels = [
    { url = "https://files.pythonhosted.org/packages/69/4a/4f9dbeb84e8850557c02365a0eee0649abe5eb1d84af92a25731c6c0f922/jsonschema-4.23.0-py3-none-any.whl", hash = "sha256:fbadb6f8b144a8f8cf9f0b89ba94501d143e50411a1278633f56a7acf7fd5566", size = 88462 },
]

[[package]]
name = "jsonschema-specifications"
version = "2024.10.1"
source = { registry = "https://pypi.org/simple" }
dependencies = [
    { name = "referencing" },
]
sdist = { url = "https://files.pythonhosted.org/packages/10/db/58f950c996c793472e336ff3655b13fbcf1e3b359dcf52dcf3ed3b52c352/jsonschema_specifications-2024.10.1.tar.gz", hash = "sha256:0f38b83639958ce1152d02a7f062902c41c8fd20d558b0c34344292d417ae272", size = 15561 }
wheels = [
    { url = "https://files.pythonhosted.org/packages/d1/0f/8910b19ac0670a0f80ce1008e5e751c4a57e14d2c4c13a482aa6079fa9d6/jsonschema_specifications-2024.10.1-py3-none-any.whl", hash = "sha256:a09a0680616357d9a0ecf05c12ad234479f549239d0f5b55f3deea67475da9bf", size = 18459 },
]

[[package]]
name = "junitparser"
version = "3.2.0"
source = { registry = "https://pypi.org/simple" }
sdist = { url = "https://files.pythonhosted.org/packages/57/88/6a268028a297751ed73be8e291f12aa727caf22adbc218e8dfbafcc974af/junitparser-3.2.0.tar.gz", hash = "sha256:b05e89c27e7b74b3c563a078d6e055d95cf397444f8f689b0ca616ebda0b3c65", size = 20073 }
wheels = [
    { url = "https://files.pythonhosted.org/packages/5a/f9/321d566c9f2af81fdb4bb3d5900214116b47be9e26b82219da8b818d9da9/junitparser-3.2.0-py2.py3-none-any.whl", hash = "sha256:e14fdc0a999edfc15889b637390e8ef6ca09a49532416d3bd562857d42d4b96d", size = 13394 },
]

[[package]]
name = "libcst"
version = "1.6.0"
source = { registry = "https://pypi.org/simple" }
dependencies = [
    { name = "pyyaml" },
]
sdist = { url = "https://files.pythonhosted.org/packages/f4/ec/d24c0ad33838dfbfe20a760b301d529c63cef32f8b91dae380c97f8bf127/libcst-1.6.0.tar.gz", hash = "sha256:e80ecdbe3fa43b3793cae8fa0b07a985bd9a693edbe6e9d076f5422ecadbf0db", size = 776146 }
wheels = [
    { url = "https://files.pythonhosted.org/packages/9e/d6/d6b2b6a997cdec90f2492954a1868de7df90d2d7a0b9267e14ded5713c91/libcst-1.6.0-cp311-cp311-macosx_11_0_arm64.whl", hash = "sha256:a9e71a046b4a91950125967f5ee67389f25a2511103e5595508f0591a5f50bc0", size = 2049175 },
    { url = "https://files.pythonhosted.org/packages/18/26/cc5852f725042dff5df2ca98d362f0c633bd70ee14e252665293c7f9b67d/libcst-1.6.0-cp311-cp311-manylinux_2_17_aarch64.manylinux2014_aarch64.whl", hash = "sha256:df3f452e074893dfad7746a041caeb3cde75bd9fbca4ea7b223012e112d1da8c", size = 2206182 },
    { url = "https://files.pythonhosted.org/packages/a2/fe/4227e6c34a96b1fe36bbe0f48ebe09cbed267a89ab4827bed58a794776ee/libcst-1.6.0-cp311-cp311-manylinux_2_17_x86_64.manylinux2014_x86_64.whl", hash = "sha256:31e45f88d4a9a8e5b690ed14a564fcbace14b10f5e7b6797d6d97f4226b395da", size = 2311286 },
    { url = "https://files.pythonhosted.org/packages/22/c1/db676774b3e3e6d7e604d4b520df609c8c9e7990c39c3c2a2216687c1d6c/libcst-1.6.0-cp311-cp311-manylinux_2_5_i686.manylinux1_i686.manylinux_2_17_i686.manylinux2014_i686.whl", hash = "sha256:1bd00399d20bf93590b6f02647f8be08e2b730e050e6b7360f669254e69c98f5", size = 2393885 },
    { url = "https://files.pythonhosted.org/packages/6b/8a/5cb362e992d3ad822ea93233175e0f26da16bf852532969918da439a85a5/libcst-1.6.0-cp311-cp311-musllinux_1_2_aarch64.whl", hash = "sha256:d25132f24edc24895082589645dbb8972c0eff6c9716ff71932fa72643d7c74f", size = 2254001 },
    { url = "https://files.pythonhosted.org/packages/a9/65/81bd981ca6e1712b16ec1c43b90e886cacb36bd6e12f50c27550ade4dc1a/libcst-1.6.0-cp311-cp311-musllinux_1_2_x86_64.whl", hash = "sha256:38f3f25d4f5d8713cdb6a7bd41d75299de3c2416b9890a34d9b05417b8e64c1d", size = 2371855 },
    { url = "https://files.pythonhosted.org/packages/d4/87/f1613e0ec216f29fd45e720eef1e440adfefc809d4e1bb3fc466a1db49bc/libcst-1.6.0-cp311-cp311-win_amd64.whl", hash = "sha256:91242ccbae6e7a070b33ebe03d3677c54bf678653538fbaa89597a59e4a13b2d", size = 2076392 },
    { url = "https://files.pythonhosted.org/packages/89/ca/4b92261d0cecfab5e22ccd7582f5b2d6fec9ec19884d28d66f1bc1dc9b79/libcst-1.6.0-cp312-cp312-macosx_11_0_arm64.whl", hash = "sha256:cd2b28688dabf0f7a166b47ab1c7d5c0b6ef8c9a05ad932618471a33fe591a4a", size = 2044342 },
    { url = "https://files.pythonhosted.org/packages/39/cb/3764a5eb00e3e31f3ce28e8abd1aa99934bc63006798799593d3525d2677/libcst-1.6.0-cp312-cp312-manylinux_2_17_aarch64.manylinux2014_aarch64.whl", hash = "sha256:6a12a4766ce5874ccb31a1cc095cff47e2fb35755954965fe77458d9e5b361a8", size = 2202123 },
    { url = "https://files.pythonhosted.org/packages/6e/0d/ec24969e39a6d9afee6080366de7303d59b43611882a29b30fc28dba0488/libcst-1.6.0-cp312-cp312-manylinux_2_17_x86_64.manylinux2014_x86_64.whl", hash = "sha256:bfcd78a5e775f155054ed50d047a260cd23f0f6a89ef2a57e10bdb9c697680b8", size = 2303775 },
    { url = "https://files.pythonhosted.org/packages/36/a3/c40304fe76c3add626dc19ab2c1ecbcfd1df7714414d7b4e3a0d130a8389/libcst-1.6.0-cp312-cp312-manylinux_2_5_i686.manylinux1_i686.manylinux_2_17_i686.manylinux2014_i686.whl", hash = "sha256:5786240358b122ad901bb0b7e6b7467085b2317333233d7c7d7cac46388fbd77", size = 2388341 },
    { url = "https://files.pythonhosted.org/packages/c3/f1/e820b8f9e19769ca7a57a719980abacf805609777a58df68ed1cb8cd328d/libcst-1.6.0-cp312-cp312-musllinux_1_2_aarch64.whl", hash = "sha256:c527472093b5b64ffa65d33c472da38952827abbca18c786d559d6d6122bc891", size = 2248883 },
    { url = "https://files.pythonhosted.org/packages/6c/d4/bc4c91f61dbb892db53148f39d6d8a45a5cbb4c19953ededb39bbcf60d3d/libcst-1.6.0-cp312-cp312-musllinux_1_2_x86_64.whl", hash = "sha256:63a8893dfc344b9b08bfaf4e433b16a7e2e9361f8362fa73eaecc4d379c328ba", size = 2365027 },
    { url = "https://files.pythonhosted.org/packages/e1/b5/d84b56528f88e7f3fe792b91bd21beb406159b3283bd7c891737982f7b07/libcst-1.6.0-cp312-cp312-win_amd64.whl", hash = "sha256:4cd011fcd79b76be216440ec296057780223674bc2566662c4bc50d3c5ecd58e", size = 2070680 },
    { url = "https://files.pythonhosted.org/packages/04/3e/80f5bbcc06a8d101d1a35ff1c7c0866e6b41ae07843a47e5c6c84f5bbf10/libcst-1.6.0-cp313-cp313-macosx_11_0_arm64.whl", hash = "sha256:96506807dc01c9efcea8ab57d9ea18fdc87b85514cc8ee2f8568fab6df861f02", size = 2044340 },
    { url = "https://files.pythonhosted.org/packages/2c/b3/1f36c271a91eef880740a7826d7a953dbcec434adcbee070a2e75cfb94d0/libcst-1.6.0-cp313-cp313-manylinux_2_17_aarch64.manylinux2014_aarch64.whl", hash = "sha256:dac722aade8796a1e78662c3ed424f0ab9f1dc0e8fdf3088610354cdd709e53f", size = 2202286 },
    { url = "https://files.pythonhosted.org/packages/c4/23/dbb2bbe21c1943dcd52be7423ddb9e9b7ab1cf4c44e25cceee30fa2136db/libcst-1.6.0-cp313-cp313-manylinux_2_17_x86_64.manylinux2014_x86_64.whl", hash = "sha256:1b8370d0f7092a17b7fcda0e1539d0162cf35a0c19af94842b09c9dddc382acd", size = 2303867 },
    { url = "https://files.pythonhosted.org/packages/e6/49/61bb0baa61745dc7b91fdb97fbed16149b22d88f254696d54645fea9df25/libcst-1.6.0-cp313-cp313-manylinux_2_5_i686.manylinux1_i686.manylinux_2_17_i686.manylinux2014_i686.whl", hash = "sha256:8e4fcd791cab0fe8287b6edd0d78512b6475b87d906562a5d2d0999cb6d23b8d", size = 2389158 },
    { url = "https://files.pythonhosted.org/packages/3c/39/dcfe6c02e087e3241e8e799b2ddb92e32a65076eec846205e96e3a928139/libcst-1.6.0-cp313-cp313-musllinux_1_2_aarch64.whl", hash = "sha256:3fb953fc0155532f366ff40f6a23f191250134d6928e02074ae4eb3531fa6c30", size = 2248820 },
    { url = "https://files.pythonhosted.org/packages/20/5b/db239fcf1417bdff283ed76b027b4039e1c377d38aa3b979f32bcf34fa94/libcst-1.6.0-cp313-cp313-musllinux_1_2_x86_64.whl", hash = "sha256:2f3c85602e5a6d3aec0a8fc74230363f943004d7c2b2a6a1c09b320b61692241", size = 2365139 },
    { url = "https://files.pythonhosted.org/packages/38/7f/ed56f5724305c08235d1edc580275aa13c8303e93d374d4fe73162907e88/libcst-1.6.0-cp313-cp313-win_amd64.whl", hash = "sha256:c4486921bebd33d67bbbd605aff8bfaefd2d13dc73c20c1fde2fb245880b7fd6", size = 2070695 },
]

[[package]]
name = "limits"
version = "4.0.1"
source = { registry = "https://pypi.org/simple" }
dependencies = [
    { name = "deprecated" },
    { name = "packaging" },
    { name = "typing-extensions" },
]
sdist = { url = "https://files.pythonhosted.org/packages/bc/03/91618859fc967fd727a3ecce5f7d9b0322152fa81c4a1bdd1f8afcfc5185/limits-4.0.1.tar.gz", hash = "sha256:a54f5c058dfc965319ae3ee78faf222294659e371b46d22cd7456761f7e46d5a", size = 70787 }
wheels = [
    { url = "https://files.pythonhosted.org/packages/8e/7a/6d84edd5a6bf666cdb14f8aaa3363c341271e0fa19e645e575ac0afd26d1/limits-4.0.1-py3-none-any.whl", hash = "sha256:67667e669f570cf7be4e2c2bc52f763b3f93bdf66ea945584360bc1a3f251901", size = 45753 },
]

[[package]]
name = "litellm"
version = "1.59.5"
source = { registry = "https://pypi.org/simple" }
dependencies = [
    { name = "aiohttp" },
    { name = "click" },
    { name = "httpx" },
    { name = "importlib-metadata" },
    { name = "jinja2" },
    { name = "jsonschema" },
    { name = "openai" },
    { name = "pydantic" },
    { name = "python-dotenv" },
    { name = "tiktoken" },
    { name = "tokenizers" },
]
sdist = { url = "https://files.pythonhosted.org/packages/7d/7d/0e7361a6547d651f37ce2a1ddc1d0c918bfa8d2cb09e404ef78d31709793/litellm-1.59.5.tar.gz", hash = "sha256:5124014c0c239ee63adc8aa29f1c396bc653e2b53e5aceca9081cd665e58202f", size = 6378619 }
wheels = [
    { url = "https://files.pythonhosted.org/packages/fa/fe/4c1c62223758c5c7f7f449cc4e964729209b27f7ad931dc5ca1d9b050dc5/litellm-1.59.5-py3-none-any.whl", hash = "sha256:2e3a5242c41203e08500d5d1bad746ad67869842227b8f8f768795c627cb85f6", size = 6665867 },
]

[[package]]
name = "lsprotocol"
version = "2023.0.1"
source = { registry = "https://pypi.org/simple" }
dependencies = [
    { name = "attrs" },
    { name = "cattrs" },
]
sdist = { url = "https://files.pythonhosted.org/packages/9d/f6/6e80484ec078d0b50699ceb1833597b792a6c695f90c645fbaf54b947e6f/lsprotocol-2023.0.1.tar.gz", hash = "sha256:cc5c15130d2403c18b734304339e51242d3018a05c4f7d0f198ad6e0cd21861d", size = 69434 }
wheels = [
    { url = "https://files.pythonhosted.org/packages/8d/37/2351e48cb3309673492d3a8c59d407b75fb6630e560eb27ecd4da03adc9a/lsprotocol-2023.0.1-py3-none-any.whl", hash = "sha256:c75223c9e4af2f24272b14c6375787438279369236cd568f596d4951052a60f2", size = 70826 },
]

[[package]]
name = "lxml"
version = "5.3.0"
source = { registry = "https://pypi.org/simple" }
sdist = { url = "https://files.pythonhosted.org/packages/e7/6b/20c3a4b24751377aaa6307eb230b66701024012c29dd374999cc92983269/lxml-5.3.0.tar.gz", hash = "sha256:4e109ca30d1edec1ac60cdbe341905dc3b8f55b16855e03a54aaf59e51ec8c6f", size = 3679318 }
wheels = [
    { url = "https://files.pythonhosted.org/packages/5c/a8/449faa2a3cbe6a99f8d38dcd51a3ee8844c17862841a6f769ea7c2a9cd0f/lxml-5.3.0-cp311-cp311-macosx_10_9_universal2.whl", hash = "sha256:74bcb423462233bc5d6066e4e98b0264e7c1bed7541fff2f4e34fe6b21563c8b", size = 8141056 },
    { url = "https://files.pythonhosted.org/packages/ac/8a/ae6325e994e2052de92f894363b038351c50ee38749d30cc6b6d96aaf90f/lxml-5.3.0-cp311-cp311-macosx_10_9_x86_64.whl", hash = "sha256:a3d819eb6f9b8677f57f9664265d0a10dd6551d227afb4af2b9cd7bdc2ccbf18", size = 4425238 },
    { url = "https://files.pythonhosted.org/packages/f8/fb/128dddb7f9086236bce0eeae2bfb316d138b49b159f50bc681d56c1bdd19/lxml-5.3.0-cp311-cp311-manylinux_2_12_i686.manylinux2010_i686.manylinux_2_17_i686.manylinux2014_i686.whl", hash = "sha256:5b8f5db71b28b8c404956ddf79575ea77aa8b1538e8b2ef9ec877945b3f46442", size = 5095197 },
    { url = "https://files.pythonhosted.org/packages/b4/f9/a181a8ef106e41e3086629c8bdb2d21a942f14c84a0e77452c22d6b22091/lxml-5.3.0-cp311-cp311-manylinux_2_17_aarch64.manylinux2014_aarch64.whl", hash = "sha256:2c3406b63232fc7e9b8783ab0b765d7c59e7c59ff96759d8ef9632fca27c7ee4", size = 4809809 },
    { url = "https://files.pythonhosted.org/packages/25/2f/b20565e808f7f6868aacea48ddcdd7e9e9fb4c799287f21f1a6c7c2e8b71/lxml-5.3.0-cp311-cp311-manylinux_2_17_ppc64le.manylinux2014_ppc64le.whl", hash = "sha256:2ecdd78ab768f844c7a1d4a03595038c166b609f6395e25af9b0f3f26ae1230f", size = 5407593 },
    { url = "https://files.pythonhosted.org/packages/23/0e/caac672ec246d3189a16c4d364ed4f7d6bf856c080215382c06764058c08/lxml-5.3.0-cp311-cp311-manylinux_2_17_s390x.manylinux2014_s390x.whl", hash = "sha256:168f2dfcfdedf611eb285efac1516c8454c8c99caf271dccda8943576b67552e", size = 4866657 },
    { url = "https://files.pythonhosted.org/packages/67/a4/1f5fbd3f58d4069000522196b0b776a014f3feec1796da03e495cf23532d/lxml-5.3.0-cp311-cp311-manylinux_2_17_x86_64.manylinux2014_x86_64.whl", hash = "sha256:aa617107a410245b8660028a7483b68e7914304a6d4882b5ff3d2d3eb5948d8c", size = 4967017 },
    { url = "https://files.pythonhosted.org/packages/ee/73/623ecea6ca3c530dd0a4ed0d00d9702e0e85cd5624e2d5b93b005fe00abd/lxml-5.3.0-cp311-cp311-manylinux_2_28_aarch64.whl", hash = "sha256:69959bd3167b993e6e710b99051265654133a98f20cec1d9b493b931942e9c16", size = 4810730 },
    { url = "https://files.pythonhosted.org/packages/1d/ce/fb84fb8e3c298f3a245ae3ea6221c2426f1bbaa82d10a88787412a498145/lxml-5.3.0-cp311-cp311-manylinux_2_28_ppc64le.whl", hash = "sha256:bd96517ef76c8654446fc3db9242d019a1bb5fe8b751ba414765d59f99210b79", size = 5455154 },
    { url = "https://files.pythonhosted.org/packages/b1/72/4d1ad363748a72c7c0411c28be2b0dc7150d91e823eadad3b91a4514cbea/lxml-5.3.0-cp311-cp311-manylinux_2_28_s390x.whl", hash = "sha256:ab6dd83b970dc97c2d10bc71aa925b84788c7c05de30241b9e96f9b6d9ea3080", size = 4969416 },
    { url = "https://files.pythonhosted.org/packages/42/07/b29571a58a3a80681722ea8ed0ba569211d9bb8531ad49b5cacf6d409185/lxml-5.3.0-cp311-cp311-manylinux_2_28_x86_64.whl", hash = "sha256:eec1bb8cdbba2925bedc887bc0609a80e599c75b12d87ae42ac23fd199445654", size = 5013672 },
    { url = "https://files.pythonhosted.org/packages/b9/93/bde740d5a58cf04cbd38e3dd93ad1e36c2f95553bbf7d57807bc6815d926/lxml-5.3.0-cp311-cp311-musllinux_1_2_aarch64.whl", hash = "sha256:6a7095eeec6f89111d03dabfe5883a1fd54da319c94e0fb104ee8f23616b572d", size = 4878644 },
    { url = "https://files.pythonhosted.org/packages/56/b5/645c8c02721d49927c93181de4017164ec0e141413577687c3df8ff0800f/lxml-5.3.0-cp311-cp311-musllinux_1_2_ppc64le.whl", hash = "sha256:6f651ebd0b21ec65dfca93aa629610a0dbc13dbc13554f19b0113da2e61a4763", size = 5511531 },
    { url = "https://files.pythonhosted.org/packages/85/3f/6a99a12d9438316f4fc86ef88c5d4c8fb674247b17f3173ecadd8346b671/lxml-5.3.0-cp311-cp311-musllinux_1_2_s390x.whl", hash = "sha256:f422a209d2455c56849442ae42f25dbaaba1c6c3f501d58761c619c7836642ec", size = 5402065 },
    { url = "https://files.pythonhosted.org/packages/80/8a/df47bff6ad5ac57335bf552babfb2408f9eb680c074ec1ba412a1a6af2c5/lxml-5.3.0-cp311-cp311-musllinux_1_2_x86_64.whl", hash = "sha256:62f7fdb0d1ed2065451f086519865b4c90aa19aed51081979ecd05a21eb4d1be", size = 5069775 },
    { url = "https://files.pythonhosted.org/packages/08/ae/e7ad0f0fbe4b6368c5ee1e3ef0c3365098d806d42379c46c1ba2802a52f7/lxml-5.3.0-cp311-cp311-win32.whl", hash = "sha256:c6379f35350b655fd817cd0d6cbeef7f265f3ae5fedb1caae2eb442bbeae9ab9", size = 3474226 },
    { url = "https://files.pythonhosted.org/packages/c3/b5/91c2249bfac02ee514ab135e9304b89d55967be7e53e94a879b74eec7a5c/lxml-5.3.0-cp311-cp311-win_amd64.whl", hash = "sha256:9c52100e2c2dbb0649b90467935c4b0de5528833c76a35ea1a2691ec9f1ee7a1", size = 3814971 },
    { url = "https://files.pythonhosted.org/packages/eb/6d/d1f1c5e40c64bf62afd7a3f9b34ce18a586a1cccbf71e783cd0a6d8e8971/lxml-5.3.0-cp312-cp312-macosx_10_9_universal2.whl", hash = "sha256:e99f5507401436fdcc85036a2e7dc2e28d962550afe1cbfc07c40e454256a859", size = 8171753 },
    { url = "https://files.pythonhosted.org/packages/bd/83/26b1864921869784355459f374896dcf8b44d4af3b15d7697e9156cb2de9/lxml-5.3.0-cp312-cp312-macosx_10_9_x86_64.whl", hash = "sha256:384aacddf2e5813a36495233b64cb96b1949da72bef933918ba5c84e06af8f0e", size = 4441955 },
    { url = "https://files.pythonhosted.org/packages/e0/d2/e9bff9fb359226c25cda3538f664f54f2804f4b37b0d7c944639e1a51f69/lxml-5.3.0-cp312-cp312-manylinux_2_12_i686.manylinux2010_i686.manylinux_2_17_i686.manylinux2014_i686.whl", hash = "sha256:874a216bf6afaf97c263b56371434e47e2c652d215788396f60477540298218f", size = 5050778 },
    { url = "https://files.pythonhosted.org/packages/88/69/6972bfafa8cd3ddc8562b126dd607011e218e17be313a8b1b9cc5a0ee876/lxml-5.3.0-cp312-cp312-manylinux_2_17_aarch64.manylinux2014_aarch64.whl", hash = "sha256:65ab5685d56914b9a2a34d67dd5488b83213d680b0c5d10b47f81da5a16b0b0e", size = 4748628 },
    { url = "https://files.pythonhosted.org/packages/5d/ea/a6523c7c7f6dc755a6eed3d2f6d6646617cad4d3d6d8ce4ed71bfd2362c8/lxml-5.3.0-cp312-cp312-manylinux_2_17_ppc64le.manylinux2014_ppc64le.whl", hash = "sha256:aac0bbd3e8dd2d9c45ceb82249e8bdd3ac99131a32b4d35c8af3cc9db1657179", size = 5322215 },
    { url = "https://files.pythonhosted.org/packages/99/37/396fbd24a70f62b31d988e4500f2068c7f3fd399d2fd45257d13eab51a6f/lxml-5.3.0-cp312-cp312-manylinux_2_17_s390x.manylinux2014_s390x.whl", hash = "sha256:b369d3db3c22ed14c75ccd5af429086f166a19627e84a8fdade3f8f31426e52a", size = 4813963 },
    { url = "https://files.pythonhosted.org/packages/09/91/e6136f17459a11ce1757df864b213efbeab7adcb2efa63efb1b846ab6723/lxml-5.3.0-cp312-cp312-manylinux_2_17_x86_64.manylinux2014_x86_64.whl", hash = "sha256:c24037349665434f375645fa9d1f5304800cec574d0310f618490c871fd902b3", size = 4923353 },
    { url = "https://files.pythonhosted.org/packages/1d/7c/2eeecf87c9a1fca4f84f991067c693e67340f2b7127fc3eca8fa29d75ee3/lxml-5.3.0-cp312-cp312-manylinux_2_28_aarch64.whl", hash = "sha256:62d172f358f33a26d6b41b28c170c63886742f5b6772a42b59b4f0fa10526cb1", size = 4740541 },
    { url = "https://files.pythonhosted.org/packages/3b/ed/4c38ba58defca84f5f0d0ac2480fdcd99fc7ae4b28fc417c93640a6949ae/lxml-5.3.0-cp312-cp312-manylinux_2_28_ppc64le.whl", hash = "sha256:c1f794c02903c2824fccce5b20c339a1a14b114e83b306ff11b597c5f71a1c8d", size = 5346504 },
    { url = "https://files.pythonhosted.org/packages/a5/22/bbd3995437e5745cb4c2b5d89088d70ab19d4feabf8a27a24cecb9745464/lxml-5.3.0-cp312-cp312-manylinux_2_28_s390x.whl", hash = "sha256:5d6a6972b93c426ace71e0be9a6f4b2cfae9b1baed2eed2006076a746692288c", size = 4898077 },
    { url = "https://files.pythonhosted.org/packages/0a/6e/94537acfb5b8f18235d13186d247bca478fea5e87d224644e0fe907df976/lxml-5.3.0-cp312-cp312-manylinux_2_28_x86_64.whl", hash = "sha256:3879cc6ce938ff4eb4900d901ed63555c778731a96365e53fadb36437a131a99", size = 4946543 },
    { url = "https://files.pythonhosted.org/packages/8d/e8/4b15df533fe8e8d53363b23a41df9be907330e1fa28c7ca36893fad338ee/lxml-5.3.0-cp312-cp312-musllinux_1_2_aarch64.whl", hash = "sha256:74068c601baff6ff021c70f0935b0c7bc528baa8ea210c202e03757c68c5a4ff", size = 4816841 },
    { url = "https://files.pythonhosted.org/packages/1a/e7/03f390ea37d1acda50bc538feb5b2bda6745b25731e4e76ab48fae7106bf/lxml-5.3.0-cp312-cp312-musllinux_1_2_ppc64le.whl", hash = "sha256:ecd4ad8453ac17bc7ba3868371bffb46f628161ad0eefbd0a855d2c8c32dd81a", size = 5417341 },
    { url = "https://files.pythonhosted.org/packages/ea/99/d1133ab4c250da85a883c3b60249d3d3e7c64f24faff494cf0fd23f91e80/lxml-5.3.0-cp312-cp312-musllinux_1_2_s390x.whl", hash = "sha256:7e2f58095acc211eb9d8b5771bf04df9ff37d6b87618d1cbf85f92399c98dae8", size = 5327539 },
    { url = "https://files.pythonhosted.org/packages/7d/ed/e6276c8d9668028213df01f598f385b05b55a4e1b4662ee12ef05dab35aa/lxml-5.3.0-cp312-cp312-musllinux_1_2_x86_64.whl", hash = "sha256:e63601ad5cd8f860aa99d109889b5ac34de571c7ee902d6812d5d9ddcc77fa7d", size = 5012542 },
    { url = "https://files.pythonhosted.org/packages/36/88/684d4e800f5aa28df2a991a6a622783fb73cf0e46235cfa690f9776f032e/lxml-5.3.0-cp312-cp312-win32.whl", hash = "sha256:17e8d968d04a37c50ad9c456a286b525d78c4a1c15dd53aa46c1d8e06bf6fa30", size = 3486454 },
    { url = "https://files.pythonhosted.org/packages/fc/82/ace5a5676051e60355bd8fb945df7b1ba4f4fb8447f2010fb816bfd57724/lxml-5.3.0-cp312-cp312-win_amd64.whl", hash = "sha256:c1a69e58a6bb2de65902051d57fde951febad631a20a64572677a1052690482f", size = 3816857 },
    { url = "https://files.pythonhosted.org/packages/94/6a/42141e4d373903bfea6f8e94b2f554d05506dfda522ada5343c651410dc8/lxml-5.3.0-cp313-cp313-macosx_10_13_universal2.whl", hash = "sha256:8c72e9563347c7395910de6a3100a4840a75a6f60e05af5e58566868d5eb2d6a", size = 8156284 },
    { url = "https://files.pythonhosted.org/packages/91/5e/fa097f0f7d8b3d113fb7312c6308af702f2667f22644441715be961f2c7e/lxml-5.3.0-cp313-cp313-macosx_10_13_x86_64.whl", hash = "sha256:e92ce66cd919d18d14b3856906a61d3f6b6a8500e0794142338da644260595cd", size = 4432407 },
    { url = "https://files.pythonhosted.org/packages/2d/a1/b901988aa6d4ff937f2e5cfc114e4ec561901ff00660c3e56713642728da/lxml-5.3.0-cp313-cp313-manylinux_2_12_i686.manylinux2010_i686.manylinux_2_17_i686.manylinux2014_i686.whl", hash = "sha256:1d04f064bebdfef9240478f7a779e8c5dc32b8b7b0b2fc6a62e39b928d428e51", size = 5048331 },
    { url = "https://files.pythonhosted.org/packages/30/0f/b2a54f48e52de578b71bbe2a2f8160672a8a5e103df3a78da53907e8c7ed/lxml-5.3.0-cp313-cp313-manylinux_2_17_aarch64.manylinux2014_aarch64.whl", hash = "sha256:5c2fb570d7823c2bbaf8b419ba6e5662137f8166e364a8b2b91051a1fb40ab8b", size = 4744835 },
    { url = "https://files.pythonhosted.org/packages/82/9d/b000c15538b60934589e83826ecbc437a1586488d7c13f8ee5ff1f79a9b8/lxml-5.3.0-cp313-cp313-manylinux_2_17_ppc64le.manylinux2014_ppc64le.whl", hash = "sha256:0c120f43553ec759f8de1fee2f4794452b0946773299d44c36bfe18e83caf002", size = 5316649 },
    { url = "https://files.pythonhosted.org/packages/e3/ee/ffbb9eaff5e541922611d2c56b175c45893d1c0b8b11e5a497708a6a3b3b/lxml-5.3.0-cp313-cp313-manylinux_2_17_s390x.manylinux2014_s390x.whl", hash = "sha256:562e7494778a69086f0312ec9689f6b6ac1c6b65670ed7d0267e49f57ffa08c4", size = 4812046 },
    { url = "https://files.pythonhosted.org/packages/15/ff/7ff89d567485c7b943cdac316087f16b2399a8b997007ed352a1248397e5/lxml-5.3.0-cp313-cp313-manylinux_2_17_x86_64.manylinux2014_x86_64.whl", hash = "sha256:423b121f7e6fa514ba0c7918e56955a1d4470ed35faa03e3d9f0e3baa4c7e492", size = 4918597 },
    { url = "https://files.pythonhosted.org/packages/c6/a3/535b6ed8c048412ff51268bdf4bf1cf052a37aa7e31d2e6518038a883b29/lxml-5.3.0-cp313-cp313-manylinux_2_28_aarch64.whl", hash = "sha256:c00f323cc00576df6165cc9d21a4c21285fa6b9989c5c39830c3903dc4303ef3", size = 4738071 },
    { url = "https://files.pythonhosted.org/packages/7a/8f/cbbfa59cb4d4fd677fe183725a76d8c956495d7a3c7f111ab8f5e13d2e83/lxml-5.3.0-cp313-cp313-manylinux_2_28_ppc64le.whl", hash = "sha256:1fdc9fae8dd4c763e8a31e7630afef517eab9f5d5d31a278df087f307bf601f4", size = 5342213 },
    { url = "https://files.pythonhosted.org/packages/5c/fb/db4c10dd9958d4b52e34d1d1f7c1f434422aeaf6ae2bbaaff2264351d944/lxml-5.3.0-cp313-cp313-manylinux_2_28_s390x.whl", hash = "sha256:658f2aa69d31e09699705949b5fc4719cbecbd4a97f9656a232e7d6c7be1a367", size = 4893749 },
    { url = "https://files.pythonhosted.org/packages/f2/38/bb4581c143957c47740de18a3281a0cab7722390a77cc6e610e8ebf2d736/lxml-5.3.0-cp313-cp313-manylinux_2_28_x86_64.whl", hash = "sha256:1473427aff3d66a3fa2199004c3e601e6c4500ab86696edffdbc84954c72d832", size = 4945901 },
    { url = "https://files.pythonhosted.org/packages/fc/d5/18b7de4960c731e98037bd48fa9f8e6e8f2558e6fbca4303d9b14d21ef3b/lxml-5.3.0-cp313-cp313-musllinux_1_2_aarch64.whl", hash = "sha256:a87de7dd873bf9a792bf1e58b1c3887b9264036629a5bf2d2e6579fe8e73edff", size = 4815447 },
    { url = "https://files.pythonhosted.org/packages/97/a8/cd51ceaad6eb849246559a8ef60ae55065a3df550fc5fcd27014361c1bab/lxml-5.3.0-cp313-cp313-musllinux_1_2_ppc64le.whl", hash = "sha256:0d7b36afa46c97875303a94e8f3ad932bf78bace9e18e603f2085b652422edcd", size = 5411186 },
    { url = "https://files.pythonhosted.org/packages/89/c3/1e3dabab519481ed7b1fdcba21dcfb8832f57000733ef0e71cf6d09a5e03/lxml-5.3.0-cp313-cp313-musllinux_1_2_s390x.whl", hash = "sha256:cf120cce539453ae086eacc0130a324e7026113510efa83ab42ef3fcfccac7fb", size = 5324481 },
    { url = "https://files.pythonhosted.org/packages/b6/17/71e9984cf0570cd202ac0a1c9ed5c1b8889b0fc8dc736f5ef0ffb181c284/lxml-5.3.0-cp313-cp313-musllinux_1_2_x86_64.whl", hash = "sha256:df5c7333167b9674aa8ae1d4008fa4bc17a313cc490b2cca27838bbdcc6bb15b", size = 5011053 },
    { url = "https://files.pythonhosted.org/packages/69/68/9f7e6d3312a91e30829368c2b3217e750adef12a6f8eb10498249f4e8d72/lxml-5.3.0-cp313-cp313-win32.whl", hash = "sha256:c802e1c2ed9f0c06a65bc4ed0189d000ada8049312cfeab6ca635e39c9608957", size = 3485634 },
    { url = "https://files.pythonhosted.org/packages/7d/db/214290d58ad68c587bd5d6af3d34e56830438733d0d0856c0275fde43652/lxml-5.3.0-cp313-cp313-win_amd64.whl", hash = "sha256:406246b96d552e0503e17a1006fd27edac678b3fcc9f1be71a2f94b4ff61528d", size = 3814417 },
]

[[package]]
name = "markdown-it-py"
version = "3.0.0"
source = { registry = "https://pypi.org/simple" }
dependencies = [
    { name = "mdurl" },
]
sdist = { url = "https://files.pythonhosted.org/packages/38/71/3b932df36c1a044d397a1f92d1cf91ee0a503d91e470cbd670aa66b07ed0/markdown-it-py-3.0.0.tar.gz", hash = "sha256:e3f60a94fa066dc52ec76661e37c851cb232d92f9886b15cb560aaada2df8feb", size = 74596 }
wheels = [
    { url = "https://files.pythonhosted.org/packages/42/d7/1ec15b46af6af88f19b8e5ffea08fa375d433c998b8a7639e76935c14f1f/markdown_it_py-3.0.0-py3-none-any.whl", hash = "sha256:355216845c60bd96232cd8d8c40e8f9765cc86f46880e43a8fd22dc1a1a8cab1", size = 87528 },
]

[[package]]
name = "markupsafe"
version = "3.0.2"
source = { registry = "https://pypi.org/simple" }
sdist = { url = "https://files.pythonhosted.org/packages/b2/97/5d42485e71dfc078108a86d6de8fa46db44a1a9295e89c5d6d4a06e23a62/markupsafe-3.0.2.tar.gz", hash = "sha256:ee55d3edf80167e48ea11a923c7386f4669df67d7994554387f84e7d8b0a2bf0", size = 20537 }
wheels = [
    { url = "https://files.pythonhosted.org/packages/6b/28/bbf83e3f76936960b850435576dd5e67034e200469571be53f69174a2dfd/MarkupSafe-3.0.2-cp311-cp311-macosx_10_9_universal2.whl", hash = "sha256:9025b4018f3a1314059769c7bf15441064b2207cb3f065e6ea1e7359cb46db9d", size = 14353 },
    { url = "https://files.pythonhosted.org/packages/6c/30/316d194b093cde57d448a4c3209f22e3046c5bb2fb0820b118292b334be7/MarkupSafe-3.0.2-cp311-cp311-macosx_11_0_arm64.whl", hash = "sha256:93335ca3812df2f366e80509ae119189886b0f3c2b81325d39efdb84a1e2ae93", size = 12392 },
    { url = "https://files.pythonhosted.org/packages/f2/96/9cdafba8445d3a53cae530aaf83c38ec64c4d5427d975c974084af5bc5d2/MarkupSafe-3.0.2-cp311-cp311-manylinux_2_17_aarch64.manylinux2014_aarch64.whl", hash = "sha256:2cb8438c3cbb25e220c2ab33bb226559e7afb3baec11c4f218ffa7308603c832", size = 23984 },
    { url = "https://files.pythonhosted.org/packages/f1/a4/aefb044a2cd8d7334c8a47d3fb2c9f328ac48cb349468cc31c20b539305f/MarkupSafe-3.0.2-cp311-cp311-manylinux_2_17_x86_64.manylinux2014_x86_64.whl", hash = "sha256:a123e330ef0853c6e822384873bef7507557d8e4a082961e1defa947aa59ba84", size = 23120 },
    { url = "https://files.pythonhosted.org/packages/8d/21/5e4851379f88f3fad1de30361db501300d4f07bcad047d3cb0449fc51f8c/MarkupSafe-3.0.2-cp311-cp311-manylinux_2_5_i686.manylinux1_i686.manylinux_2_17_i686.manylinux2014_i686.whl", hash = "sha256:1e084f686b92e5b83186b07e8a17fc09e38fff551f3602b249881fec658d3eca", size = 23032 },
    { url = "https://files.pythonhosted.org/packages/00/7b/e92c64e079b2d0d7ddf69899c98842f3f9a60a1ae72657c89ce2655c999d/MarkupSafe-3.0.2-cp311-cp311-musllinux_1_2_aarch64.whl", hash = "sha256:d8213e09c917a951de9d09ecee036d5c7d36cb6cb7dbaece4c71a60d79fb9798", size = 24057 },
    { url = "https://files.pythonhosted.org/packages/f9/ac/46f960ca323037caa0a10662ef97d0a4728e890334fc156b9f9e52bcc4ca/MarkupSafe-3.0.2-cp311-cp311-musllinux_1_2_i686.whl", hash = "sha256:5b02fb34468b6aaa40dfc198d813a641e3a63b98c2b05a16b9f80b7ec314185e", size = 23359 },
    { url = "https://files.pythonhosted.org/packages/69/84/83439e16197337b8b14b6a5b9c2105fff81d42c2a7c5b58ac7b62ee2c3b1/MarkupSafe-3.0.2-cp311-cp311-musllinux_1_2_x86_64.whl", hash = "sha256:0bff5e0ae4ef2e1ae4fdf2dfd5b76c75e5c2fa4132d05fc1b0dabcd20c7e28c4", size = 23306 },
    { url = "https://files.pythonhosted.org/packages/9a/34/a15aa69f01e2181ed8d2b685c0d2f6655d5cca2c4db0ddea775e631918cd/MarkupSafe-3.0.2-cp311-cp311-win32.whl", hash = "sha256:6c89876f41da747c8d3677a2b540fb32ef5715f97b66eeb0c6b66f5e3ef6f59d", size = 15094 },
    { url = "https://files.pythonhosted.org/packages/da/b8/3a3bd761922d416f3dc5d00bfbed11f66b1ab89a0c2b6e887240a30b0f6b/MarkupSafe-3.0.2-cp311-cp311-win_amd64.whl", hash = "sha256:70a87b411535ccad5ef2f1df5136506a10775d267e197e4cf531ced10537bd6b", size = 15521 },
    { url = "https://files.pythonhosted.org/packages/22/09/d1f21434c97fc42f09d290cbb6350d44eb12f09cc62c9476effdb33a18aa/MarkupSafe-3.0.2-cp312-cp312-macosx_10_13_universal2.whl", hash = "sha256:9778bd8ab0a994ebf6f84c2b949e65736d5575320a17ae8984a77fab08db94cf", size = 14274 },
    { url = "https://files.pythonhosted.org/packages/6b/b0/18f76bba336fa5aecf79d45dcd6c806c280ec44538b3c13671d49099fdd0/MarkupSafe-3.0.2-cp312-cp312-macosx_11_0_arm64.whl", hash = "sha256:846ade7b71e3536c4e56b386c2a47adf5741d2d8b94ec9dc3e92e5e1ee1e2225", size = 12348 },
    { url = "https://files.pythonhosted.org/packages/e0/25/dd5c0f6ac1311e9b40f4af06c78efde0f3b5cbf02502f8ef9501294c425b/MarkupSafe-3.0.2-cp312-cp312-manylinux_2_17_aarch64.manylinux2014_aarch64.whl", hash = "sha256:1c99d261bd2d5f6b59325c92c73df481e05e57f19837bdca8413b9eac4bd8028", size = 24149 },
    { url = "https://files.pythonhosted.org/packages/f3/f0/89e7aadfb3749d0f52234a0c8c7867877876e0a20b60e2188e9850794c17/MarkupSafe-3.0.2-cp312-cp312-manylinux_2_17_x86_64.manylinux2014_x86_64.whl", hash = "sha256:e17c96c14e19278594aa4841ec148115f9c7615a47382ecb6b82bd8fea3ab0c8", size = 23118 },
    { url = "https://files.pythonhosted.org/packages/d5/da/f2eeb64c723f5e3777bc081da884b414671982008c47dcc1873d81f625b6/MarkupSafe-3.0.2-cp312-cp312-manylinux_2_5_i686.manylinux1_i686.manylinux_2_17_i686.manylinux2014_i686.whl", hash = "sha256:88416bd1e65dcea10bc7569faacb2c20ce071dd1f87539ca2ab364bf6231393c", size = 22993 },
    { url = "https://files.pythonhosted.org/packages/da/0e/1f32af846df486dce7c227fe0f2398dc7e2e51d4a370508281f3c1c5cddc/MarkupSafe-3.0.2-cp312-cp312-musllinux_1_2_aarch64.whl", hash = "sha256:2181e67807fc2fa785d0592dc2d6206c019b9502410671cc905d132a92866557", size = 24178 },
    { url = "https://files.pythonhosted.org/packages/c4/f6/bb3ca0532de8086cbff5f06d137064c8410d10779c4c127e0e47d17c0b71/MarkupSafe-3.0.2-cp312-cp312-musllinux_1_2_i686.whl", hash = "sha256:52305740fe773d09cffb16f8ed0427942901f00adedac82ec8b67752f58a1b22", size = 23319 },
    { url = "https://files.pythonhosted.org/packages/a2/82/8be4c96ffee03c5b4a034e60a31294daf481e12c7c43ab8e34a1453ee48b/MarkupSafe-3.0.2-cp312-cp312-musllinux_1_2_x86_64.whl", hash = "sha256:ad10d3ded218f1039f11a75f8091880239651b52e9bb592ca27de44eed242a48", size = 23352 },
    { url = "https://files.pythonhosted.org/packages/51/ae/97827349d3fcffee7e184bdf7f41cd6b88d9919c80f0263ba7acd1bbcb18/MarkupSafe-3.0.2-cp312-cp312-win32.whl", hash = "sha256:0f4ca02bea9a23221c0182836703cbf8930c5e9454bacce27e767509fa286a30", size = 15097 },
    { url = "https://files.pythonhosted.org/packages/c1/80/a61f99dc3a936413c3ee4e1eecac96c0da5ed07ad56fd975f1a9da5bc630/MarkupSafe-3.0.2-cp312-cp312-win_amd64.whl", hash = "sha256:8e06879fc22a25ca47312fbe7c8264eb0b662f6db27cb2d3bbbc74b1df4b9b87", size = 15601 },
    { url = "https://files.pythonhosted.org/packages/83/0e/67eb10a7ecc77a0c2bbe2b0235765b98d164d81600746914bebada795e97/MarkupSafe-3.0.2-cp313-cp313-macosx_10_13_universal2.whl", hash = "sha256:ba9527cdd4c926ed0760bc301f6728ef34d841f405abf9d4f959c478421e4efd", size = 14274 },
    { url = "https://files.pythonhosted.org/packages/2b/6d/9409f3684d3335375d04e5f05744dfe7e9f120062c9857df4ab490a1031a/MarkupSafe-3.0.2-cp313-cp313-macosx_11_0_arm64.whl", hash = "sha256:f8b3d067f2e40fe93e1ccdd6b2e1d16c43140e76f02fb1319a05cf2b79d99430", size = 12352 },
    { url = "https://files.pythonhosted.org/packages/d2/f5/6eadfcd3885ea85fe2a7c128315cc1bb7241e1987443d78c8fe712d03091/MarkupSafe-3.0.2-cp313-cp313-manylinux_2_17_aarch64.manylinux2014_aarch64.whl", hash = "sha256:569511d3b58c8791ab4c2e1285575265991e6d8f8700c7be0e88f86cb0672094", size = 24122 },
    { url = "https://files.pythonhosted.org/packages/0c/91/96cf928db8236f1bfab6ce15ad070dfdd02ed88261c2afafd4b43575e9e9/MarkupSafe-3.0.2-cp313-cp313-manylinux_2_17_x86_64.manylinux2014_x86_64.whl", hash = "sha256:15ab75ef81add55874e7ab7055e9c397312385bd9ced94920f2802310c930396", size = 23085 },
    { url = "https://files.pythonhosted.org/packages/c2/cf/c9d56af24d56ea04daae7ac0940232d31d5a8354f2b457c6d856b2057d69/MarkupSafe-3.0.2-cp313-cp313-manylinux_2_5_i686.manylinux1_i686.manylinux_2_17_i686.manylinux2014_i686.whl", hash = "sha256:f3818cb119498c0678015754eba762e0d61e5b52d34c8b13d770f0719f7b1d79", size = 22978 },
    { url = "https://files.pythonhosted.org/packages/2a/9f/8619835cd6a711d6272d62abb78c033bda638fdc54c4e7f4272cf1c0962b/MarkupSafe-3.0.2-cp313-cp313-musllinux_1_2_aarch64.whl", hash = "sha256:cdb82a876c47801bb54a690c5ae105a46b392ac6099881cdfb9f6e95e4014c6a", size = 24208 },
    { url = "https://files.pythonhosted.org/packages/f9/bf/176950a1792b2cd2102b8ffeb5133e1ed984547b75db47c25a67d3359f77/MarkupSafe-3.0.2-cp313-cp313-musllinux_1_2_i686.whl", hash = "sha256:cabc348d87e913db6ab4aa100f01b08f481097838bdddf7c7a84b7575b7309ca", size = 23357 },
    { url = "https://files.pythonhosted.org/packages/ce/4f/9a02c1d335caabe5c4efb90e1b6e8ee944aa245c1aaaab8e8a618987d816/MarkupSafe-3.0.2-cp313-cp313-musllinux_1_2_x86_64.whl", hash = "sha256:444dcda765c8a838eaae23112db52f1efaf750daddb2d9ca300bcae1039adc5c", size = 23344 },
    { url = "https://files.pythonhosted.org/packages/ee/55/c271b57db36f748f0e04a759ace9f8f759ccf22b4960c270c78a394f58be/MarkupSafe-3.0.2-cp313-cp313-win32.whl", hash = "sha256:bcf3e58998965654fdaff38e58584d8937aa3096ab5354d493c77d1fdd66d7a1", size = 15101 },
    { url = "https://files.pythonhosted.org/packages/29/88/07df22d2dd4df40aba9f3e402e6dc1b8ee86297dddbad4872bd5e7b0094f/MarkupSafe-3.0.2-cp313-cp313-win_amd64.whl", hash = "sha256:e6a2a455bd412959b57a172ce6328d2dd1f01cb2135efda2e4576e8a23fa3b0f", size = 15603 },
    { url = "https://files.pythonhosted.org/packages/62/6a/8b89d24db2d32d433dffcd6a8779159da109842434f1dd2f6e71f32f738c/MarkupSafe-3.0.2-cp313-cp313t-macosx_10_13_universal2.whl", hash = "sha256:b5a6b3ada725cea8a5e634536b1b01c30bcdcd7f9c6fff4151548d5bf6b3a36c", size = 14510 },
    { url = "https://files.pythonhosted.org/packages/7a/06/a10f955f70a2e5a9bf78d11a161029d278eeacbd35ef806c3fd17b13060d/MarkupSafe-3.0.2-cp313-cp313t-macosx_11_0_arm64.whl", hash = "sha256:a904af0a6162c73e3edcb969eeeb53a63ceeb5d8cf642fade7d39e7963a22ddb", size = 12486 },
    { url = "https://files.pythonhosted.org/packages/34/cf/65d4a571869a1a9078198ca28f39fba5fbb910f952f9dbc5220afff9f5e6/MarkupSafe-3.0.2-cp313-cp313t-manylinux_2_17_aarch64.manylinux2014_aarch64.whl", hash = "sha256:4aa4e5faecf353ed117801a068ebab7b7e09ffb6e1d5e412dc852e0da018126c", size = 25480 },
    { url = "https://files.pythonhosted.org/packages/0c/e3/90e9651924c430b885468b56b3d597cabf6d72be4b24a0acd1fa0e12af67/MarkupSafe-3.0.2-cp313-cp313t-manylinux_2_17_x86_64.manylinux2014_x86_64.whl", hash = "sha256:c0ef13eaeee5b615fb07c9a7dadb38eac06a0608b41570d8ade51c56539e509d", size = 23914 },
    { url = "https://files.pythonhosted.org/packages/66/8c/6c7cf61f95d63bb866db39085150df1f2a5bd3335298f14a66b48e92659c/MarkupSafe-3.0.2-cp313-cp313t-manylinux_2_5_i686.manylinux1_i686.manylinux_2_17_i686.manylinux2014_i686.whl", hash = "sha256:d16a81a06776313e817c951135cf7340a3e91e8c1ff2fac444cfd75fffa04afe", size = 23796 },
    { url = "https://files.pythonhosted.org/packages/bb/35/cbe9238ec3f47ac9a7c8b3df7a808e7cb50fe149dc7039f5f454b3fba218/MarkupSafe-3.0.2-cp313-cp313t-musllinux_1_2_aarch64.whl", hash = "sha256:6381026f158fdb7c72a168278597a5e3a5222e83ea18f543112b2662a9b699c5", size = 25473 },
    { url = "https://files.pythonhosted.org/packages/e6/32/7621a4382488aa283cc05e8984a9c219abad3bca087be9ec77e89939ded9/MarkupSafe-3.0.2-cp313-cp313t-musllinux_1_2_i686.whl", hash = "sha256:3d79d162e7be8f996986c064d1c7c817f6df3a77fe3d6859f6f9e7be4b8c213a", size = 24114 },
    { url = "https://files.pythonhosted.org/packages/0d/80/0985960e4b89922cb5a0bac0ed39c5b96cbc1a536a99f30e8c220a996ed9/MarkupSafe-3.0.2-cp313-cp313t-musllinux_1_2_x86_64.whl", hash = "sha256:131a3c7689c85f5ad20f9f6fb1b866f402c445b220c19fe4308c0b147ccd2ad9", size = 24098 },
    { url = "https://files.pythonhosted.org/packages/82/78/fedb03c7d5380df2427038ec8d973587e90561b2d90cd472ce9254cf348b/MarkupSafe-3.0.2-cp313-cp313t-win32.whl", hash = "sha256:ba8062ed2cf21c07a9e295d5b8a2a5ce678b913b45fdf68c32d95d6c1291e0b6", size = 15208 },
    { url = "https://files.pythonhosted.org/packages/4f/65/6079a46068dfceaeabb5dcad6d674f5f5c61a6fa5673746f42a9f4c233b3/MarkupSafe-3.0.2-cp313-cp313t-win_amd64.whl", hash = "sha256:e444a31f8db13eb18ada366ab3cf45fd4b31e4db1236a4448f68778c1d1a5a2f", size = 15739 },
]

[[package]]
name = "matplotlib-inline"
version = "0.1.7"
source = { registry = "https://pypi.org/simple" }
dependencies = [
    { name = "traitlets" },
]
sdist = { url = "https://files.pythonhosted.org/packages/99/5b/a36a337438a14116b16480db471ad061c36c3694df7c2084a0da7ba538b7/matplotlib_inline-0.1.7.tar.gz", hash = "sha256:8423b23ec666be3d16e16b60bdd8ac4e86e840ebd1dd11a30b9f117f2fa0ab90", size = 8159 }
wheels = [
    { url = "https://files.pythonhosted.org/packages/8f/8e/9ad090d3553c280a8060fbf6e24dc1c0c29704ee7d1c372f0c174aa59285/matplotlib_inline-0.1.7-py3-none-any.whl", hash = "sha256:df192d39a4ff8f21b1895d72e6a13f5fcc5099f00fa84384e0ea28c2cc0653ca", size = 9899 },
]

[[package]]
name = "mccabe"
version = "0.7.0"
source = { registry = "https://pypi.org/simple" }
sdist = { url = "https://files.pythonhosted.org/packages/e7/ff/0ffefdcac38932a54d2b5eed4e0ba8a408f215002cd178ad1df0f2806ff8/mccabe-0.7.0.tar.gz", hash = "sha256:348e0240c33b60bbdf4e523192ef919f28cb2c3d7d5c7794f74009290f236325", size = 9658 }
wheels = [
    { url = "https://files.pythonhosted.org/packages/27/1a/1f68f9ba0c207934b35b86a8ca3aad8395a3d6dd7921c0686e23853ff5a9/mccabe-0.7.0-py2.py3-none-any.whl", hash = "sha256:6c2d30ab6be0e4a46919781807b4f0d834ebdd6c6e3dca0bda5a15f863427b6e", size = 7350 },
]

[[package]]
name = "mdurl"
version = "0.1.2"
source = { registry = "https://pypi.org/simple" }
sdist = { url = "https://files.pythonhosted.org/packages/d6/54/cfe61301667036ec958cb99bd3efefba235e65cdeb9c84d24a8293ba1d90/mdurl-0.1.2.tar.gz", hash = "sha256:bb413d29f5eea38f31dd4754dd7377d4465116fb207585f97bf925588687c1ba", size = 8729 }
wheels = [
    { url = "https://files.pythonhosted.org/packages/b3/38/89ba8ad64ae25be8de66a6d463314cf1eb366222074cfda9ee839c56a4b4/mdurl-0.1.2-py3-none-any.whl", hash = "sha256:84008a41e51615a49fc9966191ff91509e3c40b939176e643fd50a5c2196b8f8", size = 9979 },
]

[[package]]
name = "monotonic"
version = "1.6"
source = { registry = "https://pypi.org/simple" }
sdist = { url = "https://files.pythonhosted.org/packages/ea/ca/8e91948b782ddfbd194f323e7e7d9ba12e5877addf04fb2bf8fca38e86ac/monotonic-1.6.tar.gz", hash = "sha256:3a55207bcfed53ddd5c5bae174524062935efed17792e9de2ad0205ce9ad63f7", size = 7615 }
wheels = [
    { url = "https://files.pythonhosted.org/packages/9a/67/7e8406a29b6c45be7af7740456f7f37025f0506ae2e05fb9009a53946860/monotonic-1.6-py2.py3-none-any.whl", hash = "sha256:68687e19a14f11f26d140dd5c86f3dba4bf5df58003000ed467e0e2a69bca96c", size = 8154 },
]

[[package]]
name = "mpmath"
version = "1.3.0"
source = { registry = "https://pypi.org/simple" }
sdist = { url = "https://files.pythonhosted.org/packages/e0/47/dd32fa426cc72114383ac549964eecb20ecfd886d1e5ccf5340b55b02f57/mpmath-1.3.0.tar.gz", hash = "sha256:7a28eb2a9774d00c7bc92411c19a89209d5da7c4c9a9e227be8330a23a25b91f", size = 508106 }
wheels = [
    { url = "https://files.pythonhosted.org/packages/43/e3/7d92a15f894aa0c9c4b49b8ee9ac9850d6e63b03c9c32c0367a13ae62209/mpmath-1.3.0-py3-none-any.whl", hash = "sha256:a0b2b9fe80bbcd81a6647ff13108738cfb482d481d826cc0e02f5b35e5c88d2c", size = 536198 },
]

[[package]]
name = "multidict"
version = "6.1.0"
source = { registry = "https://pypi.org/simple" }
sdist = { url = "https://files.pythonhosted.org/packages/d6/be/504b89a5e9ca731cd47487e91c469064f8ae5af93b7259758dcfc2b9c848/multidict-6.1.0.tar.gz", hash = "sha256:22ae2ebf9b0c69d206c003e2f6a914ea33f0a932d4aa16f236afc049d9958f4a", size = 64002 }
wheels = [
    { url = "https://files.pythonhosted.org/packages/93/13/df3505a46d0cd08428e4c8169a196131d1b0c4b515c3649829258843dde6/multidict-6.1.0-cp311-cp311-macosx_10_9_universal2.whl", hash = "sha256:3efe2c2cb5763f2f1b275ad2bf7a287d3f7ebbef35648a9726e3b69284a4f3d6", size = 48570 },
    { url = "https://files.pythonhosted.org/packages/f0/e1/a215908bfae1343cdb72f805366592bdd60487b4232d039c437fe8f5013d/multidict-6.1.0-cp311-cp311-macosx_10_9_x86_64.whl", hash = "sha256:c7053d3b0353a8b9de430a4f4b4268ac9a4fb3481af37dfe49825bf45ca24156", size = 29316 },
    { url = "https://files.pythonhosted.org/packages/70/0f/6dc70ddf5d442702ed74f298d69977f904960b82368532c88e854b79f72b/multidict-6.1.0-cp311-cp311-macosx_11_0_arm64.whl", hash = "sha256:27e5fc84ccef8dfaabb09d82b7d179c7cf1a3fbc8a966f8274fcb4ab2eb4cadb", size = 29640 },
    { url = "https://files.pythonhosted.org/packages/d8/6d/9c87b73a13d1cdea30b321ef4b3824449866bd7f7127eceed066ccb9b9ff/multidict-6.1.0-cp311-cp311-manylinux_2_17_aarch64.manylinux2014_aarch64.whl", hash = "sha256:0e2b90b43e696f25c62656389d32236e049568b39320e2735d51f08fd362761b", size = 131067 },
    { url = "https://files.pythonhosted.org/packages/cc/1e/1b34154fef373371fd6c65125b3d42ff5f56c7ccc6bfff91b9b3c60ae9e0/multidict-6.1.0-cp311-cp311-manylinux_2_17_ppc64le.manylinux2014_ppc64le.whl", hash = "sha256:d83a047959d38a7ff552ff94be767b7fd79b831ad1cd9920662db05fec24fe72", size = 138507 },
    { url = "https://files.pythonhosted.org/packages/fb/e0/0bc6b2bac6e461822b5f575eae85da6aae76d0e2a79b6665d6206b8e2e48/multidict-6.1.0-cp311-cp311-manylinux_2_17_s390x.manylinux2014_s390x.whl", hash = "sha256:d1a9dd711d0877a1ece3d2e4fea11a8e75741ca21954c919406b44e7cf971304", size = 133905 },
    { url = "https://files.pythonhosted.org/packages/ba/af/73d13b918071ff9b2205fcf773d316e0f8fefb4ec65354bbcf0b10908cc6/multidict-6.1.0-cp311-cp311-manylinux_2_17_x86_64.manylinux2014_x86_64.whl", hash = "sha256:ec2abea24d98246b94913b76a125e855eb5c434f7c46546046372fe60f666351", size = 129004 },
    { url = "https://files.pythonhosted.org/packages/74/21/23960627b00ed39643302d81bcda44c9444ebcdc04ee5bedd0757513f259/multidict-6.1.0-cp311-cp311-manylinux_2_5_i686.manylinux1_i686.manylinux_2_17_i686.manylinux2014_i686.whl", hash = "sha256:4867cafcbc6585e4b678876c489b9273b13e9fff9f6d6d66add5e15d11d926cb", size = 121308 },
    { url = "https://files.pythonhosted.org/packages/8b/5c/cf282263ffce4a596ed0bb2aa1a1dddfe1996d6a62d08842a8d4b33dca13/multidict-6.1.0-cp311-cp311-musllinux_1_2_aarch64.whl", hash = "sha256:5b48204e8d955c47c55b72779802b219a39acc3ee3d0116d5080c388970b76e3", size = 132608 },
    { url = "https://files.pythonhosted.org/packages/d7/3e/97e778c041c72063f42b290888daff008d3ab1427f5b09b714f5a8eff294/multidict-6.1.0-cp311-cp311-musllinux_1_2_i686.whl", hash = "sha256:d8fff389528cad1618fb4b26b95550327495462cd745d879a8c7c2115248e399", size = 127029 },
    { url = "https://files.pythonhosted.org/packages/47/ac/3efb7bfe2f3aefcf8d103e9a7162572f01936155ab2f7ebcc7c255a23212/multidict-6.1.0-cp311-cp311-musllinux_1_2_ppc64le.whl", hash = "sha256:a7a9541cd308eed5e30318430a9c74d2132e9a8cb46b901326272d780bf2d423", size = 137594 },
    { url = "https://files.pythonhosted.org/packages/42/9b/6c6e9e8dc4f915fc90a9b7798c44a30773dea2995fdcb619870e705afe2b/multidict-6.1.0-cp311-cp311-musllinux_1_2_s390x.whl", hash = "sha256:da1758c76f50c39a2efd5e9859ce7d776317eb1dd34317c8152ac9251fc574a3", size = 134556 },
    { url = "https://files.pythonhosted.org/packages/1d/10/8e881743b26aaf718379a14ac58572a240e8293a1c9d68e1418fb11c0f90/multidict-6.1.0-cp311-cp311-musllinux_1_2_x86_64.whl", hash = "sha256:c943a53e9186688b45b323602298ab727d8865d8c9ee0b17f8d62d14b56f0753", size = 130993 },
    { url = "https://files.pythonhosted.org/packages/45/84/3eb91b4b557442802d058a7579e864b329968c8d0ea57d907e7023c677f2/multidict-6.1.0-cp311-cp311-win32.whl", hash = "sha256:90f8717cb649eea3504091e640a1b8568faad18bd4b9fcd692853a04475a4b80", size = 26405 },
    { url = "https://files.pythonhosted.org/packages/9f/0b/ad879847ecbf6d27e90a6eabb7eff6b62c129eefe617ea45eae7c1f0aead/multidict-6.1.0-cp311-cp311-win_amd64.whl", hash = "sha256:82176036e65644a6cc5bd619f65f6f19781e8ec2e5330f51aa9ada7504cc1926", size = 28795 },
    { url = "https://files.pythonhosted.org/packages/fd/16/92057c74ba3b96d5e211b553895cd6dc7cc4d1e43d9ab8fafc727681ef71/multidict-6.1.0-cp312-cp312-macosx_10_9_universal2.whl", hash = "sha256:b04772ed465fa3cc947db808fa306d79b43e896beb677a56fb2347ca1a49c1fa", size = 48713 },
    { url = "https://files.pythonhosted.org/packages/94/3d/37d1b8893ae79716179540b89fc6a0ee56b4a65fcc0d63535c6f5d96f217/multidict-6.1.0-cp312-cp312-macosx_10_9_x86_64.whl", hash = "sha256:6180c0ae073bddeb5a97a38c03f30c233e0a4d39cd86166251617d1bbd0af436", size = 29516 },
    { url = "https://files.pythonhosted.org/packages/a2/12/adb6b3200c363062f805275b4c1e656be2b3681aada66c80129932ff0bae/multidict-6.1.0-cp312-cp312-macosx_11_0_arm64.whl", hash = "sha256:071120490b47aa997cca00666923a83f02c7fbb44f71cf7f136df753f7fa8761", size = 29557 },
    { url = "https://files.pythonhosted.org/packages/47/e9/604bb05e6e5bce1e6a5cf80a474e0f072e80d8ac105f1b994a53e0b28c42/multidict-6.1.0-cp312-cp312-manylinux_2_17_aarch64.manylinux2014_aarch64.whl", hash = "sha256:50b3a2710631848991d0bf7de077502e8994c804bb805aeb2925a981de58ec2e", size = 130170 },
    { url = "https://files.pythonhosted.org/packages/7e/13/9efa50801785eccbf7086b3c83b71a4fb501a4d43549c2f2f80b8787d69f/multidict-6.1.0-cp312-cp312-manylinux_2_17_ppc64le.manylinux2014_ppc64le.whl", hash = "sha256:b58c621844d55e71c1b7f7c498ce5aa6985d743a1a59034c57a905b3f153c1ef", size = 134836 },
    { url = "https://files.pythonhosted.org/packages/bf/0f/93808b765192780d117814a6dfcc2e75de6dcc610009ad408b8814dca3ba/multidict-6.1.0-cp312-cp312-manylinux_2_17_s390x.manylinux2014_s390x.whl", hash = "sha256:55b6d90641869892caa9ca42ff913f7ff1c5ece06474fbd32fb2cf6834726c95", size = 133475 },
    { url = "https://files.pythonhosted.org/packages/d3/c8/529101d7176fe7dfe1d99604e48d69c5dfdcadb4f06561f465c8ef12b4df/multidict-6.1.0-cp312-cp312-manylinux_2_17_x86_64.manylinux2014_x86_64.whl", hash = "sha256:4b820514bfc0b98a30e3d85462084779900347e4d49267f747ff54060cc33925", size = 131049 },
    { url = "https://files.pythonhosted.org/packages/ca/0c/fc85b439014d5a58063e19c3a158a889deec399d47b5269a0f3b6a2e28bc/multidict-6.1.0-cp312-cp312-manylinux_2_5_i686.manylinux1_i686.manylinux_2_17_i686.manylinux2014_i686.whl", hash = "sha256:10a9b09aba0c5b48c53761b7c720aaaf7cf236d5fe394cd399c7ba662d5f9966", size = 120370 },
    { url = "https://files.pythonhosted.org/packages/db/46/d4416eb20176492d2258fbd47b4abe729ff3b6e9c829ea4236f93c865089/multidict-6.1.0-cp312-cp312-musllinux_1_2_aarch64.whl", hash = "sha256:1e16bf3e5fc9f44632affb159d30a437bfe286ce9e02754759be5536b169b305", size = 125178 },
    { url = "https://files.pythonhosted.org/packages/5b/46/73697ad7ec521df7de5531a32780bbfd908ded0643cbe457f981a701457c/multidict-6.1.0-cp312-cp312-musllinux_1_2_i686.whl", hash = "sha256:76f364861c3bfc98cbbcbd402d83454ed9e01a5224bb3a28bf70002a230f73e2", size = 119567 },
    { url = "https://files.pythonhosted.org/packages/cd/ed/51f060e2cb0e7635329fa6ff930aa5cffa17f4c7f5c6c3ddc3500708e2f2/multidict-6.1.0-cp312-cp312-musllinux_1_2_ppc64le.whl", hash = "sha256:820c661588bd01a0aa62a1283f20d2be4281b086f80dad9e955e690c75fb54a2", size = 129822 },
    { url = "https://files.pythonhosted.org/packages/df/9e/ee7d1954b1331da3eddea0c4e08d9142da5f14b1321c7301f5014f49d492/multidict-6.1.0-cp312-cp312-musllinux_1_2_s390x.whl", hash = "sha256:0e5f362e895bc5b9e67fe6e4ded2492d8124bdf817827f33c5b46c2fe3ffaca6", size = 128656 },
    { url = "https://files.pythonhosted.org/packages/77/00/8538f11e3356b5d95fa4b024aa566cde7a38aa7a5f08f4912b32a037c5dc/multidict-6.1.0-cp312-cp312-musllinux_1_2_x86_64.whl", hash = "sha256:3ec660d19bbc671e3a6443325f07263be452c453ac9e512f5eb935e7d4ac28b3", size = 125360 },
    { url = "https://files.pythonhosted.org/packages/be/05/5d334c1f2462d43fec2363cd00b1c44c93a78c3925d952e9a71caf662e96/multidict-6.1.0-cp312-cp312-win32.whl", hash = "sha256:58130ecf8f7b8112cdb841486404f1282b9c86ccb30d3519faf301b2e5659133", size = 26382 },
    { url = "https://files.pythonhosted.org/packages/a3/bf/f332a13486b1ed0496d624bcc7e8357bb8053823e8cd4b9a18edc1d97e73/multidict-6.1.0-cp312-cp312-win_amd64.whl", hash = "sha256:188215fc0aafb8e03341995e7c4797860181562380f81ed0a87ff455b70bf1f1", size = 28529 },
    { url = "https://files.pythonhosted.org/packages/22/67/1c7c0f39fe069aa4e5d794f323be24bf4d33d62d2a348acdb7991f8f30db/multidict-6.1.0-cp313-cp313-macosx_10_13_universal2.whl", hash = "sha256:d569388c381b24671589335a3be6e1d45546c2988c2ebe30fdcada8457a31008", size = 48771 },
    { url = "https://files.pythonhosted.org/packages/3c/25/c186ee7b212bdf0df2519eacfb1981a017bda34392c67542c274651daf23/multidict-6.1.0-cp313-cp313-macosx_10_13_x86_64.whl", hash = "sha256:052e10d2d37810b99cc170b785945421141bf7bb7d2f8799d431e7db229c385f", size = 29533 },
    { url = "https://files.pythonhosted.org/packages/67/5e/04575fd837e0958e324ca035b339cea174554f6f641d3fb2b4f2e7ff44a2/multidict-6.1.0-cp313-cp313-macosx_11_0_arm64.whl", hash = "sha256:f90c822a402cb865e396a504f9fc8173ef34212a342d92e362ca498cad308e28", size = 29595 },
    { url = "https://files.pythonhosted.org/packages/d3/b2/e56388f86663810c07cfe4a3c3d87227f3811eeb2d08450b9e5d19d78876/multidict-6.1.0-cp313-cp313-manylinux_2_17_aarch64.manylinux2014_aarch64.whl", hash = "sha256:b225d95519a5bf73860323e633a664b0d85ad3d5bede6d30d95b35d4dfe8805b", size = 130094 },
    { url = "https://files.pythonhosted.org/packages/6c/ee/30ae9b4186a644d284543d55d491fbd4239b015d36b23fea43b4c94f7052/multidict-6.1.0-cp313-cp313-manylinux_2_17_ppc64le.manylinux2014_ppc64le.whl", hash = "sha256:23bfd518810af7de1116313ebd9092cb9aa629beb12f6ed631ad53356ed6b86c", size = 134876 },
    { url = "https://files.pythonhosted.org/packages/84/c7/70461c13ba8ce3c779503c70ec9d0345ae84de04521c1f45a04d5f48943d/multidict-6.1.0-cp313-cp313-manylinux_2_17_s390x.manylinux2014_s390x.whl", hash = "sha256:5c09fcfdccdd0b57867577b719c69e347a436b86cd83747f179dbf0cc0d4c1f3", size = 133500 },
    { url = "https://files.pythonhosted.org/packages/4a/9f/002af221253f10f99959561123fae676148dd730e2daa2cd053846a58507/multidict-6.1.0-cp313-cp313-manylinux_2_17_x86_64.manylinux2014_x86_64.whl", hash = "sha256:bf6bea52ec97e95560af5ae576bdac3aa3aae0b6758c6efa115236d9e07dae44", size = 131099 },
    { url = "https://files.pythonhosted.org/packages/82/42/d1c7a7301d52af79d88548a97e297f9d99c961ad76bbe6f67442bb77f097/multidict-6.1.0-cp313-cp313-manylinux_2_5_i686.manylinux1_i686.manylinux_2_17_i686.manylinux2014_i686.whl", hash = "sha256:57feec87371dbb3520da6192213c7d6fc892d5589a93db548331954de8248fd2", size = 120403 },
    { url = "https://files.pythonhosted.org/packages/68/f3/471985c2c7ac707547553e8f37cff5158030d36bdec4414cb825fbaa5327/multidict-6.1.0-cp313-cp313-musllinux_1_2_aarch64.whl", hash = "sha256:0c3f390dc53279cbc8ba976e5f8035eab997829066756d811616b652b00a23a3", size = 125348 },
    { url = "https://files.pythonhosted.org/packages/67/2c/e6df05c77e0e433c214ec1d21ddd203d9a4770a1f2866a8ca40a545869a0/multidict-6.1.0-cp313-cp313-musllinux_1_2_i686.whl", hash = "sha256:59bfeae4b25ec05b34f1956eaa1cb38032282cd4dfabc5056d0a1ec4d696d3aa", size = 119673 },
    { url = "https://files.pythonhosted.org/packages/c5/cd/bc8608fff06239c9fb333f9db7743a1b2eafe98c2666c9a196e867a3a0a4/multidict-6.1.0-cp313-cp313-musllinux_1_2_ppc64le.whl", hash = "sha256:b2f59caeaf7632cc633b5cf6fc449372b83bbdf0da4ae04d5be36118e46cc0aa", size = 129927 },
    { url = "https://files.pythonhosted.org/packages/44/8e/281b69b7bc84fc963a44dc6e0bbcc7150e517b91df368a27834299a526ac/multidict-6.1.0-cp313-cp313-musllinux_1_2_s390x.whl", hash = "sha256:37bb93b2178e02b7b618893990941900fd25b6b9ac0fa49931a40aecdf083fe4", size = 128711 },
    { url = "https://files.pythonhosted.org/packages/12/a4/63e7cd38ed29dd9f1881d5119f272c898ca92536cdb53ffe0843197f6c85/multidict-6.1.0-cp313-cp313-musllinux_1_2_x86_64.whl", hash = "sha256:4e9f48f58c2c523d5a06faea47866cd35b32655c46b443f163d08c6d0ddb17d6", size = 125519 },
    { url = "https://files.pythonhosted.org/packages/38/e0/4f5855037a72cd8a7a2f60a3952d9aa45feedb37ae7831642102604e8a37/multidict-6.1.0-cp313-cp313-win32.whl", hash = "sha256:3a37ffb35399029b45c6cc33640a92bef403c9fd388acce75cdc88f58bd19a81", size = 26426 },
    { url = "https://files.pythonhosted.org/packages/7e/a5/17ee3a4db1e310b7405f5d25834460073a8ccd86198ce044dfaf69eac073/multidict-6.1.0-cp313-cp313-win_amd64.whl", hash = "sha256:e9aa71e15d9d9beaad2c6b9319edcdc0a49a43ef5c0a4c8265ca9ee7d6c67774", size = 28531 },
    { url = "https://files.pythonhosted.org/packages/99/b7/b9e70fde2c0f0c9af4cc5277782a89b66d35948ea3369ec9f598358c3ac5/multidict-6.1.0-py3-none-any.whl", hash = "sha256:48e171e52d1c4d33888e529b999e5900356b9ae588c2f09a52dcefb158b27506", size = 10051 },
]

[[package]]
name = "mypy"
version = "1.14.1"
source = { registry = "https://pypi.org/simple" }
dependencies = [
    { name = "mypy-extensions" },
    { name = "typing-extensions" },
]
sdist = { url = "https://files.pythonhosted.org/packages/b9/eb/2c92d8ea1e684440f54fa49ac5d9a5f19967b7b472a281f419e69a8d228e/mypy-1.14.1.tar.gz", hash = "sha256:7ec88144fe9b510e8475ec2f5f251992690fcf89ccb4500b214b4226abcd32d6", size = 3216051 }
wheels = [
    { url = "https://files.pythonhosted.org/packages/da/11/a9422850fd506edbcdc7f6090682ecceaf1f87b9dd847f9df79942da8506/mypy-1.14.1-cp311-cp311-macosx_10_9_x86_64.whl", hash = "sha256:f995e511de847791c3b11ed90084a7a0aafdc074ab88c5a9711622fe4751138c", size = 11120432 },
    { url = "https://files.pythonhosted.org/packages/b6/9e/47e450fd39078d9c02d620545b2cb37993a8a8bdf7db3652ace2f80521ca/mypy-1.14.1-cp311-cp311-macosx_11_0_arm64.whl", hash = "sha256:d64169ec3b8461311f8ce2fd2eb5d33e2d0f2c7b49116259c51d0d96edee48d1", size = 10279515 },
    { url = "https://files.pythonhosted.org/packages/01/b5/6c8d33bd0f851a7692a8bfe4ee75eb82b6983a3cf39e5e32a5d2a723f0c1/mypy-1.14.1-cp311-cp311-manylinux_2_17_aarch64.manylinux2014_aarch64.manylinux_2_28_aarch64.whl", hash = "sha256:ba24549de7b89b6381b91fbc068d798192b1b5201987070319889e93038967a8", size = 12025791 },
    { url = "https://files.pythonhosted.org/packages/f0/4c/e10e2c46ea37cab5c471d0ddaaa9a434dc1d28650078ac1b56c2d7b9b2e4/mypy-1.14.1-cp311-cp311-manylinux_2_17_x86_64.manylinux2014_x86_64.manylinux_2_28_x86_64.whl", hash = "sha256:183cf0a45457d28ff9d758730cd0210419ac27d4d3f285beda038c9083363b1f", size = 12749203 },
    { url = "https://files.pythonhosted.org/packages/88/55/beacb0c69beab2153a0f57671ec07861d27d735a0faff135a494cd4f5020/mypy-1.14.1-cp311-cp311-musllinux_1_2_x86_64.whl", hash = "sha256:f2a0ecc86378f45347f586e4163d1769dd81c5a223d577fe351f26b179e148b1", size = 12885900 },
    { url = "https://files.pythonhosted.org/packages/a2/75/8c93ff7f315c4d086a2dfcde02f713004357d70a163eddb6c56a6a5eff40/mypy-1.14.1-cp311-cp311-win_amd64.whl", hash = "sha256:ad3301ebebec9e8ee7135d8e3109ca76c23752bac1e717bc84cd3836b4bf3eae", size = 9777869 },
    { url = "https://files.pythonhosted.org/packages/43/1b/b38c079609bb4627905b74fc6a49849835acf68547ac33d8ceb707de5f52/mypy-1.14.1-cp312-cp312-macosx_10_13_x86_64.whl", hash = "sha256:30ff5ef8519bbc2e18b3b54521ec319513a26f1bba19a7582e7b1f58a6e69f14", size = 11266668 },
    { url = "https://files.pythonhosted.org/packages/6b/75/2ed0d2964c1ffc9971c729f7a544e9cd34b2cdabbe2d11afd148d7838aa2/mypy-1.14.1-cp312-cp312-macosx_11_0_arm64.whl", hash = "sha256:cb9f255c18052343c70234907e2e532bc7e55a62565d64536dbc7706a20b78b9", size = 10254060 },
    { url = "https://files.pythonhosted.org/packages/a1/5f/7b8051552d4da3c51bbe8fcafffd76a6823779101a2b198d80886cd8f08e/mypy-1.14.1-cp312-cp312-manylinux_2_17_aarch64.manylinux2014_aarch64.manylinux_2_28_aarch64.whl", hash = "sha256:8b4e3413e0bddea671012b063e27591b953d653209e7a4fa5e48759cda77ca11", size = 11933167 },
    { url = "https://files.pythonhosted.org/packages/04/90/f53971d3ac39d8b68bbaab9a4c6c58c8caa4d5fd3d587d16f5927eeeabe1/mypy-1.14.1-cp312-cp312-manylinux_2_17_x86_64.manylinux2014_x86_64.manylinux_2_28_x86_64.whl", hash = "sha256:553c293b1fbdebb6c3c4030589dab9fafb6dfa768995a453d8a5d3b23784af2e", size = 12864341 },
    { url = "https://files.pythonhosted.org/packages/03/d2/8bc0aeaaf2e88c977db41583559319f1821c069e943ada2701e86d0430b7/mypy-1.14.1-cp312-cp312-musllinux_1_2_x86_64.whl", hash = "sha256:fad79bfe3b65fe6a1efaed97b445c3d37f7be9fdc348bdb2d7cac75579607c89", size = 12972991 },
    { url = "https://files.pythonhosted.org/packages/6f/17/07815114b903b49b0f2cf7499f1c130e5aa459411596668267535fe9243c/mypy-1.14.1-cp312-cp312-win_amd64.whl", hash = "sha256:8fa2220e54d2946e94ab6dbb3ba0a992795bd68b16dc852db33028df2b00191b", size = 9879016 },
    { url = "https://files.pythonhosted.org/packages/9e/15/bb6a686901f59222275ab228453de741185f9d54fecbaacec041679496c6/mypy-1.14.1-cp313-cp313-macosx_10_13_x86_64.whl", hash = "sha256:92c3ed5afb06c3a8e188cb5da4984cab9ec9a77ba956ee419c68a388b4595255", size = 11252097 },
    { url = "https://files.pythonhosted.org/packages/f8/b3/8b0f74dfd072c802b7fa368829defdf3ee1566ba74c32a2cb2403f68024c/mypy-1.14.1-cp313-cp313-macosx_11_0_arm64.whl", hash = "sha256:dbec574648b3e25f43d23577309b16534431db4ddc09fda50841f1e34e64ed34", size = 10239728 },
    { url = "https://files.pythonhosted.org/packages/c5/9b/4fd95ab20c52bb5b8c03cc49169be5905d931de17edfe4d9d2986800b52e/mypy-1.14.1-cp313-cp313-manylinux_2_17_aarch64.manylinux2014_aarch64.manylinux_2_28_aarch64.whl", hash = "sha256:8c6d94b16d62eb3e947281aa7347d78236688e21081f11de976376cf010eb31a", size = 11924965 },
    { url = "https://files.pythonhosted.org/packages/56/9d/4a236b9c57f5d8f08ed346914b3f091a62dd7e19336b2b2a0d85485f82ff/mypy-1.14.1-cp313-cp313-manylinux_2_17_x86_64.manylinux2014_x86_64.manylinux_2_28_x86_64.whl", hash = "sha256:d4b19b03fdf54f3c5b2fa474c56b4c13c9dbfb9a2db4370ede7ec11a2c5927d9", size = 12867660 },
    { url = "https://files.pythonhosted.org/packages/40/88/a61a5497e2f68d9027de2bb139c7bb9abaeb1be1584649fa9d807f80a338/mypy-1.14.1-cp313-cp313-musllinux_1_2_x86_64.whl", hash = "sha256:0c911fde686394753fff899c409fd4e16e9b294c24bfd5e1ea4675deae1ac6fd", size = 12969198 },
    { url = "https://files.pythonhosted.org/packages/54/da/3d6fc5d92d324701b0c23fb413c853892bfe0e1dbe06c9138037d459756b/mypy-1.14.1-cp313-cp313-win_amd64.whl", hash = "sha256:8b21525cb51671219f5307be85f7e646a153e5acc656e5cebf64bfa076c50107", size = 9885276 },
    { url = "https://files.pythonhosted.org/packages/a0/b5/32dd67b69a16d088e533962e5044e51004176a9952419de0370cdaead0f8/mypy-1.14.1-py3-none-any.whl", hash = "sha256:b66a60cc4073aeb8ae00057f9c1f64d49e90f918fbcef9a977eb121da8b8f1d1", size = 2752905 },
]

[[package]]
name = "mypy-extensions"
version = "1.0.0"
source = { registry = "https://pypi.org/simple" }
sdist = { url = "https://files.pythonhosted.org/packages/98/a4/1ab47638b92648243faf97a5aeb6ea83059cc3624972ab6b8d2316078d3f/mypy_extensions-1.0.0.tar.gz", hash = "sha256:75dbf8955dc00442a438fc4d0666508a9a97b6bd41aa2f0ffe9d2f2725af0782", size = 4433 }
wheels = [
    { url = "https://files.pythonhosted.org/packages/2a/e2/5d3f6ada4297caebe1a2add3b126fe800c96f56dbe5d1988a2cbe0b267aa/mypy_extensions-1.0.0-py3-none-any.whl", hash = "sha256:4392f6c0eb8a5668a69e23d168ffa70f0be9ccfd32b5cc2d26a34ae5b844552d", size = 4695 },
]

[[package]]
name = "networkx"
version = "3.4.2"
source = { registry = "https://pypi.org/simple" }
sdist = { url = "https://files.pythonhosted.org/packages/fd/1d/06475e1cd5264c0b870ea2cc6fdb3e37177c1e565c43f56ff17a10e3937f/networkx-3.4.2.tar.gz", hash = "sha256:307c3669428c5362aab27c8a1260aa8f47c4e91d3891f48be0141738d8d053e1", size = 2151368 }
wheels = [
    { url = "https://files.pythonhosted.org/packages/b9/54/dd730b32ea14ea797530a4479b2ed46a6fb250f682a9cfb997e968bf0261/networkx-3.4.2-py3-none-any.whl", hash = "sha256:df5d4365b724cf81b8c6a7312509d0c22386097011ad1abe274afd5e9d3bbc5f", size = 1723263 },
]

[[package]]
name = "nodeenv"
version = "1.9.1"
source = { registry = "https://pypi.org/simple" }
sdist = { url = "https://files.pythonhosted.org/packages/43/16/fc88b08840de0e0a72a2f9d8c6bae36be573e475a6326ae854bcc549fc45/nodeenv-1.9.1.tar.gz", hash = "sha256:6ec12890a2dab7946721edbfbcd91f3319c6ccc9aec47be7c7e6b7011ee6645f", size = 47437 }
wheels = [
    { url = "https://files.pythonhosted.org/packages/d2/1d/1b658dbd2b9fa9c4c9f32accbfc0205d532c8c6194dc0f2a4c0428e7128a/nodeenv-1.9.1-py2.py3-none-any.whl", hash = "sha256:ba11c9782d29c27c70ffbdda2d7415098754709be8a7056d79a737cd901155c9", size = 22314 },
]

[[package]]
name = "numpy"
version = "2.2.2"
source = { registry = "https://pypi.org/simple" }
sdist = { url = "https://files.pythonhosted.org/packages/ec/d0/c12ddfd3a02274be06ffc71f3efc6d0e457b0409c4481596881e748cb264/numpy-2.2.2.tar.gz", hash = "sha256:ed6906f61834d687738d25988ae117683705636936cc605be0bb208b23df4d8f", size = 20233295 }
wheels = [
    { url = "https://files.pythonhosted.org/packages/21/67/32c68756eed84df181c06528ff57e09138f893c4653448c4967311e0f992/numpy-2.2.2-cp311-cp311-macosx_10_9_x86_64.whl", hash = "sha256:642199e98af1bd2b6aeb8ecf726972d238c9877b0f6e8221ee5ab945ec8a2189", size = 21220002 },
    { url = "https://files.pythonhosted.org/packages/3b/89/f43bcad18f2b2e5814457b1c7f7b0e671d0db12c8c0e43397ab8cb1831ed/numpy-2.2.2-cp311-cp311-macosx_11_0_arm64.whl", hash = "sha256:6d9fc9d812c81e6168b6d405bf00b8d6739a7f72ef22a9214c4241e0dc70b323", size = 14391215 },
    { url = "https://files.pythonhosted.org/packages/9c/e6/efb8cd6122bf25e86e3dd89d9dbfec9e6861c50e8810eed77d4be59b51c6/numpy-2.2.2-cp311-cp311-macosx_14_0_arm64.whl", hash = "sha256:c7d1fd447e33ee20c1f33f2c8e6634211124a9aabde3c617687d8b739aa69eac", size = 5391918 },
    { url = "https://files.pythonhosted.org/packages/47/e2/fccf89d64d9b47ffb242823d4e851fc9d36fa751908c9aac2807924d9b4e/numpy-2.2.2-cp311-cp311-macosx_14_0_x86_64.whl", hash = "sha256:451e854cfae0febe723077bd0cf0a4302a5d84ff25f0bfece8f29206c7bed02e", size = 6933133 },
    { url = "https://files.pythonhosted.org/packages/34/22/5ece749c0e5420a9380eef6fbf83d16a50010bd18fef77b9193d80a6760e/numpy-2.2.2-cp311-cp311-manylinux_2_17_aarch64.manylinux2014_aarch64.whl", hash = "sha256:bd249bc894af67cbd8bad2c22e7cbcd46cf87ddfca1f1289d1e7e54868cc785c", size = 14338187 },
    { url = "https://files.pythonhosted.org/packages/5b/86/caec78829311f62afa6fa334c8dfcd79cffb4d24bcf96ee02ae4840d462b/numpy-2.2.2-cp311-cp311-manylinux_2_17_x86_64.manylinux2014_x86_64.whl", hash = "sha256:02935e2c3c0c6cbe9c7955a8efa8908dd4221d7755644c59d1bba28b94fd334f", size = 16393429 },
    { url = "https://files.pythonhosted.org/packages/c8/4e/0c25f74c88239a37924577d6ad780f3212a50f4b4b5f54f5e8c918d726bd/numpy-2.2.2-cp311-cp311-musllinux_1_2_aarch64.whl", hash = "sha256:a972cec723e0563aa0823ee2ab1df0cb196ed0778f173b381c871a03719d4826", size = 15559103 },
    { url = "https://files.pythonhosted.org/packages/d4/bd/d557f10fa50dc4d5871fb9606af563249b66af2fc6f99041a10e8757c6f1/numpy-2.2.2-cp311-cp311-musllinux_1_2_x86_64.whl", hash = "sha256:d6d6a0910c3b4368d89dde073e630882cdb266755565155bc33520283b2d9df8", size = 18182967 },
    { url = "https://files.pythonhosted.org/packages/30/e9/66cc0f66386d78ed89e45a56e2a1d051e177b6e04477c4a41cd590ef4017/numpy-2.2.2-cp311-cp311-win32.whl", hash = "sha256:860fd59990c37c3ef913c3ae390b3929d005243acca1a86facb0773e2d8d9e50", size = 6571499 },
    { url = "https://files.pythonhosted.org/packages/66/a3/4139296b481ae7304a43581046b8f0a20da6a0dfe0ee47a044cade796603/numpy-2.2.2-cp311-cp311-win_amd64.whl", hash = "sha256:da1eeb460ecce8d5b8608826595c777728cdf28ce7b5a5a8c8ac8d949beadcf2", size = 12919805 },
    { url = "https://files.pythonhosted.org/packages/0c/e6/847d15770ab7a01e807bdfcd4ead5bdae57c0092b7dc83878171b6af97bb/numpy-2.2.2-cp312-cp312-macosx_10_13_x86_64.whl", hash = "sha256:ac9bea18d6d58a995fac1b2cb4488e17eceeac413af014b1dd26170b766d8467", size = 20912636 },
    { url = "https://files.pythonhosted.org/packages/d1/af/f83580891577b13bd7e261416120e036d0d8fb508c8a43a73e38928b794b/numpy-2.2.2-cp312-cp312-macosx_11_0_arm64.whl", hash = "sha256:23ae9f0c2d889b7b2d88a3791f6c09e2ef827c2446f1c4a3e3e76328ee4afd9a", size = 14098403 },
    { url = "https://files.pythonhosted.org/packages/2b/86/d019fb60a9d0f1d4cf04b014fe88a9135090adfadcc31c1fadbb071d7fa7/numpy-2.2.2-cp312-cp312-macosx_14_0_arm64.whl", hash = "sha256:3074634ea4d6df66be04f6728ee1d173cfded75d002c75fac79503a880bf3825", size = 5128938 },
    { url = "https://files.pythonhosted.org/packages/7a/1b/50985edb6f1ec495a1c36452e860476f5b7ecdc3fc59ea89ccad3c4926c5/numpy-2.2.2-cp312-cp312-macosx_14_0_x86_64.whl", hash = "sha256:8ec0636d3f7d68520afc6ac2dc4b8341ddb725039de042faf0e311599f54eb37", size = 6661937 },
    { url = "https://files.pythonhosted.org/packages/f4/1b/17efd94cad1b9d605c3f8907fb06bcffc4ce4d1d14d46b95316cccccf2b9/numpy-2.2.2-cp312-cp312-manylinux_2_17_aarch64.manylinux2014_aarch64.whl", hash = "sha256:2ffbb1acd69fdf8e89dd60ef6182ca90a743620957afb7066385a7bbe88dc748", size = 14049518 },
    { url = "https://files.pythonhosted.org/packages/5b/73/65d2f0b698df1731e851e3295eb29a5ab8aa06f763f7e4188647a809578d/numpy-2.2.2-cp312-cp312-manylinux_2_17_x86_64.manylinux2014_x86_64.whl", hash = "sha256:0349b025e15ea9d05c3d63f9657707a4e1d471128a3b1d876c095f328f8ff7f0", size = 16099146 },
    { url = "https://files.pythonhosted.org/packages/d5/69/308f55c0e19d4b5057b5df286c5433822e3c8039ede06d4051d96f1c2c4e/numpy-2.2.2-cp312-cp312-musllinux_1_2_aarch64.whl", hash = "sha256:463247edcee4a5537841d5350bc87fe8e92d7dd0e8c71c995d2c6eecb8208278", size = 15246336 },
    { url = "https://files.pythonhosted.org/packages/f0/d8/d8d333ad0d8518d077a21aeea7b7c826eff766a2b1ce1194dea95ca0bacf/numpy-2.2.2-cp312-cp312-musllinux_1_2_x86_64.whl", hash = "sha256:9dd47ff0cb2a656ad69c38da850df3454da88ee9a6fde0ba79acceee0e79daba", size = 17863507 },
    { url = "https://files.pythonhosted.org/packages/82/6e/0b84ad3103ffc16d6673e63b5acbe7901b2af96c2837174c6318c98e27ab/numpy-2.2.2-cp312-cp312-win32.whl", hash = "sha256:4525b88c11906d5ab1b0ec1f290996c0020dd318af8b49acaa46f198b1ffc283", size = 6276491 },
    { url = "https://files.pythonhosted.org/packages/fc/84/7f801a42a67b9772a883223a0a1e12069a14626c81a732bd70aac57aebc1/numpy-2.2.2-cp312-cp312-win_amd64.whl", hash = "sha256:5acea83b801e98541619af398cc0109ff48016955cc0818f478ee9ef1c5c3dcb", size = 12616372 },
    { url = "https://files.pythonhosted.org/packages/e1/fe/df5624001f4f5c3e0b78e9017bfab7fdc18a8d3b3d3161da3d64924dd659/numpy-2.2.2-cp313-cp313-macosx_10_13_x86_64.whl", hash = "sha256:b208cfd4f5fe34e1535c08983a1a6803fdbc7a1e86cf13dd0c61de0b51a0aadc", size = 20899188 },
    { url = "https://files.pythonhosted.org/packages/a9/80/d349c3b5ed66bd3cb0214be60c27e32b90a506946857b866838adbe84040/numpy-2.2.2-cp313-cp313-macosx_11_0_arm64.whl", hash = "sha256:d0bbe7dd86dca64854f4b6ce2ea5c60b51e36dfd597300057cf473d3615f2369", size = 14113972 },
    { url = "https://files.pythonhosted.org/packages/9d/50/949ec9cbb28c4b751edfa64503f0913cbfa8d795b4a251e7980f13a8a655/numpy-2.2.2-cp313-cp313-macosx_14_0_arm64.whl", hash = "sha256:22ea3bb552ade325530e72a0c557cdf2dea8914d3a5e1fecf58fa5dbcc6f43cd", size = 5114294 },
    { url = "https://files.pythonhosted.org/packages/8d/f3/399c15629d5a0c68ef2aa7621d430b2be22034f01dd7f3c65a9c9666c445/numpy-2.2.2-cp313-cp313-macosx_14_0_x86_64.whl", hash = "sha256:128c41c085cab8a85dc29e66ed88c05613dccf6bc28b3866cd16050a2f5448be", size = 6648426 },
    { url = "https://files.pythonhosted.org/packages/2c/03/c72474c13772e30e1bc2e558cdffd9123c7872b731263d5648b5c49dd459/numpy-2.2.2-cp313-cp313-manylinux_2_17_aarch64.manylinux2014_aarch64.whl", hash = "sha256:250c16b277e3b809ac20d1f590716597481061b514223c7badb7a0f9993c7f84", size = 14045990 },
    { url = "https://files.pythonhosted.org/packages/83/9c/96a9ab62274ffafb023f8ee08c88d3d31ee74ca58869f859db6845494fa6/numpy-2.2.2-cp313-cp313-manylinux_2_17_x86_64.manylinux2014_x86_64.whl", hash = "sha256:e0c8854b09bc4de7b041148d8550d3bd712b5c21ff6a8ed308085f190235d7ff", size = 16096614 },
    { url = "https://files.pythonhosted.org/packages/d5/34/cd0a735534c29bec7093544b3a509febc9b0df77718a9b41ffb0809c9f46/numpy-2.2.2-cp313-cp313-musllinux_1_2_aarch64.whl", hash = "sha256:b6fb9c32a91ec32a689ec6410def76443e3c750e7cfc3fb2206b985ffb2b85f0", size = 15242123 },
    { url = "https://files.pythonhosted.org/packages/5e/6d/541717a554a8f56fa75e91886d9b79ade2e595918690eb5d0d3dbd3accb9/numpy-2.2.2-cp313-cp313-musllinux_1_2_x86_64.whl", hash = "sha256:57b4012e04cc12b78590a334907e01b3a85efb2107df2b8733ff1ed05fce71de", size = 17859160 },
    { url = "https://files.pythonhosted.org/packages/b9/a5/fbf1f2b54adab31510728edd06a05c1b30839f37cf8c9747cb85831aaf1b/numpy-2.2.2-cp313-cp313-win32.whl", hash = "sha256:4dbd80e453bd34bd003b16bd802fac70ad76bd463f81f0c518d1245b1c55e3d9", size = 6273337 },
    { url = "https://files.pythonhosted.org/packages/56/e5/01106b9291ef1d680f82bc47d0c5b5e26dfed15b0754928e8f856c82c881/numpy-2.2.2-cp313-cp313-win_amd64.whl", hash = "sha256:5a8c863ceacae696aff37d1fd636121f1a512117652e5dfb86031c8d84836369", size = 12609010 },
    { url = "https://files.pythonhosted.org/packages/9f/30/f23d9876de0f08dceb707c4dcf7f8dd7588266745029debb12a3cdd40be6/numpy-2.2.2-cp313-cp313t-macosx_10_13_x86_64.whl", hash = "sha256:b3482cb7b3325faa5f6bc179649406058253d91ceda359c104dac0ad320e1391", size = 20924451 },
    { url = "https://files.pythonhosted.org/packages/6a/ec/6ea85b2da9d5dfa1dbb4cb3c76587fc8ddcae580cb1262303ab21c0926c4/numpy-2.2.2-cp313-cp313t-macosx_11_0_arm64.whl", hash = "sha256:9491100aba630910489c1d0158034e1c9a6546f0b1340f716d522dc103788e39", size = 14122390 },
    { url = "https://files.pythonhosted.org/packages/68/05/bfbdf490414a7dbaf65b10c78bc243f312c4553234b6d91c94eb7c4b53c2/numpy-2.2.2-cp313-cp313t-macosx_14_0_arm64.whl", hash = "sha256:41184c416143defa34cc8eb9d070b0a5ba4f13a0fa96a709e20584638254b317", size = 5156590 },
    { url = "https://files.pythonhosted.org/packages/f7/ec/fe2e91b2642b9d6544518388a441bcd65c904cea38d9ff998e2e8ebf808e/numpy-2.2.2-cp313-cp313t-macosx_14_0_x86_64.whl", hash = "sha256:7dca87ca328f5ea7dafc907c5ec100d187911f94825f8700caac0b3f4c384b49", size = 6671958 },
    { url = "https://files.pythonhosted.org/packages/b1/6f/6531a78e182f194d33ee17e59d67d03d0d5a1ce7f6be7343787828d1bd4a/numpy-2.2.2-cp313-cp313t-manylinux_2_17_aarch64.manylinux2014_aarch64.whl", hash = "sha256:0bc61b307655d1a7f9f4b043628b9f2b721e80839914ede634e3d485913e1fb2", size = 14019950 },
    { url = "https://files.pythonhosted.org/packages/e1/fb/13c58591d0b6294a08cc40fcc6b9552d239d773d520858ae27f39997f2ae/numpy-2.2.2-cp313-cp313t-manylinux_2_17_x86_64.manylinux2014_x86_64.whl", hash = "sha256:9fad446ad0bc886855ddf5909cbf8cb5d0faa637aaa6277fb4b19ade134ab3c7", size = 16079759 },
    { url = "https://files.pythonhosted.org/packages/2c/f2/f2f8edd62abb4b289f65a7f6d1f3650273af00b91b7267a2431be7f1aec6/numpy-2.2.2-cp313-cp313t-musllinux_1_2_aarch64.whl", hash = "sha256:149d1113ac15005652e8d0d3f6fd599360e1a708a4f98e43c9c77834a28238cb", size = 15226139 },
    { url = "https://files.pythonhosted.org/packages/aa/29/14a177f1a90b8ad8a592ca32124ac06af5eff32889874e53a308f850290f/numpy-2.2.2-cp313-cp313t-musllinux_1_2_x86_64.whl", hash = "sha256:106397dbbb1896f99e044efc90360d098b3335060375c26aa89c0d8a97c5f648", size = 17856316 },
    { url = "https://files.pythonhosted.org/packages/95/03/242ae8d7b97f4e0e4ab8dd51231465fb23ed5e802680d629149722e3faf1/numpy-2.2.2-cp313-cp313t-win32.whl", hash = "sha256:0eec19f8af947a61e968d5429f0bd92fec46d92b0008d0a6685b40d6adf8a4f4", size = 6329134 },
    { url = "https://files.pythonhosted.org/packages/80/94/cd9e9b04012c015cb6320ab3bf43bc615e248dddfeb163728e800a5d96f0/numpy-2.2.2-cp313-cp313t-win_amd64.whl", hash = "sha256:97b974d3ba0fb4612b77ed35d7627490e8e3dff56ab41454d9e8b23448940576", size = 12696208 },
]

[[package]]
name = "nvidia-cublas-cu12"
version = "12.4.5.8"
source = { registry = "https://pypi.org/simple" }
wheels = [
    { url = "https://files.pythonhosted.org/packages/ae/71/1c91302526c45ab494c23f61c7a84aa568b8c1f9d196efa5993957faf906/nvidia_cublas_cu12-12.4.5.8-py3-none-manylinux2014_x86_64.whl", hash = "sha256:2fc8da60df463fdefa81e323eef2e36489e1c94335b5358bcb38360adf75ac9b", size = 363438805 },
]

[[package]]
name = "nvidia-cuda-cupti-cu12"
version = "12.4.127"
source = { registry = "https://pypi.org/simple" }
wheels = [
    { url = "https://files.pythonhosted.org/packages/67/42/f4f60238e8194a3106d06a058d494b18e006c10bb2b915655bd9f6ea4cb1/nvidia_cuda_cupti_cu12-12.4.127-py3-none-manylinux2014_x86_64.whl", hash = "sha256:9dec60f5ac126f7bb551c055072b69d85392b13311fcc1bcda2202d172df30fb", size = 13813957 },
]

[[package]]
name = "nvidia-cuda-nvrtc-cu12"
version = "12.4.127"
source = { registry = "https://pypi.org/simple" }
wheels = [
    { url = "https://files.pythonhosted.org/packages/2c/14/91ae57cd4db3f9ef7aa99f4019cfa8d54cb4caa7e00975df6467e9725a9f/nvidia_cuda_nvrtc_cu12-12.4.127-py3-none-manylinux2014_x86_64.whl", hash = "sha256:a178759ebb095827bd30ef56598ec182b85547f1508941a3d560eb7ea1fbf338", size = 24640306 },
]

[[package]]
name = "nvidia-cuda-runtime-cu12"
version = "12.4.127"
source = { registry = "https://pypi.org/simple" }
wheels = [
    { url = "https://files.pythonhosted.org/packages/ea/27/1795d86fe88ef397885f2e580ac37628ed058a92ed2c39dc8eac3adf0619/nvidia_cuda_runtime_cu12-12.4.127-py3-none-manylinux2014_x86_64.whl", hash = "sha256:64403288fa2136ee8e467cdc9c9427e0434110899d07c779f25b5c068934faa5", size = 883737 },
]

[[package]]
name = "nvidia-cudnn-cu12"
version = "9.1.0.70"
source = { registry = "https://pypi.org/simple" }
dependencies = [
    { name = "nvidia-cublas-cu12" },
]
wheels = [
    { url = "https://files.pythonhosted.org/packages/9f/fd/713452cd72343f682b1c7b9321e23829f00b842ceaedcda96e742ea0b0b3/nvidia_cudnn_cu12-9.1.0.70-py3-none-manylinux2014_x86_64.whl", hash = "sha256:165764f44ef8c61fcdfdfdbe769d687e06374059fbb388b6c89ecb0e28793a6f", size = 664752741 },
]

[[package]]
name = "nvidia-cufft-cu12"
version = "11.2.1.3"
source = { registry = "https://pypi.org/simple" }
dependencies = [
    { name = "nvidia-nvjitlink-cu12" },
]
wheels = [
    { url = "https://files.pythonhosted.org/packages/27/94/3266821f65b92b3138631e9c8e7fe1fb513804ac934485a8d05776e1dd43/nvidia_cufft_cu12-11.2.1.3-py3-none-manylinux2014_x86_64.whl", hash = "sha256:f083fc24912aa410be21fa16d157fed2055dab1cc4b6934a0e03cba69eb242b9", size = 211459117 },
]

[[package]]
name = "nvidia-curand-cu12"
version = "10.3.5.147"
source = { registry = "https://pypi.org/simple" }
wheels = [
    { url = "https://files.pythonhosted.org/packages/8a/6d/44ad094874c6f1b9c654f8ed939590bdc408349f137f9b98a3a23ccec411/nvidia_curand_cu12-10.3.5.147-py3-none-manylinux2014_x86_64.whl", hash = "sha256:a88f583d4e0bb643c49743469964103aa59f7f708d862c3ddb0fc07f851e3b8b", size = 56305206 },
]

[[package]]
name = "nvidia-cusolver-cu12"
version = "11.6.1.9"
source = { registry = "https://pypi.org/simple" }
dependencies = [
    { name = "nvidia-cublas-cu12" },
    { name = "nvidia-cusparse-cu12" },
    { name = "nvidia-nvjitlink-cu12" },
]
wheels = [
    { url = "https://files.pythonhosted.org/packages/3a/e1/5b9089a4b2a4790dfdea8b3a006052cfecff58139d5a4e34cb1a51df8d6f/nvidia_cusolver_cu12-11.6.1.9-py3-none-manylinux2014_x86_64.whl", hash = "sha256:19e33fa442bcfd085b3086c4ebf7e8debc07cfe01e11513cc6d332fd918ac260", size = 127936057 },
]

[[package]]
name = "nvidia-cusparse-cu12"
version = "12.3.1.170"
source = { registry = "https://pypi.org/simple" }
dependencies = [
    { name = "nvidia-nvjitlink-cu12" },
]
wheels = [
    { url = "https://files.pythonhosted.org/packages/db/f7/97a9ea26ed4bbbfc2d470994b8b4f338ef663be97b8f677519ac195e113d/nvidia_cusparse_cu12-12.3.1.170-py3-none-manylinux2014_x86_64.whl", hash = "sha256:ea4f11a2904e2a8dc4b1833cc1b5181cde564edd0d5cd33e3c168eff2d1863f1", size = 207454763 },
]

[[package]]
name = "nvidia-nccl-cu12"
version = "2.21.5"
source = { registry = "https://pypi.org/simple" }
wheels = [
    { url = "https://files.pythonhosted.org/packages/df/99/12cd266d6233f47d00daf3a72739872bdc10267d0383508b0b9c84a18bb6/nvidia_nccl_cu12-2.21.5-py3-none-manylinux2014_x86_64.whl", hash = "sha256:8579076d30a8c24988834445f8d633c697d42397e92ffc3f63fa26766d25e0a0", size = 188654414 },
]

[[package]]
name = "nvidia-nvjitlink-cu12"
version = "12.4.127"
source = { registry = "https://pypi.org/simple" }
wheels = [
    { url = "https://files.pythonhosted.org/packages/ff/ff/847841bacfbefc97a00036e0fce5a0f086b640756dc38caea5e1bb002655/nvidia_nvjitlink_cu12-12.4.127-py3-none-manylinux2014_x86_64.whl", hash = "sha256:06b3b9b25bf3f8af351d664978ca26a16d2c5127dbd53c0497e28d1fb9611d57", size = 21066810 },
]

[[package]]
name = "nvidia-nvtx-cu12"
version = "12.4.127"
source = { registry = "https://pypi.org/simple" }
wheels = [
    { url = "https://files.pythonhosted.org/packages/87/20/199b8713428322a2f22b722c62b8cc278cc53dffa9705d744484b5035ee9/nvidia_nvtx_cu12-12.4.127-py3-none-manylinux2014_x86_64.whl", hash = "sha256:781e950d9b9f60d8241ccea575b32f5105a5baf4c2351cab5256a24869f12a1a", size = 99144 },
]

[[package]]
name = "openai"
version = "1.60.0"
source = { registry = "https://pypi.org/simple" }
dependencies = [
    { name = "anyio" },
    { name = "distro" },
    { name = "httpx" },
    { name = "jiter" },
    { name = "pydantic" },
    { name = "sniffio" },
    { name = "tqdm" },
    { name = "typing-extensions" },
]
sdist = { url = "https://files.pythonhosted.org/packages/d4/2d/9bdf4435d7669b4d027d6d69b4ac82f6be76153d9e90d3155d4224626a29/openai-1.60.0.tar.gz", hash = "sha256:7fa536cd4b644718645b874d2706e36dbbef38b327e42ca0623275da347ee1a9", size = 347844 }
wheels = [
    { url = "https://files.pythonhosted.org/packages/c0/53/782008d94f5f3141795e65bd7f87afaebb97e7516342299c1b1a08d5aaf8/openai-1.60.0-py3-none-any.whl", hash = "sha256:df06c43be8018274980ac363da07d4b417bd835ead1c66e14396f6f15a0d5dda", size = 456109 },
]

[[package]]
name = "packaging"
version = "24.2"
source = { registry = "https://pypi.org/simple" }
sdist = { url = "https://files.pythonhosted.org/packages/d0/63/68dbb6eb2de9cb10ee4c9c14a0148804425e13c4fb20d61cce69f53106da/packaging-24.2.tar.gz", hash = "sha256:c228a6dc5e932d346bc5739379109d49e8853dd8223571c7c5b55260edc0b97f", size = 163950 }
wheels = [
    { url = "https://files.pythonhosted.org/packages/88/ef/eb23f262cca3c0c4eb7ab1933c3b1f03d021f2c48f54763065b6f0e321be/packaging-24.2-py3-none-any.whl", hash = "sha256:09abb1bccd265c01f4a3aa3f7a7db064b36514d2cba19a2f694fe6150451a759", size = 65451 },
]

[[package]]
name = "parameterized"
version = "0.9.0"
source = { registry = "https://pypi.org/simple" }
sdist = { url = "https://files.pythonhosted.org/packages/ea/49/00c0c0cc24ff4266025a53e41336b79adaa5a4ebfad214f433d623f9865e/parameterized-0.9.0.tar.gz", hash = "sha256:7fc905272cefa4f364c1a3429cbbe9c0f98b793988efb5bf90aac80f08db09b1", size = 24351 }
wheels = [
    { url = "https://files.pythonhosted.org/packages/00/2f/804f58f0b856ab3bf21617cccf5b39206e6c4c94c2cd227bde125ea6105f/parameterized-0.9.0-py2.py3-none-any.whl", hash = "sha256:4e0758e3d41bea3bbd05ec14fc2c24736723f243b28d702081aef438c9372b1b", size = 20475 },
]

[[package]]
name = "parso"
version = "0.8.4"
source = { registry = "https://pypi.org/simple" }
sdist = { url = "https://files.pythonhosted.org/packages/66/94/68e2e17afaa9169cf6412ab0f28623903be73d1b32e208d9e8e541bb086d/parso-0.8.4.tar.gz", hash = "sha256:eb3a7b58240fb99099a345571deecc0f9540ea5f4dd2fe14c2a99d6b281ab92d", size = 400609 }
wheels = [
    { url = "https://files.pythonhosted.org/packages/c6/ac/dac4a63f978e4dcb3c6d3a78c4d8e0192a113d288502a1216950c41b1027/parso-0.8.4-py2.py3-none-any.whl", hash = "sha256:a418670a20291dacd2dddc80c377c5c3791378ee1e8d12bffc35420643d43f18", size = 103650 },
]

[[package]]
name = "pexpect"
version = "4.9.0"
source = { registry = "https://pypi.org/simple" }
dependencies = [
    { name = "ptyprocess" },
]
sdist = { url = "https://files.pythonhosted.org/packages/42/92/cc564bf6381ff43ce1f4d06852fc19a2f11d180f23dc32d9588bee2f149d/pexpect-4.9.0.tar.gz", hash = "sha256:ee7d41123f3c9911050ea2c2dac107568dc43b2d3b0c7557a33212c398ead30f", size = 166450 }
wheels = [
    { url = "https://files.pythonhosted.org/packages/9e/c3/059298687310d527a58bb01f3b1965787ee3b40dce76752eda8b44e9a2c5/pexpect-4.9.0-py2.py3-none-any.whl", hash = "sha256:7236d1e080e4936be2dc3e326cec0af72acf9212a7e1d060210e70a47e253523", size = 63772 },
]

[[package]]
name = "pillow"
version = "11.1.0"
source = { registry = "https://pypi.org/simple" }
sdist = { url = "https://files.pythonhosted.org/packages/f3/af/c097e544e7bd278333db77933e535098c259609c4eb3b85381109602fb5b/pillow-11.1.0.tar.gz", hash = "sha256:368da70808b36d73b4b390a8ffac11069f8a5c85f29eff1f1b01bcf3ef5b2a20", size = 46742715 }
wheels = [
    { url = "https://files.pythonhosted.org/packages/dd/d6/2000bfd8d5414fb70cbbe52c8332f2283ff30ed66a9cde42716c8ecbe22c/pillow-11.1.0-cp311-cp311-macosx_10_10_x86_64.whl", hash = "sha256:e06695e0326d05b06833b40b7ef477e475d0b1ba3a6d27da1bb48c23209bf457", size = 3229968 },
    { url = "https://files.pythonhosted.org/packages/d9/45/3fe487010dd9ce0a06adf9b8ff4f273cc0a44536e234b0fad3532a42c15b/pillow-11.1.0-cp311-cp311-macosx_11_0_arm64.whl", hash = "sha256:96f82000e12f23e4f29346e42702b6ed9a2f2fea34a740dd5ffffcc8c539eb35", size = 3101806 },
    { url = "https://files.pythonhosted.org/packages/e3/72/776b3629c47d9d5f1c160113158a7a7ad177688d3a1159cd3b62ded5a33a/pillow-11.1.0-cp311-cp311-manylinux_2_17_aarch64.manylinux2014_aarch64.whl", hash = "sha256:a3cd561ded2cf2bbae44d4605837221b987c216cff94f49dfeed63488bb228d2", size = 4322283 },
    { url = "https://files.pythonhosted.org/packages/e4/c2/e25199e7e4e71d64eeb869f5b72c7ddec70e0a87926398785ab944d92375/pillow-11.1.0-cp311-cp311-manylinux_2_17_x86_64.manylinux2014_x86_64.whl", hash = "sha256:f189805c8be5ca5add39e6f899e6ce2ed824e65fb45f3c28cb2841911da19070", size = 4402945 },
    { url = "https://files.pythonhosted.org/packages/c1/ed/51d6136c9d5911f78632b1b86c45241c712c5a80ed7fa7f9120a5dff1eba/pillow-11.1.0-cp311-cp311-manylinux_2_28_aarch64.whl", hash = "sha256:dd0052e9db3474df30433f83a71b9b23bd9e4ef1de13d92df21a52c0303b8ab6", size = 4361228 },
    { url = "https://files.pythonhosted.org/packages/48/a4/fbfe9d5581d7b111b28f1d8c2762dee92e9821bb209af9fa83c940e507a0/pillow-11.1.0-cp311-cp311-manylinux_2_28_x86_64.whl", hash = "sha256:837060a8599b8f5d402e97197d4924f05a2e0d68756998345c829c33186217b1", size = 4484021 },
    { url = "https://files.pythonhosted.org/packages/39/db/0b3c1a5018117f3c1d4df671fb8e47d08937f27519e8614bbe86153b65a5/pillow-11.1.0-cp311-cp311-musllinux_1_2_aarch64.whl", hash = "sha256:aa8dd43daa836b9a8128dbe7d923423e5ad86f50a7a14dc688194b7be5c0dea2", size = 4287449 },
    { url = "https://files.pythonhosted.org/packages/d9/58/bc128da7fea8c89fc85e09f773c4901e95b5936000e6f303222490c052f3/pillow-11.1.0-cp311-cp311-musllinux_1_2_x86_64.whl", hash = "sha256:0a2f91f8a8b367e7a57c6e91cd25af510168091fb89ec5146003e424e1558a96", size = 4419972 },
    { url = "https://files.pythonhosted.org/packages/5f/bb/58f34379bde9fe197f51841c5bbe8830c28bbb6d3801f16a83b8f2ad37df/pillow-11.1.0-cp311-cp311-win32.whl", hash = "sha256:c12fc111ef090845de2bb15009372175d76ac99969bdf31e2ce9b42e4b8cd88f", size = 2291201 },
    { url = "https://files.pythonhosted.org/packages/3a/c6/fce9255272bcf0c39e15abd2f8fd8429a954cf344469eaceb9d0d1366913/pillow-11.1.0-cp311-cp311-win_amd64.whl", hash = "sha256:fbd43429d0d7ed6533b25fc993861b8fd512c42d04514a0dd6337fb3ccf22761", size = 2625686 },
    { url = "https://files.pythonhosted.org/packages/c8/52/8ba066d569d932365509054859f74f2a9abee273edcef5cd75e4bc3e831e/pillow-11.1.0-cp311-cp311-win_arm64.whl", hash = "sha256:f7955ecf5609dee9442cbface754f2c6e541d9e6eda87fad7f7a989b0bdb9d71", size = 2375194 },
    { url = "https://files.pythonhosted.org/packages/95/20/9ce6ed62c91c073fcaa23d216e68289e19d95fb8188b9fb7a63d36771db8/pillow-11.1.0-cp312-cp312-macosx_10_13_x86_64.whl", hash = "sha256:2062ffb1d36544d42fcaa277b069c88b01bb7298f4efa06731a7fd6cc290b81a", size = 3226818 },
    { url = "https://files.pythonhosted.org/packages/b9/d8/f6004d98579a2596c098d1e30d10b248798cceff82d2b77aa914875bfea1/pillow-11.1.0-cp312-cp312-macosx_11_0_arm64.whl", hash = "sha256:a85b653980faad27e88b141348707ceeef8a1186f75ecc600c395dcac19f385b", size = 3101662 },
    { url = "https://files.pythonhosted.org/packages/08/d9/892e705f90051c7a2574d9f24579c9e100c828700d78a63239676f960b74/pillow-11.1.0-cp312-cp312-manylinux_2_17_aarch64.manylinux2014_aarch64.whl", hash = "sha256:9409c080586d1f683df3f184f20e36fb647f2e0bc3988094d4fd8c9f4eb1b3b3", size = 4329317 },
    { url = "https://files.pythonhosted.org/packages/8c/aa/7f29711f26680eab0bcd3ecdd6d23ed6bce180d82e3f6380fb7ae35fcf3b/pillow-11.1.0-cp312-cp312-manylinux_2_17_x86_64.manylinux2014_x86_64.whl", hash = "sha256:7fdadc077553621911f27ce206ffcbec7d3f8d7b50e0da39f10997e8e2bb7f6a", size = 4412999 },
    { url = "https://files.pythonhosted.org/packages/c8/c4/8f0fe3b9e0f7196f6d0bbb151f9fba323d72a41da068610c4c960b16632a/pillow-11.1.0-cp312-cp312-manylinux_2_28_aarch64.whl", hash = "sha256:93a18841d09bcdd774dcdc308e4537e1f867b3dec059c131fde0327899734aa1", size = 4368819 },
    { url = "https://files.pythonhosted.org/packages/38/0d/84200ed6a871ce386ddc82904bfadc0c6b28b0c0ec78176871a4679e40b3/pillow-11.1.0-cp312-cp312-manylinux_2_28_x86_64.whl", hash = "sha256:9aa9aeddeed452b2f616ff5507459e7bab436916ccb10961c4a382cd3e03f47f", size = 4496081 },
    { url = "https://files.pythonhosted.org/packages/84/9c/9bcd66f714d7e25b64118e3952d52841a4babc6d97b6d28e2261c52045d4/pillow-11.1.0-cp312-cp312-musllinux_1_2_aarch64.whl", hash = "sha256:3cdcdb0b896e981678eee140d882b70092dac83ac1cdf6b3a60e2216a73f2b91", size = 4296513 },
    { url = "https://files.pythonhosted.org/packages/db/61/ada2a226e22da011b45f7104c95ebda1b63dcbb0c378ad0f7c2a710f8fd2/pillow-11.1.0-cp312-cp312-musllinux_1_2_x86_64.whl", hash = "sha256:36ba10b9cb413e7c7dfa3e189aba252deee0602c86c309799da5a74009ac7a1c", size = 4431298 },
    { url = "https://files.pythonhosted.org/packages/e7/c4/fc6e86750523f367923522014b821c11ebc5ad402e659d8c9d09b3c9d70c/pillow-11.1.0-cp312-cp312-win32.whl", hash = "sha256:cfd5cd998c2e36a862d0e27b2df63237e67273f2fc78f47445b14e73a810e7e6", size = 2291630 },
    { url = "https://files.pythonhosted.org/packages/08/5c/2104299949b9d504baf3f4d35f73dbd14ef31bbd1ddc2c1b66a5b7dfda44/pillow-11.1.0-cp312-cp312-win_amd64.whl", hash = "sha256:a697cd8ba0383bba3d2d3ada02b34ed268cb548b369943cd349007730c92bddf", size = 2626369 },
    { url = "https://files.pythonhosted.org/packages/37/f3/9b18362206b244167c958984b57c7f70a0289bfb59a530dd8af5f699b910/pillow-11.1.0-cp312-cp312-win_arm64.whl", hash = "sha256:4dd43a78897793f60766563969442020e90eb7847463eca901e41ba186a7d4a5", size = 2375240 },
    { url = "https://files.pythonhosted.org/packages/b3/31/9ca79cafdce364fd5c980cd3416c20ce1bebd235b470d262f9d24d810184/pillow-11.1.0-cp313-cp313-macosx_10_13_x86_64.whl", hash = "sha256:ae98e14432d458fc3de11a77ccb3ae65ddce70f730e7c76140653048c71bfcbc", size = 3226640 },
    { url = "https://files.pythonhosted.org/packages/ac/0f/ff07ad45a1f172a497aa393b13a9d81a32e1477ef0e869d030e3c1532521/pillow-11.1.0-cp313-cp313-macosx_11_0_arm64.whl", hash = "sha256:cc1331b6d5a6e144aeb5e626f4375f5b7ae9934ba620c0ac6b3e43d5e683a0f0", size = 3101437 },
    { url = "https://files.pythonhosted.org/packages/08/2f/9906fca87a68d29ec4530be1f893149e0cb64a86d1f9f70a7cfcdfe8ae44/pillow-11.1.0-cp313-cp313-manylinux_2_17_aarch64.manylinux2014_aarch64.whl", hash = "sha256:758e9d4ef15d3560214cddbc97b8ef3ef86ce04d62ddac17ad39ba87e89bd3b1", size = 4326605 },
    { url = "https://files.pythonhosted.org/packages/b0/0f/f3547ee15b145bc5c8b336401b2d4c9d9da67da9dcb572d7c0d4103d2c69/pillow-11.1.0-cp313-cp313-manylinux_2_17_x86_64.manylinux2014_x86_64.whl", hash = "sha256:b523466b1a31d0dcef7c5be1f20b942919b62fd6e9a9be199d035509cbefc0ec", size = 4411173 },
    { url = "https://files.pythonhosted.org/packages/b1/df/bf8176aa5db515c5de584c5e00df9bab0713548fd780c82a86cba2c2fedb/pillow-11.1.0-cp313-cp313-manylinux_2_28_aarch64.whl", hash = "sha256:9044b5e4f7083f209c4e35aa5dd54b1dd5b112b108648f5c902ad586d4f945c5", size = 4369145 },
    { url = "https://files.pythonhosted.org/packages/de/7c/7433122d1cfadc740f577cb55526fdc39129a648ac65ce64db2eb7209277/pillow-11.1.0-cp313-cp313-manylinux_2_28_x86_64.whl", hash = "sha256:3764d53e09cdedd91bee65c2527815d315c6b90d7b8b79759cc48d7bf5d4f114", size = 4496340 },
    { url = "https://files.pythonhosted.org/packages/25/46/dd94b93ca6bd555588835f2504bd90c00d5438fe131cf01cfa0c5131a19d/pillow-11.1.0-cp313-cp313-musllinux_1_2_aarch64.whl", hash = "sha256:31eba6bbdd27dde97b0174ddf0297d7a9c3a507a8a1480e1e60ef914fe23d352", size = 4296906 },
    { url = "https://files.pythonhosted.org/packages/a8/28/2f9d32014dfc7753e586db9add35b8a41b7a3b46540e965cb6d6bc607bd2/pillow-11.1.0-cp313-cp313-musllinux_1_2_x86_64.whl", hash = "sha256:b5d658fbd9f0d6eea113aea286b21d3cd4d3fd978157cbf2447a6035916506d3", size = 4431759 },
    { url = "https://files.pythonhosted.org/packages/33/48/19c2cbe7403870fbe8b7737d19eb013f46299cdfe4501573367f6396c775/pillow-11.1.0-cp313-cp313-win32.whl", hash = "sha256:f86d3a7a9af5d826744fabf4afd15b9dfef44fe69a98541f666f66fbb8d3fef9", size = 2291657 },
    { url = "https://files.pythonhosted.org/packages/3b/ad/285c556747d34c399f332ba7c1a595ba245796ef3e22eae190f5364bb62b/pillow-11.1.0-cp313-cp313-win_amd64.whl", hash = "sha256:593c5fd6be85da83656b93ffcccc2312d2d149d251e98588b14fbc288fd8909c", size = 2626304 },
    { url = "https://files.pythonhosted.org/packages/e5/7b/ef35a71163bf36db06e9c8729608f78dedf032fc8313d19bd4be5c2588f3/pillow-11.1.0-cp313-cp313-win_arm64.whl", hash = "sha256:11633d58b6ee5733bde153a8dafd25e505ea3d32e261accd388827ee987baf65", size = 2375117 },
    { url = "https://files.pythonhosted.org/packages/79/30/77f54228401e84d6791354888549b45824ab0ffde659bafa67956303a09f/pillow-11.1.0-cp313-cp313t-macosx_10_13_x86_64.whl", hash = "sha256:70ca5ef3b3b1c4a0812b5c63c57c23b63e53bc38e758b37a951e5bc466449861", size = 3230060 },
    { url = "https://files.pythonhosted.org/packages/ce/b1/56723b74b07dd64c1010fee011951ea9c35a43d8020acd03111f14298225/pillow-11.1.0-cp313-cp313t-macosx_11_0_arm64.whl", hash = "sha256:8000376f139d4d38d6851eb149b321a52bb8893a88dae8ee7d95840431977081", size = 3106192 },
    { url = "https://files.pythonhosted.org/packages/e1/cd/7bf7180e08f80a4dcc6b4c3a0aa9e0b0ae57168562726a05dc8aa8fa66b0/pillow-11.1.0-cp313-cp313t-manylinux_2_17_x86_64.manylinux2014_x86_64.whl", hash = "sha256:9ee85f0696a17dd28fbcfceb59f9510aa71934b483d1f5601d1030c3c8304f3c", size = 4446805 },
    { url = "https://files.pythonhosted.org/packages/97/42/87c856ea30c8ed97e8efbe672b58c8304dee0573f8c7cab62ae9e31db6ae/pillow-11.1.0-cp313-cp313t-manylinux_2_28_x86_64.whl", hash = "sha256:dd0e081319328928531df7a0e63621caf67652c8464303fd102141b785ef9547", size = 4530623 },
    { url = "https://files.pythonhosted.org/packages/ff/41/026879e90c84a88e33fb00cc6bd915ac2743c67e87a18f80270dfe3c2041/pillow-11.1.0-cp313-cp313t-musllinux_1_2_x86_64.whl", hash = "sha256:e63e4e5081de46517099dc30abe418122f54531a6ae2ebc8680bcd7096860eab", size = 4465191 },
    { url = "https://files.pythonhosted.org/packages/e5/fb/a7960e838bc5df57a2ce23183bfd2290d97c33028b96bde332a9057834d3/pillow-11.1.0-cp313-cp313t-win32.whl", hash = "sha256:dda60aa465b861324e65a78c9f5cf0f4bc713e4309f83bc387be158b077963d9", size = 2295494 },
    { url = "https://files.pythonhosted.org/packages/d7/6c/6ec83ee2f6f0fda8d4cf89045c6be4b0373ebfc363ba8538f8c999f63fcd/pillow-11.1.0-cp313-cp313t-win_amd64.whl", hash = "sha256:ad5db5781c774ab9a9b2c4302bbf0c1014960a0a7be63278d13ae6fdf88126fe", size = 2631595 },
    { url = "https://files.pythonhosted.org/packages/cf/6c/41c21c6c8af92b9fea313aa47c75de49e2f9a467964ee33eb0135d47eb64/pillow-11.1.0-cp313-cp313t-win_arm64.whl", hash = "sha256:67cd427c68926108778a9005f2a04adbd5e67c442ed21d95389fe1d595458756", size = 2377651 },
]

[[package]]
name = "platformdirs"
version = "4.3.6"
source = { registry = "https://pypi.org/simple" }
sdist = { url = "https://files.pythonhosted.org/packages/13/fc/128cc9cb8f03208bdbf93d3aa862e16d376844a14f9a0ce5cf4507372de4/platformdirs-4.3.6.tar.gz", hash = "sha256:357fb2acbc885b0419afd3ce3ed34564c13c9b95c89360cd9563f73aa5e2b907", size = 21302 }
wheels = [
    { url = "https://files.pythonhosted.org/packages/3c/a6/bc1012356d8ece4d66dd75c4b9fc6c1f6650ddd5991e421177d9f8f671be/platformdirs-4.3.6-py3-none-any.whl", hash = "sha256:73e575e1408ab8103900836b97580d5307456908a03e92031bab39e4554cc3fb", size = 18439 },
]

[[package]]
name = "pluggy"
version = "1.5.0"
source = { registry = "https://pypi.org/simple" }
sdist = { url = "https://files.pythonhosted.org/packages/96/2d/02d4312c973c6050a18b314a5ad0b3210edb65a906f868e31c111dede4a6/pluggy-1.5.0.tar.gz", hash = "sha256:2cffa88e94fdc978c4c574f15f9e59b7f4201d439195c3715ca9e2486f1d0cf1", size = 67955 }
wheels = [
    { url = "https://files.pythonhosted.org/packages/88/5f/e351af9a41f866ac3f1fac4ca0613908d9a41741cfcf2228f4ad853b697d/pluggy-1.5.0-py3-none-any.whl", hash = "sha256:44e1ad92c8ca002de6377e165f3e0f1be63266ab4d554740532335b9d75ea669", size = 20556 },
]

[[package]]
name = "posthog"
version = "3.9.3"
source = { registry = "https://pypi.org/simple" }
dependencies = [
    { name = "backoff" },
    { name = "monotonic" },
    { name = "python-dateutil" },
    { name = "requests" },
    { name = "six" },
]
sdist = { url = "https://files.pythonhosted.org/packages/3a/14/3c4377fff7ac8b384ef6d01aedd34a0afda8f1fe1f2de4b761bc476ca9b9/posthog-3.9.3.tar.gz", hash = "sha256:ce774ca96677787c9071e95742c194bda6513be16b47ec8d7fc811fb439f512e", size = 60223 }
wheels = [
    { url = "https://files.pythonhosted.org/packages/16/47/6cee74cc8af0738b0e5f94ac9bf01520198cd160896f13c1705c173d4fbf/posthog-3.9.3-py2.py3-none-any.whl", hash = "sha256:540d79cd41c7955263b72965726cf04361e53ab1ba9da4154dd59440c3eb4a42", size = 70952 },
]

[[package]]
name = "pre-commit"
version = "4.1.0"
source = { registry = "https://pypi.org/simple" }
dependencies = [
    { name = "cfgv" },
    { name = "identify" },
    { name = "nodeenv" },
    { name = "pyyaml" },
    { name = "virtualenv" },
]
sdist = { url = "https://files.pythonhosted.org/packages/2a/13/b62d075317d8686071eb843f0bb1f195eb332f48869d3c31a4c6f1e063ac/pre_commit-4.1.0.tar.gz", hash = "sha256:ae3f018575a588e30dfddfab9a05448bfbd6b73d78709617b5a2b853549716d4", size = 193330 }
wheels = [
    { url = "https://files.pythonhosted.org/packages/43/b3/df14c580d82b9627d173ceea305ba898dca135feb360b6d84019d0803d3b/pre_commit-4.1.0-py2.py3-none-any.whl", hash = "sha256:d29e7cb346295bcc1cc75fc3e92e343495e3ea0196c9ec6ba53f49f10ab6ae7b", size = 220560 },
]

[[package]]
name = "prompt-toolkit"
version = "3.0.50"
source = { registry = "https://pypi.org/simple" }
dependencies = [
    { name = "wcwidth" },
]
sdist = { url = "https://files.pythonhosted.org/packages/a1/e1/bd15cb8ffdcfeeb2bdc215de3c3cffca11408d829e4b8416dcfe71ba8854/prompt_toolkit-3.0.50.tar.gz", hash = "sha256:544748f3860a2623ca5cd6d2795e7a14f3d0e1c3c9728359013f79877fc89bab", size = 429087 }
wheels = [
    { url = "https://files.pythonhosted.org/packages/e4/ea/d836f008d33151c7a1f62caf3d8dd782e4d15f6a43897f64480c2b8de2ad/prompt_toolkit-3.0.50-py3-none-any.whl", hash = "sha256:9b6427eb19e479d98acff65196a307c555eb567989e6d88ebbb1b509d9779198", size = 387816 },
]

[[package]]
name = "propcache"
version = "0.2.1"
source = { registry = "https://pypi.org/simple" }
sdist = { url = "https://files.pythonhosted.org/packages/20/c8/2a13f78d82211490855b2fb303b6721348d0787fdd9a12ac46d99d3acde1/propcache-0.2.1.tar.gz", hash = "sha256:3f77ce728b19cb537714499928fe800c3dda29e8d9428778fc7c186da4c09a64", size = 41735 }
wheels = [
    { url = "https://files.pythonhosted.org/packages/bc/0f/2913b6791ebefb2b25b4efd4bb2299c985e09786b9f5b19184a88e5778dd/propcache-0.2.1-cp311-cp311-macosx_10_9_universal2.whl", hash = "sha256:1ffc3cca89bb438fb9c95c13fc874012f7b9466b89328c3c8b1aa93cdcfadd16", size = 79297 },
    { url = "https://files.pythonhosted.org/packages/cf/73/af2053aeccd40b05d6e19058419ac77674daecdd32478088b79375b9ab54/propcache-0.2.1-cp311-cp311-macosx_10_9_x86_64.whl", hash = "sha256:f174bbd484294ed9fdf09437f889f95807e5f229d5d93588d34e92106fbf6717", size = 45611 },
    { url = "https://files.pythonhosted.org/packages/3c/09/8386115ba7775ea3b9537730e8cf718d83bbf95bffe30757ccf37ec4e5da/propcache-0.2.1-cp311-cp311-macosx_11_0_arm64.whl", hash = "sha256:70693319e0b8fd35dd863e3e29513875eb15c51945bf32519ef52927ca883bc3", size = 45146 },
    { url = "https://files.pythonhosted.org/packages/03/7a/793aa12f0537b2e520bf09f4c6833706b63170a211ad042ca71cbf79d9cb/propcache-0.2.1-cp311-cp311-manylinux_2_17_aarch64.manylinux2014_aarch64.whl", hash = "sha256:b480c6a4e1138e1aa137c0079b9b6305ec6dcc1098a8ca5196283e8a49df95a9", size = 232136 },
    { url = "https://files.pythonhosted.org/packages/f1/38/b921b3168d72111769f648314100558c2ea1d52eb3d1ba7ea5c4aa6f9848/propcache-0.2.1-cp311-cp311-manylinux_2_17_ppc64le.manylinux2014_ppc64le.whl", hash = "sha256:d27b84d5880f6d8aa9ae3edb253c59d9f6642ffbb2c889b78b60361eed449787", size = 239706 },
    { url = "https://files.pythonhosted.org/packages/14/29/4636f500c69b5edea7786db3c34eb6166f3384b905665ce312a6e42c720c/propcache-0.2.1-cp311-cp311-manylinux_2_17_s390x.manylinux2014_s390x.whl", hash = "sha256:857112b22acd417c40fa4595db2fe28ab900c8c5fe4670c7989b1c0230955465", size = 238531 },
    { url = "https://files.pythonhosted.org/packages/85/14/01fe53580a8e1734ebb704a3482b7829a0ef4ea68d356141cf0994d9659b/propcache-0.2.1-cp311-cp311-manylinux_2_17_x86_64.manylinux2014_x86_64.whl", hash = "sha256:cf6c4150f8c0e32d241436526f3c3f9cbd34429492abddbada2ffcff506c51af", size = 231063 },
    { url = "https://files.pythonhosted.org/packages/33/5c/1d961299f3c3b8438301ccfbff0143b69afcc30c05fa28673cface692305/propcache-0.2.1-cp311-cp311-manylinux_2_5_i686.manylinux1_i686.manylinux_2_17_i686.manylinux2014_i686.whl", hash = "sha256:66d4cfda1d8ed687daa4bc0274fcfd5267873db9a5bc0418c2da19273040eeb7", size = 220134 },
    { url = "https://files.pythonhosted.org/packages/00/d0/ed735e76db279ba67a7d3b45ba4c654e7b02bc2f8050671ec365d8665e21/propcache-0.2.1-cp311-cp311-musllinux_1_2_aarch64.whl", hash = "sha256:c2f992c07c0fca81655066705beae35fc95a2fa7366467366db627d9f2ee097f", size = 220009 },
    { url = "https://files.pythonhosted.org/packages/75/90/ee8fab7304ad6533872fee982cfff5a53b63d095d78140827d93de22e2d4/propcache-0.2.1-cp311-cp311-musllinux_1_2_armv7l.whl", hash = "sha256:4a571d97dbe66ef38e472703067021b1467025ec85707d57e78711c085984e54", size = 212199 },
    { url = "https://files.pythonhosted.org/packages/eb/ec/977ffaf1664f82e90737275873461695d4c9407d52abc2f3c3e24716da13/propcache-0.2.1-cp311-cp311-musllinux_1_2_i686.whl", hash = "sha256:bb6178c241278d5fe853b3de743087be7f5f4c6f7d6d22a3b524d323eecec505", size = 214827 },
    { url = "https://files.pythonhosted.org/packages/57/48/031fb87ab6081764054821a71b71942161619549396224cbb242922525e8/propcache-0.2.1-cp311-cp311-musllinux_1_2_ppc64le.whl", hash = "sha256:ad1af54a62ffe39cf34db1aa6ed1a1873bd548f6401db39d8e7cd060b9211f82", size = 228009 },
    { url = "https://files.pythonhosted.org/packages/1a/06/ef1390f2524850838f2390421b23a8b298f6ce3396a7cc6d39dedd4047b0/propcache-0.2.1-cp311-cp311-musllinux_1_2_s390x.whl", hash = "sha256:e7048abd75fe40712005bcfc06bb44b9dfcd8e101dda2ecf2f5aa46115ad07ca", size = 231638 },
    { url = "https://files.pythonhosted.org/packages/38/2a/101e6386d5a93358395da1d41642b79c1ee0f3b12e31727932b069282b1d/propcache-0.2.1-cp311-cp311-musllinux_1_2_x86_64.whl", hash = "sha256:160291c60081f23ee43d44b08a7e5fb76681221a8e10b3139618c5a9a291b84e", size = 222788 },
    { url = "https://files.pythonhosted.org/packages/db/81/786f687951d0979007e05ad9346cd357e50e3d0b0f1a1d6074df334b1bbb/propcache-0.2.1-cp311-cp311-win32.whl", hash = "sha256:819ce3b883b7576ca28da3861c7e1a88afd08cc8c96908e08a3f4dd64a228034", size = 40170 },
    { url = "https://files.pythonhosted.org/packages/cf/59/7cc7037b295d5772eceb426358bb1b86e6cab4616d971bd74275395d100d/propcache-0.2.1-cp311-cp311-win_amd64.whl", hash = "sha256:edc9fc7051e3350643ad929df55c451899bb9ae6d24998a949d2e4c87fb596d3", size = 44404 },
    { url = "https://files.pythonhosted.org/packages/4c/28/1d205fe49be8b1b4df4c50024e62480a442b1a7b818e734308bb0d17e7fb/propcache-0.2.1-cp312-cp312-macosx_10_13_universal2.whl", hash = "sha256:081a430aa8d5e8876c6909b67bd2d937bfd531b0382d3fdedb82612c618bc41a", size = 79588 },
    { url = "https://files.pythonhosted.org/packages/21/ee/fc4d893f8d81cd4971affef2a6cb542b36617cd1d8ce56b406112cb80bf7/propcache-0.2.1-cp312-cp312-macosx_10_13_x86_64.whl", hash = "sha256:d2ccec9ac47cf4e04897619c0e0c1a48c54a71bdf045117d3a26f80d38ab1fb0", size = 45825 },
    { url = "https://files.pythonhosted.org/packages/4a/de/bbe712f94d088da1d237c35d735f675e494a816fd6f54e9db2f61ef4d03f/propcache-0.2.1-cp312-cp312-macosx_11_0_arm64.whl", hash = "sha256:14d86fe14b7e04fa306e0c43cdbeebe6b2c2156a0c9ce56b815faacc193e320d", size = 45357 },
    { url = "https://files.pythonhosted.org/packages/7f/14/7ae06a6cf2a2f1cb382586d5a99efe66b0b3d0c6f9ac2f759e6f7af9d7cf/propcache-0.2.1-cp312-cp312-manylinux_2_17_aarch64.manylinux2014_aarch64.whl", hash = "sha256:049324ee97bb67285b49632132db351b41e77833678432be52bdd0289c0e05e4", size = 241869 },
    { url = "https://files.pythonhosted.org/packages/cc/59/227a78be960b54a41124e639e2c39e8807ac0c751c735a900e21315f8c2b/propcache-0.2.1-cp312-cp312-manylinux_2_17_ppc64le.manylinux2014_ppc64le.whl", hash = "sha256:1cd9a1d071158de1cc1c71a26014dcdfa7dd3d5f4f88c298c7f90ad6f27bb46d", size = 247884 },
    { url = "https://files.pythonhosted.org/packages/84/58/f62b4ffaedf88dc1b17f04d57d8536601e4e030feb26617228ef930c3279/propcache-0.2.1-cp312-cp312-manylinux_2_17_s390x.manylinux2014_s390x.whl", hash = "sha256:98110aa363f1bb4c073e8dcfaefd3a5cea0f0834c2aab23dda657e4dab2f53b5", size = 248486 },
    { url = "https://files.pythonhosted.org/packages/1c/07/ebe102777a830bca91bbb93e3479cd34c2ca5d0361b83be9dbd93104865e/propcache-0.2.1-cp312-cp312-manylinux_2_17_x86_64.manylinux2014_x86_64.whl", hash = "sha256:647894f5ae99c4cf6bb82a1bb3a796f6e06af3caa3d32e26d2350d0e3e3faf24", size = 243649 },
    { url = "https://files.pythonhosted.org/packages/ed/bc/4f7aba7f08f520376c4bb6a20b9a981a581b7f2e385fa0ec9f789bb2d362/propcache-0.2.1-cp312-cp312-manylinux_2_5_i686.manylinux1_i686.manylinux_2_17_i686.manylinux2014_i686.whl", hash = "sha256:bfd3223c15bebe26518d58ccf9a39b93948d3dcb3e57a20480dfdd315356baff", size = 229103 },
    { url = "https://files.pythonhosted.org/packages/fe/d5/04ac9cd4e51a57a96f78795e03c5a0ddb8f23ec098b86f92de028d7f2a6b/propcache-0.2.1-cp312-cp312-musllinux_1_2_aarch64.whl", hash = "sha256:d71264a80f3fcf512eb4f18f59423fe82d6e346ee97b90625f283df56aee103f", size = 226607 },
    { url = "https://files.pythonhosted.org/packages/e3/f0/24060d959ea41d7a7cc7fdbf68b31852331aabda914a0c63bdb0e22e96d6/propcache-0.2.1-cp312-cp312-musllinux_1_2_armv7l.whl", hash = "sha256:e73091191e4280403bde6c9a52a6999d69cdfde498f1fdf629105247599b57ec", size = 221153 },
    { url = "https://files.pythonhosted.org/packages/77/a7/3ac76045a077b3e4de4859a0753010765e45749bdf53bd02bc4d372da1a0/propcache-0.2.1-cp312-cp312-musllinux_1_2_i686.whl", hash = "sha256:3935bfa5fede35fb202c4b569bb9c042f337ca4ff7bd540a0aa5e37131659348", size = 222151 },
    { url = "https://files.pythonhosted.org/packages/e7/af/5e29da6f80cebab3f5a4dcd2a3240e7f56f2c4abf51cbfcc99be34e17f0b/propcache-0.2.1-cp312-cp312-musllinux_1_2_ppc64le.whl", hash = "sha256:f508b0491767bb1f2b87fdfacaba5f7eddc2f867740ec69ece6d1946d29029a6", size = 233812 },
    { url = "https://files.pythonhosted.org/packages/8c/89/ebe3ad52642cc5509eaa453e9f4b94b374d81bae3265c59d5c2d98efa1b4/propcache-0.2.1-cp312-cp312-musllinux_1_2_s390x.whl", hash = "sha256:1672137af7c46662a1c2be1e8dc78cb6d224319aaa40271c9257d886be4363a6", size = 238829 },
    { url = "https://files.pythonhosted.org/packages/e9/2f/6b32f273fa02e978b7577159eae7471b3cfb88b48563b1c2578b2d7ca0bb/propcache-0.2.1-cp312-cp312-musllinux_1_2_x86_64.whl", hash = "sha256:b74c261802d3d2b85c9df2dfb2fa81b6f90deeef63c2db9f0e029a3cac50b518", size = 230704 },
    { url = "https://files.pythonhosted.org/packages/5c/2e/f40ae6ff5624a5f77edd7b8359b208b5455ea113f68309e2b00a2e1426b6/propcache-0.2.1-cp312-cp312-win32.whl", hash = "sha256:d09c333d36c1409d56a9d29b3a1b800a42c76a57a5a8907eacdbce3f18768246", size = 40050 },
    { url = "https://files.pythonhosted.org/packages/3b/77/a92c3ef994e47180862b9d7d11e37624fb1c00a16d61faf55115d970628b/propcache-0.2.1-cp312-cp312-win_amd64.whl", hash = "sha256:c214999039d4f2a5b2073ac506bba279945233da8c786e490d411dfc30f855c1", size = 44117 },
    { url = "https://files.pythonhosted.org/packages/0f/2a/329e0547cf2def8857157f9477669043e75524cc3e6251cef332b3ff256f/propcache-0.2.1-cp313-cp313-macosx_10_13_universal2.whl", hash = "sha256:aca405706e0b0a44cc6bfd41fbe89919a6a56999157f6de7e182a990c36e37bc", size = 77002 },
    { url = "https://files.pythonhosted.org/packages/12/2d/c4df5415e2382f840dc2ecbca0eeb2293024bc28e57a80392f2012b4708c/propcache-0.2.1-cp313-cp313-macosx_10_13_x86_64.whl", hash = "sha256:12d1083f001ace206fe34b6bdc2cb94be66d57a850866f0b908972f90996b3e9", size = 44639 },
    { url = "https://files.pythonhosted.org/packages/d0/5a/21aaa4ea2f326edaa4e240959ac8b8386ea31dedfdaa636a3544d9e7a408/propcache-0.2.1-cp313-cp313-macosx_11_0_arm64.whl", hash = "sha256:d93f3307ad32a27bda2e88ec81134b823c240aa3abb55821a8da553eed8d9439", size = 44049 },
    { url = "https://files.pythonhosted.org/packages/4e/3e/021b6cd86c0acc90d74784ccbb66808b0bd36067a1bf3e2deb0f3845f618/propcache-0.2.1-cp313-cp313-manylinux_2_17_aarch64.manylinux2014_aarch64.whl", hash = "sha256:ba278acf14471d36316159c94a802933d10b6a1e117b8554fe0d0d9b75c9d536", size = 224819 },
    { url = "https://files.pythonhosted.org/packages/3c/57/c2fdeed1b3b8918b1770a133ba5c43ad3d78e18285b0c06364861ef5cc38/propcache-0.2.1-cp313-cp313-manylinux_2_17_ppc64le.manylinux2014_ppc64le.whl", hash = "sha256:4e6281aedfca15301c41f74d7005e6e3f4ca143584ba696ac69df4f02f40d629", size = 229625 },
    { url = "https://files.pythonhosted.org/packages/9d/81/70d4ff57bf2877b5780b466471bebf5892f851a7e2ca0ae7ffd728220281/propcache-0.2.1-cp313-cp313-manylinux_2_17_s390x.manylinux2014_s390x.whl", hash = "sha256:5b750a8e5a1262434fb1517ddf64b5de58327f1adc3524a5e44c2ca43305eb0b", size = 232934 },
    { url = "https://files.pythonhosted.org/packages/3c/b9/bb51ea95d73b3fb4100cb95adbd4e1acaf2cbb1fd1083f5468eeb4a099a8/propcache-0.2.1-cp313-cp313-manylinux_2_17_x86_64.manylinux2014_x86_64.whl", hash = "sha256:bf72af5e0fb40e9babf594308911436c8efde3cb5e75b6f206c34ad18be5c052", size = 227361 },
    { url = "https://files.pythonhosted.org/packages/f1/20/3c6d696cd6fd70b29445960cc803b1851a1131e7a2e4ee261ee48e002bcd/propcache-0.2.1-cp313-cp313-manylinux_2_5_i686.manylinux1_i686.manylinux_2_17_i686.manylinux2014_i686.whl", hash = "sha256:b2d0a12018b04f4cb820781ec0dffb5f7c7c1d2a5cd22bff7fb055a2cb19ebce", size = 213904 },
    { url = "https://files.pythonhosted.org/packages/a1/cb/1593bfc5ac6d40c010fa823f128056d6bc25b667f5393781e37d62f12005/propcache-0.2.1-cp313-cp313-musllinux_1_2_aarch64.whl", hash = "sha256:e800776a79a5aabdb17dcc2346a7d66d0777e942e4cd251defeb084762ecd17d", size = 212632 },
    { url = "https://files.pythonhosted.org/packages/6d/5c/e95617e222be14a34c709442a0ec179f3207f8a2b900273720501a70ec5e/propcache-0.2.1-cp313-cp313-musllinux_1_2_armv7l.whl", hash = "sha256:4160d9283bd382fa6c0c2b5e017acc95bc183570cd70968b9202ad6d8fc48dce", size = 207897 },
    { url = "https://files.pythonhosted.org/packages/8e/3b/56c5ab3dc00f6375fbcdeefdede5adf9bee94f1fab04adc8db118f0f9e25/propcache-0.2.1-cp313-cp313-musllinux_1_2_i686.whl", hash = "sha256:30b43e74f1359353341a7adb783c8f1b1c676367b011709f466f42fda2045e95", size = 208118 },
    { url = "https://files.pythonhosted.org/packages/86/25/d7ef738323fbc6ebcbce33eb2a19c5e07a89a3df2fded206065bd5e868a9/propcache-0.2.1-cp313-cp313-musllinux_1_2_ppc64le.whl", hash = "sha256:58791550b27d5488b1bb52bc96328456095d96206a250d28d874fafe11b3dfaf", size = 217851 },
    { url = "https://files.pythonhosted.org/packages/b3/77/763e6cef1852cf1ba740590364ec50309b89d1c818e3256d3929eb92fabf/propcache-0.2.1-cp313-cp313-musllinux_1_2_s390x.whl", hash = "sha256:0f022d381747f0dfe27e99d928e31bc51a18b65bb9e481ae0af1380a6725dd1f", size = 222630 },
    { url = "https://files.pythonhosted.org/packages/4f/e9/0f86be33602089c701696fbed8d8c4c07b6ee9605c5b7536fd27ed540c5b/propcache-0.2.1-cp313-cp313-musllinux_1_2_x86_64.whl", hash = "sha256:297878dc9d0a334358f9b608b56d02e72899f3b8499fc6044133f0d319e2ec30", size = 216269 },
    { url = "https://files.pythonhosted.org/packages/cc/02/5ac83217d522394b6a2e81a2e888167e7ca629ef6569a3f09852d6dcb01a/propcache-0.2.1-cp313-cp313-win32.whl", hash = "sha256:ddfab44e4489bd79bda09d84c430677fc7f0a4939a73d2bba3073036f487a0a6", size = 39472 },
    { url = "https://files.pythonhosted.org/packages/f4/33/d6f5420252a36034bc8a3a01171bc55b4bff5df50d1c63d9caa50693662f/propcache-0.2.1-cp313-cp313-win_amd64.whl", hash = "sha256:556fc6c10989f19a179e4321e5d678db8eb2924131e64652a51fe83e4c3db0e1", size = 43363 },
    { url = "https://files.pythonhosted.org/packages/41/b6/c5319caea262f4821995dca2107483b94a3345d4607ad797c76cb9c36bcc/propcache-0.2.1-py3-none-any.whl", hash = "sha256:52277518d6aae65536e9cea52d4e7fd2f7a66f4aa2d30ed3f2fcea620ace3c54", size = 11818 },
]

[[package]]
name = "ptyprocess"
version = "0.7.0"
source = { registry = "https://pypi.org/simple" }
sdist = { url = "https://files.pythonhosted.org/packages/20/e5/16ff212c1e452235a90aeb09066144d0c5a6a8c0834397e03f5224495c4e/ptyprocess-0.7.0.tar.gz", hash = "sha256:5c5d0a3b48ceee0b48485e0c26037c0acd7d29765ca3fbb5cb3831d347423220", size = 70762 }
wheels = [
    { url = "https://files.pythonhosted.org/packages/22/a6/858897256d0deac81a172289110f31629fc4cee19b6f01283303e18c8db3/ptyprocess-0.7.0-py2.py3-none-any.whl", hash = "sha256:4b41f3967fce3af57cc7e94b888626c18bf37a083e3651ca8feeb66d492fef35", size = 13993 },
]

[[package]]
name = "pure-eval"
version = "0.2.3"
source = { registry = "https://pypi.org/simple" }
sdist = { url = "https://files.pythonhosted.org/packages/cd/05/0a34433a064256a578f1783a10da6df098ceaa4a57bbeaa96a6c0352786b/pure_eval-0.2.3.tar.gz", hash = "sha256:5f4e983f40564c576c7c8635ae88db5956bb2229d7e9237d03b3c0b0190eaf42", size = 19752 }
wheels = [
    { url = "https://files.pythonhosted.org/packages/8e/37/efad0257dc6e593a18957422533ff0f87ede7c9c6ea010a2177d738fb82f/pure_eval-0.2.3-py3-none-any.whl", hash = "sha256:1db8e35b67b3d218d818ae653e27f06c3aa420901fa7b081ca98cbedc874e0d0", size = 11842 },
]

[[package]]
name = "pydantic"
version = "2.10.1"
source = { registry = "https://pypi.org/simple" }
dependencies = [
    { name = "annotated-types" },
    { name = "pydantic-core" },
    { name = "typing-extensions" },
]
sdist = { url = "https://files.pythonhosted.org/packages/c4/bd/7fc610993f616d2398958d0028d15eaf53bde5f80cb2edb7aa4f1feaf3a7/pydantic-2.10.1.tar.gz", hash = "sha256:a4daca2dc0aa429555e0656d6bf94873a7dc5f54ee42b1f5873d666fb3f35560", size = 783717 }
wheels = [
    { url = "https://files.pythonhosted.org/packages/e0/fc/fda48d347bd50a788dd2a0f318a52160f911b86fc2d8b4c86f4d7c9bceea/pydantic-2.10.1-py3-none-any.whl", hash = "sha256:a8d20db84de64cf4a7d59e899c2caf0fe9d660c7cfc482528e7020d7dd189a7e", size = 455329 },
]

[[package]]
name = "pydantic-core"
version = "2.27.1"
source = { registry = "https://pypi.org/simple" }
dependencies = [
    { name = "typing-extensions" },
]
sdist = { url = "https://files.pythonhosted.org/packages/a6/9f/7de1f19b6aea45aeb441838782d68352e71bfa98ee6fa048d5041991b33e/pydantic_core-2.27.1.tar.gz", hash = "sha256:62a763352879b84aa31058fc931884055fd75089cccbd9d58bb6afd01141b235", size = 412785 }
wheels = [
    { url = "https://files.pythonhosted.org/packages/27/39/46fe47f2ad4746b478ba89c561cafe4428e02b3573df882334bd2964f9cb/pydantic_core-2.27.1-cp311-cp311-macosx_10_12_x86_64.whl", hash = "sha256:ac3b20653bdbe160febbea8aa6c079d3df19310d50ac314911ed8cc4eb7f8cb8", size = 1895553 },
    { url = "https://files.pythonhosted.org/packages/1c/00/0804e84a78b7fdb394fff4c4f429815a10e5e0993e6ae0e0b27dd20379ee/pydantic_core-2.27.1-cp311-cp311-macosx_11_0_arm64.whl", hash = "sha256:a5a8e19d7c707c4cadb8c18f5f60c843052ae83c20fa7d44f41594c644a1d330", size = 1807220 },
    { url = "https://files.pythonhosted.org/packages/01/de/df51b3bac9820d38371f5a261020f505025df732ce566c2a2e7970b84c8c/pydantic_core-2.27.1-cp311-cp311-manylinux_2_17_aarch64.manylinux2014_aarch64.whl", hash = "sha256:7f7059ca8d64fea7f238994c97d91f75965216bcbe5f695bb44f354893f11d52", size = 1829727 },
    { url = "https://files.pythonhosted.org/packages/5f/d9/c01d19da8f9e9fbdb2bf99f8358d145a312590374d0dc9dd8dbe484a9cde/pydantic_core-2.27.1-cp311-cp311-manylinux_2_17_armv7l.manylinux2014_armv7l.whl", hash = "sha256:bed0f8a0eeea9fb72937ba118f9db0cb7e90773462af7962d382445f3005e5a4", size = 1854282 },
    { url = "https://files.pythonhosted.org/packages/5f/84/7db66eb12a0dc88c006abd6f3cbbf4232d26adfd827a28638c540d8f871d/pydantic_core-2.27.1-cp311-cp311-manylinux_2_17_ppc64le.manylinux2014_ppc64le.whl", hash = "sha256:a3cb37038123447cf0f3ea4c74751f6a9d7afef0eb71aa07bf5f652b5e6a132c", size = 2037437 },
    { url = "https://files.pythonhosted.org/packages/34/ac/a2537958db8299fbabed81167d58cc1506049dba4163433524e06a7d9f4c/pydantic_core-2.27.1-cp311-cp311-manylinux_2_17_s390x.manylinux2014_s390x.whl", hash = "sha256:84286494f6c5d05243456e04223d5a9417d7f443c3b76065e75001beb26f88de", size = 2780899 },
    { url = "https://files.pythonhosted.org/packages/4a/c1/3e38cd777ef832c4fdce11d204592e135ddeedb6c6f525478a53d1c7d3e5/pydantic_core-2.27.1-cp311-cp311-manylinux_2_17_x86_64.manylinux2014_x86_64.whl", hash = "sha256:acc07b2cfc5b835444b44a9956846b578d27beeacd4b52e45489e93276241025", size = 2135022 },
    { url = "https://files.pythonhosted.org/packages/7a/69/b9952829f80fd555fe04340539d90e000a146f2a003d3fcd1e7077c06c71/pydantic_core-2.27.1-cp311-cp311-manylinux_2_5_i686.manylinux1_i686.whl", hash = "sha256:4fefee876e07a6e9aad7a8c8c9f85b0cdbe7df52b8a9552307b09050f7512c7e", size = 1987969 },
    { url = "https://files.pythonhosted.org/packages/05/72/257b5824d7988af43460c4e22b63932ed651fe98804cc2793068de7ec554/pydantic_core-2.27.1-cp311-cp311-musllinux_1_1_aarch64.whl", hash = "sha256:258c57abf1188926c774a4c94dd29237e77eda19462e5bb901d88adcab6af919", size = 1994625 },
    { url = "https://files.pythonhosted.org/packages/73/c3/78ed6b7f3278a36589bcdd01243189ade7fc9b26852844938b4d7693895b/pydantic_core-2.27.1-cp311-cp311-musllinux_1_1_armv7l.whl", hash = "sha256:35c14ac45fcfdf7167ca76cc80b2001205a8d5d16d80524e13508371fb8cdd9c", size = 2090089 },
    { url = "https://files.pythonhosted.org/packages/8d/c8/b4139b2f78579960353c4cd987e035108c93a78371bb19ba0dc1ac3b3220/pydantic_core-2.27.1-cp311-cp311-musllinux_1_1_x86_64.whl", hash = "sha256:d1b26e1dff225c31897696cab7d4f0a315d4c0d9e8666dbffdb28216f3b17fdc", size = 2142496 },
    { url = "https://files.pythonhosted.org/packages/3e/f8/171a03e97eb36c0b51981efe0f78460554a1d8311773d3d30e20c005164e/pydantic_core-2.27.1-cp311-none-win32.whl", hash = "sha256:2cdf7d86886bc6982354862204ae3b2f7f96f21a3eb0ba5ca0ac42c7b38598b9", size = 1811758 },
    { url = "https://files.pythonhosted.org/packages/6a/fe/4e0e63c418c1c76e33974a05266e5633e879d4061f9533b1706a86f77d5b/pydantic_core-2.27.1-cp311-none-win_amd64.whl", hash = "sha256:3af385b0cee8df3746c3f406f38bcbfdc9041b5c2d5ce3e5fc6637256e60bbc5", size = 1980864 },
    { url = "https://files.pythonhosted.org/packages/50/fc/93f7238a514c155a8ec02fc7ac6376177d449848115e4519b853820436c5/pydantic_core-2.27.1-cp311-none-win_arm64.whl", hash = "sha256:81f2ec23ddc1b476ff96563f2e8d723830b06dceae348ce02914a37cb4e74b89", size = 1864327 },
    { url = "https://files.pythonhosted.org/packages/be/51/2e9b3788feb2aebff2aa9dfbf060ec739b38c05c46847601134cc1fed2ea/pydantic_core-2.27.1-cp312-cp312-macosx_10_12_x86_64.whl", hash = "sha256:9cbd94fc661d2bab2bc702cddd2d3370bbdcc4cd0f8f57488a81bcce90c7a54f", size = 1895239 },
    { url = "https://files.pythonhosted.org/packages/7b/9e/f8063952e4a7d0127f5d1181addef9377505dcce3be224263b25c4f0bfd9/pydantic_core-2.27.1-cp312-cp312-macosx_11_0_arm64.whl", hash = "sha256:5f8c4718cd44ec1580e180cb739713ecda2bdee1341084c1467802a417fe0f02", size = 1805070 },
    { url = "https://files.pythonhosted.org/packages/2c/9d/e1d6c4561d262b52e41b17a7ef8301e2ba80b61e32e94520271029feb5d8/pydantic_core-2.27.1-cp312-cp312-manylinux_2_17_aarch64.manylinux2014_aarch64.whl", hash = "sha256:15aae984e46de8d376df515f00450d1522077254ef6b7ce189b38ecee7c9677c", size = 1828096 },
    { url = "https://files.pythonhosted.org/packages/be/65/80ff46de4266560baa4332ae3181fffc4488ea7d37282da1a62d10ab89a4/pydantic_core-2.27.1-cp312-cp312-manylinux_2_17_armv7l.manylinux2014_armv7l.whl", hash = "sha256:1ba5e3963344ff25fc8c40da90f44b0afca8cfd89d12964feb79ac1411a260ac", size = 1857708 },
    { url = "https://files.pythonhosted.org/packages/d5/ca/3370074ad758b04d9562b12ecdb088597f4d9d13893a48a583fb47682cdf/pydantic_core-2.27.1-cp312-cp312-manylinux_2_17_ppc64le.manylinux2014_ppc64le.whl", hash = "sha256:992cea5f4f3b29d6b4f7f1726ed8ee46c8331c6b4eed6db5b40134c6fe1768bb", size = 2037751 },
    { url = "https://files.pythonhosted.org/packages/b1/e2/4ab72d93367194317b99d051947c071aef6e3eb95f7553eaa4208ecf9ba4/pydantic_core-2.27.1-cp312-cp312-manylinux_2_17_s390x.manylinux2014_s390x.whl", hash = "sha256:0325336f348dbee6550d129b1627cb8f5351a9dc91aad141ffb96d4937bd9529", size = 2733863 },
    { url = "https://files.pythonhosted.org/packages/8a/c6/8ae0831bf77f356bb73127ce5a95fe115b10f820ea480abbd72d3cc7ccf3/pydantic_core-2.27.1-cp312-cp312-manylinux_2_17_x86_64.manylinux2014_x86_64.whl", hash = "sha256:7597c07fbd11515f654d6ece3d0e4e5093edc30a436c63142d9a4b8e22f19c35", size = 2161161 },
    { url = "https://files.pythonhosted.org/packages/f1/f4/b2fe73241da2429400fc27ddeaa43e35562f96cf5b67499b2de52b528cad/pydantic_core-2.27.1-cp312-cp312-manylinux_2_5_i686.manylinux1_i686.whl", hash = "sha256:3bbd5d8cc692616d5ef6fbbbd50dbec142c7e6ad9beb66b78a96e9c16729b089", size = 1993294 },
    { url = "https://files.pythonhosted.org/packages/77/29/4bb008823a7f4cc05828198153f9753b3bd4c104d93b8e0b1bfe4e187540/pydantic_core-2.27.1-cp312-cp312-musllinux_1_1_aarch64.whl", hash = "sha256:dc61505e73298a84a2f317255fcc72b710b72980f3a1f670447a21efc88f8381", size = 2001468 },
    { url = "https://files.pythonhosted.org/packages/f2/a9/0eaceeba41b9fad851a4107e0cf999a34ae8f0d0d1f829e2574f3d8897b0/pydantic_core-2.27.1-cp312-cp312-musllinux_1_1_armv7l.whl", hash = "sha256:e1f735dc43da318cad19b4173dd1ffce1d84aafd6c9b782b3abc04a0d5a6f5bb", size = 2091413 },
    { url = "https://files.pythonhosted.org/packages/d8/36/eb8697729725bc610fd73940f0d860d791dc2ad557faaefcbb3edbd2b349/pydantic_core-2.27.1-cp312-cp312-musllinux_1_1_x86_64.whl", hash = "sha256:f4e5658dbffe8843a0f12366a4c2d1c316dbe09bb4dfbdc9d2d9cd6031de8aae", size = 2154735 },
    { url = "https://files.pythonhosted.org/packages/52/e5/4f0fbd5c5995cc70d3afed1b5c754055bb67908f55b5cb8000f7112749bf/pydantic_core-2.27.1-cp312-none-win32.whl", hash = "sha256:672ebbe820bb37988c4d136eca2652ee114992d5d41c7e4858cdd90ea94ffe5c", size = 1833633 },
    { url = "https://files.pythonhosted.org/packages/ee/f2/c61486eee27cae5ac781305658779b4a6b45f9cc9d02c90cb21b940e82cc/pydantic_core-2.27.1-cp312-none-win_amd64.whl", hash = "sha256:66ff044fd0bb1768688aecbe28b6190f6e799349221fb0de0e6f4048eca14c16", size = 1986973 },
    { url = "https://files.pythonhosted.org/packages/df/a6/e3f12ff25f250b02f7c51be89a294689d175ac76e1096c32bf278f29ca1e/pydantic_core-2.27.1-cp312-none-win_arm64.whl", hash = "sha256:9a3b0793b1bbfd4146304e23d90045f2a9b5fd5823aa682665fbdaf2a6c28f3e", size = 1883215 },
    { url = "https://files.pythonhosted.org/packages/0f/d6/91cb99a3c59d7b072bded9959fbeab0a9613d5a4935773c0801f1764c156/pydantic_core-2.27.1-cp313-cp313-macosx_10_12_x86_64.whl", hash = "sha256:f216dbce0e60e4d03e0c4353c7023b202d95cbaeff12e5fd2e82ea0a66905073", size = 1895033 },
    { url = "https://files.pythonhosted.org/packages/07/42/d35033f81a28b27dedcade9e967e8a40981a765795c9ebae2045bcef05d3/pydantic_core-2.27.1-cp313-cp313-macosx_11_0_arm64.whl", hash = "sha256:a2e02889071850bbfd36b56fd6bc98945e23670773bc7a76657e90e6b6603c08", size = 1807542 },
    { url = "https://files.pythonhosted.org/packages/41/c2/491b59e222ec7e72236e512108ecad532c7f4391a14e971c963f624f7569/pydantic_core-2.27.1-cp313-cp313-manylinux_2_17_aarch64.manylinux2014_aarch64.whl", hash = "sha256:42b0e23f119b2b456d07ca91b307ae167cc3f6c846a7b169fca5326e32fdc6cf", size = 1827854 },
    { url = "https://files.pythonhosted.org/packages/e3/f3/363652651779113189cefdbbb619b7b07b7a67ebb6840325117cc8cc3460/pydantic_core-2.27.1-cp313-cp313-manylinux_2_17_armv7l.manylinux2014_armv7l.whl", hash = "sha256:764be71193f87d460a03f1f7385a82e226639732214b402f9aa61f0d025f0737", size = 1857389 },
    { url = "https://files.pythonhosted.org/packages/5f/97/be804aed6b479af5a945daec7538d8bf358d668bdadde4c7888a2506bdfb/pydantic_core-2.27.1-cp313-cp313-manylinux_2_17_ppc64le.manylinux2014_ppc64le.whl", hash = "sha256:1c00666a3bd2f84920a4e94434f5974d7bbc57e461318d6bb34ce9cdbbc1f6b2", size = 2037934 },
    { url = "https://files.pythonhosted.org/packages/42/01/295f0bd4abf58902917e342ddfe5f76cf66ffabfc57c2e23c7681a1a1197/pydantic_core-2.27.1-cp313-cp313-manylinux_2_17_s390x.manylinux2014_s390x.whl", hash = "sha256:3ccaa88b24eebc0f849ce0a4d09e8a408ec5a94afff395eb69baf868f5183107", size = 2735176 },
    { url = "https://files.pythonhosted.org/packages/9d/a0/cd8e9c940ead89cc37812a1a9f310fef59ba2f0b22b4e417d84ab09fa970/pydantic_core-2.27.1-cp313-cp313-manylinux_2_17_x86_64.manylinux2014_x86_64.whl", hash = "sha256:c65af9088ac534313e1963443d0ec360bb2b9cba6c2909478d22c2e363d98a51", size = 2160720 },
    { url = "https://files.pythonhosted.org/packages/73/ae/9d0980e286627e0aeca4c352a60bd760331622c12d576e5ea4441ac7e15e/pydantic_core-2.27.1-cp313-cp313-manylinux_2_5_i686.manylinux1_i686.whl", hash = "sha256:206b5cf6f0c513baffaeae7bd817717140770c74528f3e4c3e1cec7871ddd61a", size = 1992972 },
    { url = "https://files.pythonhosted.org/packages/bf/ba/ae4480bc0292d54b85cfb954e9d6bd226982949f8316338677d56541b85f/pydantic_core-2.27.1-cp313-cp313-musllinux_1_1_aarch64.whl", hash = "sha256:062f60e512fc7fff8b8a9d680ff0ddaaef0193dba9fa83e679c0c5f5fbd018bc", size = 2001477 },
    { url = "https://files.pythonhosted.org/packages/55/b7/e26adf48c2f943092ce54ae14c3c08d0d221ad34ce80b18a50de8ed2cba8/pydantic_core-2.27.1-cp313-cp313-musllinux_1_1_armv7l.whl", hash = "sha256:a0697803ed7d4af5e4c1adf1670af078f8fcab7a86350e969f454daf598c4960", size = 2091186 },
    { url = "https://files.pythonhosted.org/packages/ba/cc/8491fff5b608b3862eb36e7d29d36a1af1c945463ca4c5040bf46cc73f40/pydantic_core-2.27.1-cp313-cp313-musllinux_1_1_x86_64.whl", hash = "sha256:58ca98a950171f3151c603aeea9303ef6c235f692fe555e883591103da709b23", size = 2154429 },
    { url = "https://files.pythonhosted.org/packages/78/d8/c080592d80edd3441ab7f88f865f51dae94a157fc64283c680e9f32cf6da/pydantic_core-2.27.1-cp313-none-win32.whl", hash = "sha256:8065914ff79f7eab1599bd80406681f0ad08f8e47c880f17b416c9f8f7a26d05", size = 1833713 },
    { url = "https://files.pythonhosted.org/packages/83/84/5ab82a9ee2538ac95a66e51f6838d6aba6e0a03a42aa185ad2fe404a4e8f/pydantic_core-2.27.1-cp313-none-win_amd64.whl", hash = "sha256:ba630d5e3db74c79300d9a5bdaaf6200172b107f263c98a0539eeecb857b2337", size = 1987897 },
    { url = "https://files.pythonhosted.org/packages/df/c3/b15fb833926d91d982fde29c0624c9f225da743c7af801dace0d4e187e71/pydantic_core-2.27.1-cp313-none-win_arm64.whl", hash = "sha256:45cf8588c066860b623cd11c4ba687f8d7175d5f7ef65f7129df8a394c502de5", size = 1882983 },
]

[[package]]
name = "pygls"
version = "1.3.1"
source = { registry = "https://pypi.org/simple" }
dependencies = [
    { name = "cattrs" },
    { name = "lsprotocol" },
]
sdist = { url = "https://files.pythonhosted.org/packages/86/b9/41d173dad9eaa9db9c785a85671fc3d68961f08d67706dc2e79011e10b5c/pygls-1.3.1.tar.gz", hash = "sha256:140edceefa0da0e9b3c533547c892a42a7d2fd9217ae848c330c53d266a55018", size = 45527 }
wheels = [
    { url = "https://files.pythonhosted.org/packages/11/19/b74a10dd24548e96e8c80226cbacb28b021bc3a168a7d2709fb0d0185348/pygls-1.3.1-py3-none-any.whl", hash = "sha256:6e00f11efc56321bdeb6eac04f6d86131f654c7d49124344a9ebb968da3dd91e", size = 56031 },
]

[[package]]
name = "pygments"
version = "2.19.1"
source = { registry = "https://pypi.org/simple" }
sdist = { url = "https://files.pythonhosted.org/packages/7c/2d/c3338d48ea6cc0feb8446d8e6937e1408088a72a39937982cc6111d17f84/pygments-2.19.1.tar.gz", hash = "sha256:61c16d2a8576dc0649d9f39e089b5f02bcd27fba10d8fb4dcc28173f7a45151f", size = 4968581 }
wheels = [
    { url = "https://files.pythonhosted.org/packages/8a/0b/9fcc47d19c48b59121088dd6da2488a49d5f72dacf8262e2790a1d2c7d15/pygments-2.19.1-py3-none-any.whl", hash = "sha256:9ea1544ad55cecf4b8242fab6dd35a93bbce657034b0611ee383099054ab6d8c", size = 1225293 },
]

[[package]]
name = "pylint"
version = "3.3.3"
source = { registry = "https://pypi.org/simple" }
dependencies = [
    { name = "astroid" },
    { name = "colorama", marker = "sys_platform == 'win32'" },
    { name = "dill" },
    { name = "isort" },
    { name = "mccabe" },
    { name = "platformdirs" },
    { name = "tomlkit" },
]
sdist = { url = "https://files.pythonhosted.org/packages/17/fd/e9a739afac274a39596bbe562e9d966db6f3917fdb2bd7322ffc56da0ba2/pylint-3.3.3.tar.gz", hash = "sha256:07c607523b17e6d16e2ae0d7ef59602e332caa762af64203c24b41c27139f36a", size = 1516550 }
wheels = [
    { url = "https://files.pythonhosted.org/packages/91/e1/26d55acea92b1ea4d33672e48f09ceeb274e84d7d542a4fb9a32a556db46/pylint-3.3.3-py3-none-any.whl", hash = "sha256:26e271a2bc8bce0fc23833805a9076dd9b4d5194e2a02164942cb3cdc37b4183", size = 521918 },
]

[[package]]
name = "pylint-plugin-utils"
version = "0.8.2"
source = { registry = "https://pypi.org/simple" }
dependencies = [
    { name = "pylint" },
]
sdist = { url = "https://files.pythonhosted.org/packages/4b/d2/3b9728910bc69232ec38d8fb7053c03c887bfe7e6e170649b683dd351750/pylint_plugin_utils-0.8.2.tar.gz", hash = "sha256:d3cebf68a38ba3fba23a873809155562571386d4c1b03e5b4c4cc26c3eee93e4", size = 10674 }
wheels = [
    { url = "https://files.pythonhosted.org/packages/af/ee/49d11aee31061bcc1d2726bd8334a2883ddcdbde7d7744ed6b3bd11704ed/pylint_plugin_utils-0.8.2-py3-none-any.whl", hash = "sha256:ae11664737aa2effbf26f973a9e0b6779ab7106ec0adc5fe104b0907ca04e507", size = 11171 },
]

[[package]]
name = "pylint-pydantic"
version = "0.3.5"
source = { registry = "https://pypi.org/simple" }
dependencies = [
    { name = "pydantic" },
    { name = "pylint" },
    { name = "pylint-plugin-utils" },
]
wheels = [
    { url = "https://files.pythonhosted.org/packages/13/b6/57b898006cb358af02b6a5b84909630630e89b299e7f9fc2dc7b3f0b61ef/pylint_pydantic-0.3.5-py3-none-any.whl", hash = "sha256:e7a54f09843b000676633ed02d5985a4a61c8da2560a3b0d46082d2ff171c4a1", size = 16139 },
]

[[package]]
name = "pympler"
version = "1.1"
source = { registry = "https://pypi.org/simple" }
dependencies = [
    { name = "pywin32", marker = "sys_platform == 'win32'" },
]
sdist = { url = "https://files.pythonhosted.org/packages/dd/37/c384631908029676d8e7213dd956bb686af303a80db7afbc9be36bc49495/pympler-1.1.tar.gz", hash = "sha256:1eaa867cb8992c218430f1708fdaccda53df064144d1c5656b1e6f1ee6000424", size = 179954 }
wheels = [
    { url = "https://files.pythonhosted.org/packages/79/4f/a6a2e2b202d7fd97eadfe90979845b8706676b41cbd3b42ba75adf329d1f/Pympler-1.1-py3-none-any.whl", hash = "sha256:5b223d6027d0619584116a0cbc28e8d2e378f7a79c1e5e024f9ff3b673c58506", size = 165766 },
]

[[package]]
name = "pytest"
version = "8.3.4"
source = { registry = "https://pypi.org/simple" }
dependencies = [
    { name = "colorama", marker = "sys_platform == 'win32'" },
    { name = "iniconfig" },
    { name = "packaging" },
    { name = "pluggy" },
]
sdist = { url = "https://files.pythonhosted.org/packages/05/35/30e0d83068951d90a01852cb1cef56e5d8a09d20c7f511634cc2f7e0372a/pytest-8.3.4.tar.gz", hash = "sha256:965370d062bce11e73868e0335abac31b4d3de0e82f4007408d242b4f8610761", size = 1445919 }
wheels = [
    { url = "https://files.pythonhosted.org/packages/11/92/76a1c94d3afee238333bc0a42b82935dd8f9cf8ce9e336ff87ee14d9e1cf/pytest-8.3.4-py3-none-any.whl", hash = "sha256:50e16d954148559c9a74109af1eaf0c945ba2d8f30f0a3d3335edde19788b6f6", size = 343083 },
]

[[package]]
name = "pytest-asyncio"
version = "0.25.2"
source = { registry = "https://pypi.org/simple" }
dependencies = [
    { name = "pytest" },
]
sdist = { url = "https://files.pythonhosted.org/packages/72/df/adcc0d60f1053d74717d21d58c0048479e9cab51464ce0d2965b086bd0e2/pytest_asyncio-0.25.2.tar.gz", hash = "sha256:3f8ef9a98f45948ea91a0ed3dc4268b5326c0e7bce73892acc654df4262ad45f", size = 53950 }
wheels = [
    { url = "https://files.pythonhosted.org/packages/61/d8/defa05ae50dcd6019a95527200d3b3980043df5aa445d40cb0ef9f7f98ab/pytest_asyncio-0.25.2-py3-none-any.whl", hash = "sha256:0d0bb693f7b99da304a0634afc0a4b19e49d5e0de2d670f38dc4bfa5727c5075", size = 19400 },
]

[[package]]
name = "pytest-recording"
version = "0.13.2"
source = { registry = "https://pypi.org/simple" }
dependencies = [
    { name = "pytest" },
    { name = "vcrpy" },
]
sdist = { url = "https://files.pythonhosted.org/packages/fe/2a/ea6b8036ae01979eae02d8ad5a7da14dec90d9176b613e49fb8d134c78fc/pytest_recording-0.13.2.tar.gz", hash = "sha256:000c3babbb466681457fd65b723427c1779a0c6c17d9e381c3142a701e124877", size = 25270 }
wheels = [
    { url = "https://files.pythonhosted.org/packages/72/52/8e67a969e9fad3fa5ec4eab9f2a7348ff04692065c7deda21d76e9112703/pytest_recording-0.13.2-py3-none-any.whl", hash = "sha256:3820fe5743d1ac46e807989e11d073cb776a60bdc544cf43ebca454051b22d13", size = 12783 },
]

[[package]]
name = "pytest-rerunfailures"
version = "15.0"
source = { registry = "https://pypi.org/simple" }
dependencies = [
    { name = "packaging" },
    { name = "pytest" },
]
sdist = { url = "https://files.pythonhosted.org/packages/26/47/ec4e12f45f4b9fac027a41ccaabb353ed4f23695aae860258ba11a84ed9b/pytest-rerunfailures-15.0.tar.gz", hash = "sha256:2d9ac7baf59f4c13ac730b47f6fa80e755d1ba0581da45ce30b72fb3542b4474", size = 21816 }
wheels = [
    { url = "https://files.pythonhosted.org/packages/89/37/54e5ffc7c0cebee7cf30a3ac5915faa7e7abf8bdfdf3228c277f7c192489/pytest_rerunfailures-15.0-py3-none-any.whl", hash = "sha256:dd150c4795c229ef44320adc9a0c0532c51b78bb7a6843a8c53556b9a611df1a", size = 13017 },
]

[[package]]
name = "pytest-subtests"
version = "0.14.1"
source = { registry = "https://pypi.org/simple" }
dependencies = [
    { name = "attrs" },
    { name = "pytest" },
]
sdist = { url = "https://files.pythonhosted.org/packages/c0/4c/ba9eab21a2250c2d46c06c0e3cd316850fde9a90da0ac8d0202f074c6817/pytest_subtests-0.14.1.tar.gz", hash = "sha256:350c00adc36c3aff676a66135c81aed9e2182e15f6c3ec8721366918bbbf7580", size = 17632 }
wheels = [
    { url = "https://files.pythonhosted.org/packages/a9/b7/7ca948d35642ae72500efda6ba6fa61dcb6683feb596d19c4747c63c0789/pytest_subtests-0.14.1-py3-none-any.whl", hash = "sha256:e92a780d98b43118c28a16044ad9b841727bd7cb6a417073b38fd2d7ccdf052d", size = 8833 },
]

[[package]]
name = "pytest-sugar"
version = "1.0.0"
source = { registry = "https://pypi.org/simple" }
dependencies = [
    { name = "packaging" },
    { name = "pytest" },
    { name = "termcolor" },
]
sdist = { url = "https://files.pythonhosted.org/packages/f5/ac/5754f5edd6d508bc6493bc37d74b928f102a5fff82d9a80347e180998f08/pytest-sugar-1.0.0.tar.gz", hash = "sha256:6422e83258f5b0c04ce7c632176c7732cab5fdb909cb39cca5c9139f81276c0a", size = 14992 }
wheels = [
    { url = "https://files.pythonhosted.org/packages/92/fb/889f1b69da2f13691de09a111c16c4766a433382d44aa0ecf221deded44a/pytest_sugar-1.0.0-py3-none-any.whl", hash = "sha256:70ebcd8fc5795dc457ff8b69d266a4e2e8a74ae0c3edc749381c64b5246c8dfd", size = 10171 },
]

[[package]]
name = "pytest-timeout"
version = "2.3.1"
source = { registry = "https://pypi.org/simple" }
dependencies = [
    { name = "pytest" },
]
sdist = { url = "https://files.pythonhosted.org/packages/93/0d/04719abc7a4bdb3a7a1f968f24b0f5253d698c9cc94975330e9d3145befb/pytest-timeout-2.3.1.tar.gz", hash = "sha256:12397729125c6ecbdaca01035b9e5239d4db97352320af155b3f5de1ba5165d9", size = 17697 }
wheels = [
    { url = "https://files.pythonhosted.org/packages/03/27/14af9ef8321f5edc7527e47def2a21d8118c6f329a9342cc61387a0c0599/pytest_timeout-2.3.1-py3-none-any.whl", hash = "sha256:68188cb703edfc6a18fad98dc25a3c61e9f24d644b0b70f33af545219fc7813e", size = 14148 },
]

[[package]]
name = "pytest-timer"
version = "1.0.0"
source = { registry = "https://pypi.org/simple" }
dependencies = [
    { name = "pytest" },
]
sdist = { url = "https://files.pythonhosted.org/packages/b1/f7/bc223798d5cccf2f03ed224a6fdceae005d06ae33fbd302741da9eb9e95a/pytest-timer-1.0.0.tar.gz", hash = "sha256:c65a36970e4425c0fd43bdf63b60359b353382632b08418c7c25918ec18a3829", size = 5812 }
wheels = [
    { url = "https://files.pythonhosted.org/packages/91/48/486b6ff8b910852affeab5b628910f8faa861450a37c21c19902b798ebda/pytest_timer-1.0.0-py3-none-any.whl", hash = "sha256:60f16a6d98dd5e8ce3e57ece829592f6e081e18be9f1b20e5bc93e5e7196b065", size = 5331 },
]

[package.optional-dependencies]
colorama = [
    { name = "colorama" },
]

[[package]]
name = "pytest-xdist"
version = "3.6.1"
source = { registry = "https://pypi.org/simple" }
dependencies = [
    { name = "execnet" },
    { name = "pytest" },
]
sdist = { url = "https://files.pythonhosted.org/packages/41/c4/3c310a19bc1f1e9ef50075582652673ef2bfc8cd62afef9585683821902f/pytest_xdist-3.6.1.tar.gz", hash = "sha256:ead156a4db231eec769737f57668ef58a2084a34b2e55c4a8fa20d861107300d", size = 84060 }
wheels = [
    { url = "https://files.pythonhosted.org/packages/6d/82/1d96bf03ee4c0fdc3c0cbe61470070e659ca78dc0086fb88b66c185e2449/pytest_xdist-3.6.1-py3-none-any.whl", hash = "sha256:9ed4adfb68a016610848639bb7e02c9352d5d9f03d04809919e2dafc3be4cca7", size = 46108 },
]

[[package]]
name = "python-dateutil"
version = "2.9.0.post0"
source = { registry = "https://pypi.org/simple" }
dependencies = [
    { name = "six" },
]
sdist = { url = "https://files.pythonhosted.org/packages/66/c0/0c8b6ad9f17a802ee498c46e004a0eb49bc148f2fd230864601a86dcf6db/python-dateutil-2.9.0.post0.tar.gz", hash = "sha256:37dd54208da7e1cd875388217d5e00ebd4179249f90fb72437e91a35459a0ad3", size = 342432 }
wheels = [
    { url = "https://files.pythonhosted.org/packages/ec/57/56b9bcc3c9c6a792fcbaf139543cee77261f3651ca9da0c93f5c1221264b/python_dateutil-2.9.0.post0-py2.py3-none-any.whl", hash = "sha256:a8b2bc7bffae282281c8140a97d3aa9c14da0b136dfe83f850eea9a5f7470427", size = 229892 },
]

[[package]]
name = "python-dotenv"
version = "1.0.1"
source = { registry = "https://pypi.org/simple" }
sdist = { url = "https://files.pythonhosted.org/packages/bc/57/e84d88dfe0aec03b7a2d4327012c1627ab5f03652216c63d49846d7a6c58/python-dotenv-1.0.1.tar.gz", hash = "sha256:e324ee90a023d808f1959c46bcbc04446a10ced277783dc6ee09987c37ec10ca", size = 39115 }
wheels = [
    { url = "https://files.pythonhosted.org/packages/6a/3e/b68c118422ec867fa7ab88444e1274aa40681c606d59ac27de5a5588f082/python_dotenv-1.0.1-py3-none-any.whl", hash = "sha256:f7b63ef50f1b690dddf550d03497b66d609393b40b564ed0d674909a68ebf16a", size = 19863 },
]

[[package]]
name = "pywin32"
version = "308"
source = { registry = "https://pypi.org/simple" }
wheels = [
    { url = "https://files.pythonhosted.org/packages/eb/e2/02652007469263fe1466e98439831d65d4ca80ea1a2df29abecedf7e47b7/pywin32-308-cp311-cp311-win32.whl", hash = "sha256:5d8c8015b24a7d6855b1550d8e660d8daa09983c80e5daf89a273e5c6fb5095a", size = 5928156 },
    { url = "https://files.pythonhosted.org/packages/48/ef/f4fb45e2196bc7ffe09cad0542d9aff66b0e33f6c0954b43e49c33cad7bd/pywin32-308-cp311-cp311-win_amd64.whl", hash = "sha256:575621b90f0dc2695fec346b2d6302faebd4f0f45c05ea29404cefe35d89442b", size = 6559559 },
    { url = "https://files.pythonhosted.org/packages/79/ef/68bb6aa865c5c9b11a35771329e95917b5559845bd75b65549407f9fc6b4/pywin32-308-cp311-cp311-win_arm64.whl", hash = "sha256:100a5442b7332070983c4cd03f2e906a5648a5104b8a7f50175f7906efd16bb6", size = 7972495 },
    { url = "https://files.pythonhosted.org/packages/00/7c/d00d6bdd96de4344e06c4afbf218bc86b54436a94c01c71a8701f613aa56/pywin32-308-cp312-cp312-win32.whl", hash = "sha256:587f3e19696f4bf96fde9d8a57cec74a57021ad5f204c9e627e15c33ff568897", size = 5939729 },
    { url = "https://files.pythonhosted.org/packages/21/27/0c8811fbc3ca188f93b5354e7c286eb91f80a53afa4e11007ef661afa746/pywin32-308-cp312-cp312-win_amd64.whl", hash = "sha256:00b3e11ef09ede56c6a43c71f2d31857cf7c54b0ab6e78ac659497abd2834f47", size = 6543015 },
    { url = "https://files.pythonhosted.org/packages/9d/0f/d40f8373608caed2255781a3ad9a51d03a594a1248cd632d6a298daca693/pywin32-308-cp312-cp312-win_arm64.whl", hash = "sha256:9b4de86c8d909aed15b7011182c8cab38c8850de36e6afb1f0db22b8959e3091", size = 7976033 },
    { url = "https://files.pythonhosted.org/packages/a9/a4/aa562d8935e3df5e49c161b427a3a2efad2ed4e9cf81c3de636f1fdddfd0/pywin32-308-cp313-cp313-win32.whl", hash = "sha256:1c44539a37a5b7b21d02ab34e6a4d314e0788f1690d65b48e9b0b89f31abbbed", size = 5938579 },
    { url = "https://files.pythonhosted.org/packages/c7/50/b0efb8bb66210da67a53ab95fd7a98826a97ee21f1d22949863e6d588b22/pywin32-308-cp313-cp313-win_amd64.whl", hash = "sha256:fd380990e792eaf6827fcb7e187b2b4b1cede0585e3d0c9e84201ec27b9905e4", size = 6542056 },
    { url = "https://files.pythonhosted.org/packages/26/df/2b63e3e4f2df0224f8aaf6d131f54fe4e8c96400eb9df563e2aae2e1a1f9/pywin32-308-cp313-cp313-win_arm64.whl", hash = "sha256:ef313c46d4c18dfb82a2431e3051ac8f112ccee1a34f29c263c583c568db63cd", size = 7974986 },
]

[[package]]
name = "pyyaml"
version = "6.0.2"
source = { registry = "https://pypi.org/simple" }
sdist = { url = "https://files.pythonhosted.org/packages/54/ed/79a089b6be93607fa5cdaedf301d7dfb23af5f25c398d5ead2525b063e17/pyyaml-6.0.2.tar.gz", hash = "sha256:d584d9ec91ad65861cc08d42e834324ef890a082e591037abe114850ff7bbc3e", size = 130631 }
wheels = [
    { url = "https://files.pythonhosted.org/packages/f8/aa/7af4e81f7acba21a4c6be026da38fd2b872ca46226673c89a758ebdc4fd2/PyYAML-6.0.2-cp311-cp311-macosx_10_9_x86_64.whl", hash = "sha256:cc1c1159b3d456576af7a3e4d1ba7e6924cb39de8f67111c735f6fc832082774", size = 184612 },
    { url = "https://files.pythonhosted.org/packages/8b/62/b9faa998fd185f65c1371643678e4d58254add437edb764a08c5a98fb986/PyYAML-6.0.2-cp311-cp311-macosx_11_0_arm64.whl", hash = "sha256:1e2120ef853f59c7419231f3bf4e7021f1b936f6ebd222406c3b60212205d2ee", size = 172040 },
    { url = "https://files.pythonhosted.org/packages/ad/0c/c804f5f922a9a6563bab712d8dcc70251e8af811fce4524d57c2c0fd49a4/PyYAML-6.0.2-cp311-cp311-manylinux_2_17_aarch64.manylinux2014_aarch64.whl", hash = "sha256:5d225db5a45f21e78dd9358e58a98702a0302f2659a3c6cd320564b75b86f47c", size = 736829 },
    { url = "https://files.pythonhosted.org/packages/51/16/6af8d6a6b210c8e54f1406a6b9481febf9c64a3109c541567e35a49aa2e7/PyYAML-6.0.2-cp311-cp311-manylinux_2_17_s390x.manylinux2014_s390x.whl", hash = "sha256:5ac9328ec4831237bec75defaf839f7d4564be1e6b25ac710bd1a96321cc8317", size = 764167 },
    { url = "https://files.pythonhosted.org/packages/75/e4/2c27590dfc9992f73aabbeb9241ae20220bd9452df27483b6e56d3975cc5/PyYAML-6.0.2-cp311-cp311-manylinux_2_17_x86_64.manylinux2014_x86_64.whl", hash = "sha256:3ad2a3decf9aaba3d29c8f537ac4b243e36bef957511b4766cb0057d32b0be85", size = 762952 },
    { url = "https://files.pythonhosted.org/packages/9b/97/ecc1abf4a823f5ac61941a9c00fe501b02ac3ab0e373c3857f7d4b83e2b6/PyYAML-6.0.2-cp311-cp311-musllinux_1_1_aarch64.whl", hash = "sha256:ff3824dc5261f50c9b0dfb3be22b4567a6f938ccce4587b38952d85fd9e9afe4", size = 735301 },
    { url = "https://files.pythonhosted.org/packages/45/73/0f49dacd6e82c9430e46f4a027baa4ca205e8b0a9dce1397f44edc23559d/PyYAML-6.0.2-cp311-cp311-musllinux_1_1_x86_64.whl", hash = "sha256:797b4f722ffa07cc8d62053e4cff1486fa6dc094105d13fea7b1de7d8bf71c9e", size = 756638 },
    { url = "https://files.pythonhosted.org/packages/22/5f/956f0f9fc65223a58fbc14459bf34b4cc48dec52e00535c79b8db361aabd/PyYAML-6.0.2-cp311-cp311-win32.whl", hash = "sha256:11d8f3dd2b9c1207dcaf2ee0bbbfd5991f571186ec9cc78427ba5bd32afae4b5", size = 143850 },
    { url = "https://files.pythonhosted.org/packages/ed/23/8da0bbe2ab9dcdd11f4f4557ccaf95c10b9811b13ecced089d43ce59c3c8/PyYAML-6.0.2-cp311-cp311-win_amd64.whl", hash = "sha256:e10ce637b18caea04431ce14fabcf5c64a1c61ec9c56b071a4b7ca131ca52d44", size = 161980 },
    { url = "https://files.pythonhosted.org/packages/86/0c/c581167fc46d6d6d7ddcfb8c843a4de25bdd27e4466938109ca68492292c/PyYAML-6.0.2-cp312-cp312-macosx_10_9_x86_64.whl", hash = "sha256:c70c95198c015b85feafc136515252a261a84561b7b1d51e3384e0655ddf25ab", size = 183873 },
    { url = "https://files.pythonhosted.org/packages/a8/0c/38374f5bb272c051e2a69281d71cba6fdb983413e6758b84482905e29a5d/PyYAML-6.0.2-cp312-cp312-macosx_11_0_arm64.whl", hash = "sha256:ce826d6ef20b1bc864f0a68340c8b3287705cae2f8b4b1d932177dcc76721725", size = 173302 },
    { url = "https://files.pythonhosted.org/packages/c3/93/9916574aa8c00aa06bbac729972eb1071d002b8e158bd0e83a3b9a20a1f7/PyYAML-6.0.2-cp312-cp312-manylinux_2_17_aarch64.manylinux2014_aarch64.whl", hash = "sha256:1f71ea527786de97d1a0cc0eacd1defc0985dcf6b3f17bb77dcfc8c34bec4dc5", size = 739154 },
    { url = "https://files.pythonhosted.org/packages/95/0f/b8938f1cbd09739c6da569d172531567dbcc9789e0029aa070856f123984/PyYAML-6.0.2-cp312-cp312-manylinux_2_17_s390x.manylinux2014_s390x.whl", hash = "sha256:9b22676e8097e9e22e36d6b7bda33190d0d400f345f23d4065d48f4ca7ae0425", size = 766223 },
    { url = "https://files.pythonhosted.org/packages/b9/2b/614b4752f2e127db5cc206abc23a8c19678e92b23c3db30fc86ab731d3bd/PyYAML-6.0.2-cp312-cp312-manylinux_2_17_x86_64.manylinux2014_x86_64.whl", hash = "sha256:80bab7bfc629882493af4aa31a4cfa43a4c57c83813253626916b8c7ada83476", size = 767542 },
    { url = "https://files.pythonhosted.org/packages/d4/00/dd137d5bcc7efea1836d6264f049359861cf548469d18da90cd8216cf05f/PyYAML-6.0.2-cp312-cp312-musllinux_1_1_aarch64.whl", hash = "sha256:0833f8694549e586547b576dcfaba4a6b55b9e96098b36cdc7ebefe667dfed48", size = 731164 },
    { url = "https://files.pythonhosted.org/packages/c9/1f/4f998c900485e5c0ef43838363ba4a9723ac0ad73a9dc42068b12aaba4e4/PyYAML-6.0.2-cp312-cp312-musllinux_1_1_x86_64.whl", hash = "sha256:8b9c7197f7cb2738065c481a0461e50ad02f18c78cd75775628afb4d7137fb3b", size = 756611 },
    { url = "https://files.pythonhosted.org/packages/df/d1/f5a275fdb252768b7a11ec63585bc38d0e87c9e05668a139fea92b80634c/PyYAML-6.0.2-cp312-cp312-win32.whl", hash = "sha256:ef6107725bd54b262d6dedcc2af448a266975032bc85ef0172c5f059da6325b4", size = 140591 },
    { url = "https://files.pythonhosted.org/packages/0c/e8/4f648c598b17c3d06e8753d7d13d57542b30d56e6c2dedf9c331ae56312e/PyYAML-6.0.2-cp312-cp312-win_amd64.whl", hash = "sha256:7e7401d0de89a9a855c839bc697c079a4af81cf878373abd7dc625847d25cbd8", size = 156338 },
    { url = "https://files.pythonhosted.org/packages/ef/e3/3af305b830494fa85d95f6d95ef7fa73f2ee1cc8ef5b495c7c3269fb835f/PyYAML-6.0.2-cp313-cp313-macosx_10_13_x86_64.whl", hash = "sha256:efdca5630322a10774e8e98e1af481aad470dd62c3170801852d752aa7a783ba", size = 181309 },
    { url = "https://files.pythonhosted.org/packages/45/9f/3b1c20a0b7a3200524eb0076cc027a970d320bd3a6592873c85c92a08731/PyYAML-6.0.2-cp313-cp313-macosx_11_0_arm64.whl", hash = "sha256:50187695423ffe49e2deacb8cd10510bc361faac997de9efef88badc3bb9e2d1", size = 171679 },
    { url = "https://files.pythonhosted.org/packages/7c/9a/337322f27005c33bcb656c655fa78325b730324c78620e8328ae28b64d0c/PyYAML-6.0.2-cp313-cp313-manylinux_2_17_aarch64.manylinux2014_aarch64.whl", hash = "sha256:0ffe8360bab4910ef1b9e87fb812d8bc0a308b0d0eef8c8f44e0254ab3b07133", size = 733428 },
    { url = "https://files.pythonhosted.org/packages/a3/69/864fbe19e6c18ea3cc196cbe5d392175b4cf3d5d0ac1403ec3f2d237ebb5/PyYAML-6.0.2-cp313-cp313-manylinux_2_17_s390x.manylinux2014_s390x.whl", hash = "sha256:17e311b6c678207928d649faa7cb0d7b4c26a0ba73d41e99c4fff6b6c3276484", size = 763361 },
    { url = "https://files.pythonhosted.org/packages/04/24/b7721e4845c2f162d26f50521b825fb061bc0a5afcf9a386840f23ea19fa/PyYAML-6.0.2-cp313-cp313-manylinux_2_17_x86_64.manylinux2014_x86_64.whl", hash = "sha256:70b189594dbe54f75ab3a1acec5f1e3faa7e8cf2f1e08d9b561cb41b845f69d5", size = 759523 },
    { url = "https://files.pythonhosted.org/packages/2b/b2/e3234f59ba06559c6ff63c4e10baea10e5e7df868092bf9ab40e5b9c56b6/PyYAML-6.0.2-cp313-cp313-musllinux_1_1_aarch64.whl", hash = "sha256:41e4e3953a79407c794916fa277a82531dd93aad34e29c2a514c2c0c5fe971cc", size = 726660 },
    { url = "https://files.pythonhosted.org/packages/fe/0f/25911a9f080464c59fab9027482f822b86bf0608957a5fcc6eaac85aa515/PyYAML-6.0.2-cp313-cp313-musllinux_1_1_x86_64.whl", hash = "sha256:68ccc6023a3400877818152ad9a1033e3db8625d899c72eacb5a668902e4d652", size = 751597 },
    { url = "https://files.pythonhosted.org/packages/14/0d/e2c3b43bbce3cf6bd97c840b46088a3031085179e596d4929729d8d68270/PyYAML-6.0.2-cp313-cp313-win32.whl", hash = "sha256:bc2fa7c6b47d6bc618dd7fb02ef6fdedb1090ec036abab80d4681424b84c1183", size = 140527 },
    { url = "https://files.pythonhosted.org/packages/fa/de/02b54f42487e3d3c6efb3f89428677074ca7bf43aae402517bc7cca949f3/PyYAML-6.0.2-cp313-cp313-win_amd64.whl", hash = "sha256:8388ee1976c416731879ac16da0aff3f63b286ffdd57cdeb95f3f2e085687563", size = 156446 },
]

[[package]]
name = "readchar"
version = "4.2.1"
source = { registry = "https://pypi.org/simple" }
sdist = { url = "https://files.pythonhosted.org/packages/dd/f8/8657b8cbb4ebeabfbdf991ac40eca8a1d1bd012011bd44ad1ed10f5cb494/readchar-4.2.1.tar.gz", hash = "sha256:91ce3faf07688de14d800592951e5575e9c7a3213738ed01d394dcc949b79adb", size = 9685 }
wheels = [
    { url = "https://files.pythonhosted.org/packages/a9/10/e4b1e0e5b6b6745c8098c275b69bc9d73e9542d5c7da4f137542b499ed44/readchar-4.2.1-py3-none-any.whl", hash = "sha256:a769305cd3994bb5fa2764aa4073452dc105a4ec39068ffe6efd3c20c60acc77", size = 9350 },
]

[[package]]
name = "referencing"
version = "0.36.1"
source = { registry = "https://pypi.org/simple" }
dependencies = [
    { name = "attrs" },
    { name = "rpds-py" },
    { name = "typing-extensions", marker = "python_full_version < '3.13'" },
]
sdist = { url = "https://files.pythonhosted.org/packages/27/32/fd98246df7a0f309b58cae68b10b6b219ef2eb66747f00dfb34422687087/referencing-0.36.1.tar.gz", hash = "sha256:ca2e6492769e3602957e9b831b94211599d2aade9477f5d44110d2530cf9aade", size = 74661 }
wheels = [
    { url = "https://files.pythonhosted.org/packages/cc/fa/9f193ef0c9074b659009f06d7cbacc6f25b072044815bcf799b76533dbb8/referencing-0.36.1-py3-none-any.whl", hash = "sha256:363d9c65f080d0d70bc41c721dce3c7f3e77fc09f269cd5c8813da18069a6794", size = 26777 },
]

[[package]]
name = "refurb"
version = "2.0.0"
source = { registry = "https://pypi.org/simple" }
dependencies = [
    { name = "mypy" },
]
sdist = { url = "https://files.pythonhosted.org/packages/a9/83/56ecbe3af6462e7a87cc4a302c2889e7ce447e9502ea76b7a739d1d46123/refurb-2.0.0.tar.gz", hash = "sha256:8a8f1e7c131ef7dc460cbecbeaf536f5eb0ecb657c099d7823941f0e65b1cfe1", size = 91453 }
wheels = [
    { url = "https://files.pythonhosted.org/packages/fb/3e/f0a47001b29205d96c9f2bf7f7383fdeadd7c35488e6dadd9afa3b6283e8/refurb-2.0.0-py3-none-any.whl", hash = "sha256:fa9e950dc6edd7473642569c118f8714eefd1e6f21a15ee4210a1be853aaaf80", size = 138560 },
]

[[package]]
name = "regex"
version = "2024.11.6"
source = { registry = "https://pypi.org/simple" }
sdist = { url = "https://files.pythonhosted.org/packages/8e/5f/bd69653fbfb76cf8604468d3b4ec4c403197144c7bfe0e6a5fc9e02a07cb/regex-2024.11.6.tar.gz", hash = "sha256:7ab159b063c52a0333c884e4679f8d7a85112ee3078fe3d9004b2dd875585519", size = 399494 }
wheels = [
    { url = "https://files.pythonhosted.org/packages/58/58/7e4d9493a66c88a7da6d205768119f51af0f684fe7be7bac8328e217a52c/regex-2024.11.6-cp311-cp311-macosx_10_9_universal2.whl", hash = "sha256:5478c6962ad548b54a591778e93cd7c456a7a29f8eca9c49e4f9a806dcc5d638", size = 482669 },
    { url = "https://files.pythonhosted.org/packages/34/4c/8f8e631fcdc2ff978609eaeef1d6994bf2f028b59d9ac67640ed051f1218/regex-2024.11.6-cp311-cp311-macosx_10_9_x86_64.whl", hash = "sha256:2c89a8cc122b25ce6945f0423dc1352cb9593c68abd19223eebbd4e56612c5b7", size = 287684 },
    { url = "https://files.pythonhosted.org/packages/c5/1b/f0e4d13e6adf866ce9b069e191f303a30ab1277e037037a365c3aad5cc9c/regex-2024.11.6-cp311-cp311-macosx_11_0_arm64.whl", hash = "sha256:94d87b689cdd831934fa3ce16cc15cd65748e6d689f5d2b8f4f4df2065c9fa20", size = 284589 },
    { url = "https://files.pythonhosted.org/packages/25/4d/ab21047f446693887f25510887e6820b93f791992994f6498b0318904d4a/regex-2024.11.6-cp311-cp311-manylinux_2_17_aarch64.manylinux2014_aarch64.whl", hash = "sha256:1062b39a0a2b75a9c694f7a08e7183a80c63c0d62b301418ffd9c35f55aaa114", size = 792121 },
    { url = "https://files.pythonhosted.org/packages/45/ee/c867e15cd894985cb32b731d89576c41a4642a57850c162490ea34b78c3b/regex-2024.11.6-cp311-cp311-manylinux_2_17_ppc64le.manylinux2014_ppc64le.whl", hash = "sha256:167ed4852351d8a750da48712c3930b031f6efdaa0f22fa1933716bfcd6bf4a3", size = 831275 },
    { url = "https://files.pythonhosted.org/packages/b3/12/b0f480726cf1c60f6536fa5e1c95275a77624f3ac8fdccf79e6727499e28/regex-2024.11.6-cp311-cp311-manylinux_2_17_s390x.manylinux2014_s390x.whl", hash = "sha256:2d548dafee61f06ebdb584080621f3e0c23fff312f0de1afc776e2a2ba99a74f", size = 818257 },
    { url = "https://files.pythonhosted.org/packages/bf/ce/0d0e61429f603bac433910d99ef1a02ce45a8967ffbe3cbee48599e62d88/regex-2024.11.6-cp311-cp311-manylinux_2_17_x86_64.manylinux2014_x86_64.whl", hash = "sha256:f2a19f302cd1ce5dd01a9099aaa19cae6173306d1302a43b627f62e21cf18ac0", size = 792727 },
    { url = "https://files.pythonhosted.org/packages/e4/c1/243c83c53d4a419c1556f43777ccb552bccdf79d08fda3980e4e77dd9137/regex-2024.11.6-cp311-cp311-manylinux_2_5_i686.manylinux1_i686.manylinux_2_17_i686.manylinux2014_i686.whl", hash = "sha256:bec9931dfb61ddd8ef2ebc05646293812cb6b16b60cf7c9511a832b6f1854b55", size = 780667 },
    { url = "https://files.pythonhosted.org/packages/c5/f4/75eb0dd4ce4b37f04928987f1d22547ddaf6c4bae697623c1b05da67a8aa/regex-2024.11.6-cp311-cp311-musllinux_1_2_aarch64.whl", hash = "sha256:9714398225f299aa85267fd222f7142fcb5c769e73d7733344efc46f2ef5cf89", size = 776963 },
    { url = "https://files.pythonhosted.org/packages/16/5d/95c568574e630e141a69ff8a254c2f188b4398e813c40d49228c9bbd9875/regex-2024.11.6-cp311-cp311-musllinux_1_2_i686.whl", hash = "sha256:202eb32e89f60fc147a41e55cb086db2a3f8cb82f9a9a88440dcfc5d37faae8d", size = 784700 },
    { url = "https://files.pythonhosted.org/packages/8e/b5/f8495c7917f15cc6fee1e7f395e324ec3e00ab3c665a7dc9d27562fd5290/regex-2024.11.6-cp311-cp311-musllinux_1_2_ppc64le.whl", hash = "sha256:4181b814e56078e9b00427ca358ec44333765f5ca1b45597ec7446d3a1ef6e34", size = 848592 },
    { url = "https://files.pythonhosted.org/packages/1c/80/6dd7118e8cb212c3c60b191b932dc57db93fb2e36fb9e0e92f72a5909af9/regex-2024.11.6-cp311-cp311-musllinux_1_2_s390x.whl", hash = "sha256:068376da5a7e4da51968ce4c122a7cd31afaaec4fccc7856c92f63876e57b51d", size = 852929 },
    { url = "https://files.pythonhosted.org/packages/11/9b/5a05d2040297d2d254baf95eeeb6df83554e5e1df03bc1a6687fc4ba1f66/regex-2024.11.6-cp311-cp311-musllinux_1_2_x86_64.whl", hash = "sha256:ac10f2c4184420d881a3475fb2c6f4d95d53a8d50209a2500723d831036f7c45", size = 781213 },
    { url = "https://files.pythonhosted.org/packages/26/b7/b14e2440156ab39e0177506c08c18accaf2b8932e39fb092074de733d868/regex-2024.11.6-cp311-cp311-win32.whl", hash = "sha256:c36f9b6f5f8649bb251a5f3f66564438977b7ef8386a52460ae77e6070d309d9", size = 261734 },
    { url = "https://files.pythonhosted.org/packages/80/32/763a6cc01d21fb3819227a1cc3f60fd251c13c37c27a73b8ff4315433a8e/regex-2024.11.6-cp311-cp311-win_amd64.whl", hash = "sha256:02e28184be537f0e75c1f9b2f8847dc51e08e6e171c6bde130b2687e0c33cf60", size = 274052 },
    { url = "https://files.pythonhosted.org/packages/ba/30/9a87ce8336b172cc232a0db89a3af97929d06c11ceaa19d97d84fa90a8f8/regex-2024.11.6-cp312-cp312-macosx_10_13_universal2.whl", hash = "sha256:52fb28f528778f184f870b7cf8f225f5eef0a8f6e3778529bdd40c7b3920796a", size = 483781 },
    { url = "https://files.pythonhosted.org/packages/01/e8/00008ad4ff4be8b1844786ba6636035f7ef926db5686e4c0f98093612add/regex-2024.11.6-cp312-cp312-macosx_10_13_x86_64.whl", hash = "sha256:fdd6028445d2460f33136c55eeb1f601ab06d74cb3347132e1c24250187500d9", size = 288455 },
    { url = "https://files.pythonhosted.org/packages/60/85/cebcc0aff603ea0a201667b203f13ba75d9fc8668fab917ac5b2de3967bc/regex-2024.11.6-cp312-cp312-macosx_11_0_arm64.whl", hash = "sha256:805e6b60c54bf766b251e94526ebad60b7de0c70f70a4e6210ee2891acb70bf2", size = 284759 },
    { url = "https://files.pythonhosted.org/packages/94/2b/701a4b0585cb05472a4da28ee28fdfe155f3638f5e1ec92306d924e5faf0/regex-2024.11.6-cp312-cp312-manylinux_2_17_aarch64.manylinux2014_aarch64.whl", hash = "sha256:b85c2530be953a890eaffde05485238f07029600e8f098cdf1848d414a8b45e4", size = 794976 },
    { url = "https://files.pythonhosted.org/packages/4b/bf/fa87e563bf5fee75db8915f7352e1887b1249126a1be4813837f5dbec965/regex-2024.11.6-cp312-cp312-manylinux_2_17_ppc64le.manylinux2014_ppc64le.whl", hash = "sha256:bb26437975da7dc36b7efad18aa9dd4ea569d2357ae6b783bf1118dabd9ea577", size = 833077 },
    { url = "https://files.pythonhosted.org/packages/a1/56/7295e6bad94b047f4d0834e4779491b81216583c00c288252ef625c01d23/regex-2024.11.6-cp312-cp312-manylinux_2_17_s390x.manylinux2014_s390x.whl", hash = "sha256:abfa5080c374a76a251ba60683242bc17eeb2c9818d0d30117b4486be10c59d3", size = 823160 },
    { url = "https://files.pythonhosted.org/packages/fb/13/e3b075031a738c9598c51cfbc4c7879e26729c53aa9cca59211c44235314/regex-2024.11.6-cp312-cp312-manylinux_2_17_x86_64.manylinux2014_x86_64.whl", hash = "sha256:70b7fa6606c2881c1db9479b0eaa11ed5dfa11c8d60a474ff0e095099f39d98e", size = 796896 },
    { url = "https://files.pythonhosted.org/packages/24/56/0b3f1b66d592be6efec23a795b37732682520b47c53da5a32c33ed7d84e3/regex-2024.11.6-cp312-cp312-manylinux_2_5_i686.manylinux1_i686.manylinux_2_17_i686.manylinux2014_i686.whl", hash = "sha256:0c32f75920cf99fe6b6c539c399a4a128452eaf1af27f39bce8909c9a3fd8cbe", size = 783997 },
    { url = "https://files.pythonhosted.org/packages/f9/a1/eb378dada8b91c0e4c5f08ffb56f25fcae47bf52ad18f9b2f33b83e6d498/regex-2024.11.6-cp312-cp312-musllinux_1_2_aarch64.whl", hash = "sha256:982e6d21414e78e1f51cf595d7f321dcd14de1f2881c5dc6a6e23bbbbd68435e", size = 781725 },
    { url = "https://files.pythonhosted.org/packages/83/f2/033e7dec0cfd6dda93390089864732a3409246ffe8b042e9554afa9bff4e/regex-2024.11.6-cp312-cp312-musllinux_1_2_i686.whl", hash = "sha256:a7c2155f790e2fb448faed6dd241386719802296ec588a8b9051c1f5c481bc29", size = 789481 },
    { url = "https://files.pythonhosted.org/packages/83/23/15d4552ea28990a74e7696780c438aadd73a20318c47e527b47a4a5a596d/regex-2024.11.6-cp312-cp312-musllinux_1_2_ppc64le.whl", hash = "sha256:149f5008d286636e48cd0b1dd65018548944e495b0265b45e1bffecce1ef7f39", size = 852896 },
    { url = "https://files.pythonhosted.org/packages/e3/39/ed4416bc90deedbfdada2568b2cb0bc1fdb98efe11f5378d9892b2a88f8f/regex-2024.11.6-cp312-cp312-musllinux_1_2_s390x.whl", hash = "sha256:e5364a4502efca094731680e80009632ad6624084aff9a23ce8c8c6820de3e51", size = 860138 },
    { url = "https://files.pythonhosted.org/packages/93/2d/dd56bb76bd8e95bbce684326302f287455b56242a4f9c61f1bc76e28360e/regex-2024.11.6-cp312-cp312-musllinux_1_2_x86_64.whl", hash = "sha256:0a86e7eeca091c09e021db8eb72d54751e527fa47b8d5787caf96d9831bd02ad", size = 787692 },
    { url = "https://files.pythonhosted.org/packages/0b/55/31877a249ab7a5156758246b9c59539abbeba22461b7d8adc9e8475ff73e/regex-2024.11.6-cp312-cp312-win32.whl", hash = "sha256:32f9a4c643baad4efa81d549c2aadefaeba12249b2adc5af541759237eee1c54", size = 262135 },
    { url = "https://files.pythonhosted.org/packages/38/ec/ad2d7de49a600cdb8dd78434a1aeffe28b9d6fc42eb36afab4a27ad23384/regex-2024.11.6-cp312-cp312-win_amd64.whl", hash = "sha256:a93c194e2df18f7d264092dc8539b8ffb86b45b899ab976aa15d48214138e81b", size = 273567 },
    { url = "https://files.pythonhosted.org/packages/90/73/bcb0e36614601016552fa9344544a3a2ae1809dc1401b100eab02e772e1f/regex-2024.11.6-cp313-cp313-macosx_10_13_universal2.whl", hash = "sha256:a6ba92c0bcdf96cbf43a12c717eae4bc98325ca3730f6b130ffa2e3c3c723d84", size = 483525 },
    { url = "https://files.pythonhosted.org/packages/0f/3f/f1a082a46b31e25291d830b369b6b0c5576a6f7fb89d3053a354c24b8a83/regex-2024.11.6-cp313-cp313-macosx_10_13_x86_64.whl", hash = "sha256:525eab0b789891ac3be914d36893bdf972d483fe66551f79d3e27146191a37d4", size = 288324 },
    { url = "https://files.pythonhosted.org/packages/09/c9/4e68181a4a652fb3ef5099e077faf4fd2a694ea6e0f806a7737aff9e758a/regex-2024.11.6-cp313-cp313-macosx_11_0_arm64.whl", hash = "sha256:086a27a0b4ca227941700e0b31425e7a28ef1ae8e5e05a33826e17e47fbfdba0", size = 284617 },
    { url = "https://files.pythonhosted.org/packages/fc/fd/37868b75eaf63843165f1d2122ca6cb94bfc0271e4428cf58c0616786dce/regex-2024.11.6-cp313-cp313-manylinux_2_17_aarch64.manylinux2014_aarch64.whl", hash = "sha256:bde01f35767c4a7899b7eb6e823b125a64de314a8ee9791367c9a34d56af18d0", size = 795023 },
    { url = "https://files.pythonhosted.org/packages/c4/7c/d4cd9c528502a3dedb5c13c146e7a7a539a3853dc20209c8e75d9ba9d1b2/regex-2024.11.6-cp313-cp313-manylinux_2_17_ppc64le.manylinux2014_ppc64le.whl", hash = "sha256:b583904576650166b3d920d2bcce13971f6f9e9a396c673187f49811b2769dc7", size = 833072 },
    { url = "https://files.pythonhosted.org/packages/4f/db/46f563a08f969159c5a0f0e722260568425363bea43bb7ae370becb66a67/regex-2024.11.6-cp313-cp313-manylinux_2_17_s390x.manylinux2014_s390x.whl", hash = "sha256:1c4de13f06a0d54fa0d5ab1b7138bfa0d883220965a29616e3ea61b35d5f5fc7", size = 823130 },
    { url = "https://files.pythonhosted.org/packages/db/60/1eeca2074f5b87df394fccaa432ae3fc06c9c9bfa97c5051aed70e6e00c2/regex-2024.11.6-cp313-cp313-manylinux_2_17_x86_64.manylinux2014_x86_64.whl", hash = "sha256:3cde6e9f2580eb1665965ce9bf17ff4952f34f5b126beb509fee8f4e994f143c", size = 796857 },
    { url = "https://files.pythonhosted.org/packages/10/db/ac718a08fcee981554d2f7bb8402f1faa7e868c1345c16ab1ebec54b0d7b/regex-2024.11.6-cp313-cp313-manylinux_2_5_i686.manylinux1_i686.manylinux_2_17_i686.manylinux2014_i686.whl", hash = "sha256:0d7f453dca13f40a02b79636a339c5b62b670141e63efd511d3f8f73fba162b3", size = 784006 },
    { url = "https://files.pythonhosted.org/packages/c2/41/7da3fe70216cea93144bf12da2b87367590bcf07db97604edeea55dac9ad/regex-2024.11.6-cp313-cp313-musllinux_1_2_aarch64.whl", hash = "sha256:59dfe1ed21aea057a65c6b586afd2a945de04fc7db3de0a6e3ed5397ad491b07", size = 781650 },
    { url = "https://files.pythonhosted.org/packages/a7/d5/880921ee4eec393a4752e6ab9f0fe28009435417c3102fc413f3fe81c4e5/regex-2024.11.6-cp313-cp313-musllinux_1_2_i686.whl", hash = "sha256:b97c1e0bd37c5cd7902e65f410779d39eeda155800b65fc4d04cc432efa9bc6e", size = 789545 },
    { url = "https://files.pythonhosted.org/packages/dc/96/53770115e507081122beca8899ab7f5ae28ae790bfcc82b5e38976df6a77/regex-2024.11.6-cp313-cp313-musllinux_1_2_ppc64le.whl", hash = "sha256:f9d1e379028e0fc2ae3654bac3cbbef81bf3fd571272a42d56c24007979bafb6", size = 853045 },
    { url = "https://files.pythonhosted.org/packages/31/d3/1372add5251cc2d44b451bd94f43b2ec78e15a6e82bff6a290ef9fd8f00a/regex-2024.11.6-cp313-cp313-musllinux_1_2_s390x.whl", hash = "sha256:13291b39131e2d002a7940fb176e120bec5145f3aeb7621be6534e46251912c4", size = 860182 },
    { url = "https://files.pythonhosted.org/packages/ed/e3/c446a64984ea9f69982ba1a69d4658d5014bc7a0ea468a07e1a1265db6e2/regex-2024.11.6-cp313-cp313-musllinux_1_2_x86_64.whl", hash = "sha256:4f51f88c126370dcec4908576c5a627220da6c09d0bff31cfa89f2523843316d", size = 787733 },
    { url = "https://files.pythonhosted.org/packages/2b/f1/e40c8373e3480e4f29f2692bd21b3e05f296d3afebc7e5dcf21b9756ca1c/regex-2024.11.6-cp313-cp313-win32.whl", hash = "sha256:63b13cfd72e9601125027202cad74995ab26921d8cd935c25f09c630436348ff", size = 262122 },
    { url = "https://files.pythonhosted.org/packages/45/94/bc295babb3062a731f52621cdc992d123111282e291abaf23faa413443ea/regex-2024.11.6-cp313-cp313-win_amd64.whl", hash = "sha256:2b3361af3198667e99927da8b84c1b010752fa4b1115ee30beaa332cabc3ef1a", size = 273545 },
]

[[package]]
name = "requests"
version = "2.32.3"
source = { registry = "https://pypi.org/simple" }
dependencies = [
    { name = "certifi" },
    { name = "charset-normalizer" },
    { name = "idna" },
    { name = "urllib3" },
]
sdist = { url = "https://files.pythonhosted.org/packages/63/70/2bf7780ad2d390a8d301ad0b550f1581eadbd9a20f896afe06353c2a2913/requests-2.32.3.tar.gz", hash = "sha256:55365417734eb18255590a9ff9eb97e9e1da868d4ccd6402399eaf68af20a760", size = 131218 }
wheels = [
    { url = "https://files.pythonhosted.org/packages/f9/9b/335f9764261e915ed497fcdeb11df5dfd6f7bf257d4a6a2a686d80da4d54/requests-2.32.3-py3-none-any.whl", hash = "sha256:70761cfe03c773ceb22aa2f671b4757976145175cdfca038c02654d061d6dcc6", size = 64928 },
]

[[package]]
name = "rich"
version = "13.9.4"
source = { registry = "https://pypi.org/simple" }
dependencies = [
    { name = "markdown-it-py" },
    { name = "pygments" },
]
sdist = { url = "https://files.pythonhosted.org/packages/ab/3a/0316b28d0761c6734d6bc14e770d85506c986c85ffb239e688eeaab2c2bc/rich-13.9.4.tar.gz", hash = "sha256:439594978a49a09530cff7ebc4b5c7103ef57baf48d5ea3184f21d9a2befa098", size = 223149 }
wheels = [
    { url = "https://files.pythonhosted.org/packages/19/71/39c7c0d87f8d4e6c020a393182060eaefeeae6c01dab6a84ec346f2567df/rich-13.9.4-py3-none-any.whl", hash = "sha256:6049d5e6ec054bf2779ab3358186963bac2ea89175919d699e378b99738c2a90", size = 242424 },
]

[[package]]
name = "rpds-py"
version = "0.22.3"
source = { registry = "https://pypi.org/simple" }
sdist = { url = "https://files.pythonhosted.org/packages/01/80/cce854d0921ff2f0a9fa831ba3ad3c65cee3a46711addf39a2af52df2cfd/rpds_py-0.22.3.tar.gz", hash = "sha256:e32fee8ab45d3c2db6da19a5323bc3362237c8b653c70194414b892fd06a080d", size = 26771 }
wheels = [
    { url = "https://files.pythonhosted.org/packages/15/ad/8d1ddf78f2805a71253fcd388017e7b4a0615c22c762b6d35301fef20106/rpds_py-0.22.3-cp311-cp311-macosx_10_12_x86_64.whl", hash = "sha256:d20cfb4e099748ea39e6f7b16c91ab057989712d31761d3300d43134e26e165f", size = 359773 },
    { url = "https://files.pythonhosted.org/packages/c8/75/68c15732293a8485d79fe4ebe9045525502a067865fa4278f178851b2d87/rpds_py-0.22.3-cp311-cp311-macosx_11_0_arm64.whl", hash = "sha256:68049202f67380ff9aa52f12e92b1c30115f32e6895cd7198fa2a7961621fc5a", size = 349214 },
    { url = "https://files.pythonhosted.org/packages/3c/4c/7ce50f3070083c2e1b2bbd0fb7046f3da55f510d19e283222f8f33d7d5f4/rpds_py-0.22.3-cp311-cp311-manylinux_2_17_aarch64.manylinux2014_aarch64.whl", hash = "sha256:fb4f868f712b2dd4bcc538b0a0c1f63a2b1d584c925e69a224d759e7070a12d5", size = 380477 },
    { url = "https://files.pythonhosted.org/packages/9a/e9/835196a69cb229d5c31c13b8ae603bd2da9a6695f35fe4270d398e1db44c/rpds_py-0.22.3-cp311-cp311-manylinux_2_17_armv7l.manylinux2014_armv7l.whl", hash = "sha256:bc51abd01f08117283c5ebf64844a35144a0843ff7b2983e0648e4d3d9f10dbb", size = 386171 },
    { url = "https://files.pythonhosted.org/packages/f9/8e/33fc4eba6683db71e91e6d594a2cf3a8fbceb5316629f0477f7ece5e3f75/rpds_py-0.22.3-cp311-cp311-manylinux_2_17_ppc64le.manylinux2014_ppc64le.whl", hash = "sha256:0f3cec041684de9a4684b1572fe28c7267410e02450f4561700ca5a3bc6695a2", size = 422676 },
    { url = "https://files.pythonhosted.org/packages/37/47/2e82d58f8046a98bb9497a8319604c92b827b94d558df30877c4b3c6ccb3/rpds_py-0.22.3-cp311-cp311-manylinux_2_17_s390x.manylinux2014_s390x.whl", hash = "sha256:7ef9d9da710be50ff6809fed8f1963fecdfecc8b86656cadfca3bc24289414b0", size = 446152 },
    { url = "https://files.pythonhosted.org/packages/e1/78/79c128c3e71abbc8e9739ac27af11dc0f91840a86fce67ff83c65d1ba195/rpds_py-0.22.3-cp311-cp311-manylinux_2_17_x86_64.manylinux2014_x86_64.whl", hash = "sha256:59f4a79c19232a5774aee369a0c296712ad0e77f24e62cad53160312b1c1eaa1", size = 381300 },
    { url = "https://files.pythonhosted.org/packages/c9/5b/2e193be0e8b228c1207f31fa3ea79de64dadb4f6a4833111af8145a6bc33/rpds_py-0.22.3-cp311-cp311-manylinux_2_5_i686.manylinux1_i686.whl", hash = "sha256:1a60bce91f81ddaac922a40bbb571a12c1070cb20ebd6d49c48e0b101d87300d", size = 409636 },
    { url = "https://files.pythonhosted.org/packages/c2/3f/687c7100b762d62186a1c1100ffdf99825f6fa5ea94556844bbbd2d0f3a9/rpds_py-0.22.3-cp311-cp311-musllinux_1_2_aarch64.whl", hash = "sha256:e89391e6d60251560f0a8f4bd32137b077a80d9b7dbe6d5cab1cd80d2746f648", size = 556708 },
    { url = "https://files.pythonhosted.org/packages/8c/a2/c00cbc4b857e8b3d5e7f7fc4c81e23afd8c138b930f4f3ccf9a41a23e9e4/rpds_py-0.22.3-cp311-cp311-musllinux_1_2_i686.whl", hash = "sha256:e3fb866d9932a3d7d0c82da76d816996d1667c44891bd861a0f97ba27e84fc74", size = 583554 },
    { url = "https://files.pythonhosted.org/packages/d0/08/696c9872cf56effdad9ed617ac072f6774a898d46b8b8964eab39ec562d2/rpds_py-0.22.3-cp311-cp311-musllinux_1_2_x86_64.whl", hash = "sha256:1352ae4f7c717ae8cba93421a63373e582d19d55d2ee2cbb184344c82d2ae55a", size = 552105 },
    { url = "https://files.pythonhosted.org/packages/18/1f/4df560be1e994f5adf56cabd6c117e02de7c88ee238bb4ce03ed50da9d56/rpds_py-0.22.3-cp311-cp311-win32.whl", hash = "sha256:b0b4136a252cadfa1adb705bb81524eee47d9f6aab4f2ee4fa1e9d3cd4581f64", size = 220199 },
    { url = "https://files.pythonhosted.org/packages/b8/1b/c29b570bc5db8237553002788dc734d6bd71443a2ceac2a58202ec06ef12/rpds_py-0.22.3-cp311-cp311-win_amd64.whl", hash = "sha256:8bd7c8cfc0b8247c8799080fbff54e0b9619e17cdfeb0478ba7295d43f635d7c", size = 231775 },
    { url = "https://files.pythonhosted.org/packages/75/47/3383ee3bd787a2a5e65a9b9edc37ccf8505c0a00170e3a5e6ea5fbcd97f7/rpds_py-0.22.3-cp312-cp312-macosx_10_12_x86_64.whl", hash = "sha256:27e98004595899949bd7a7b34e91fa7c44d7a97c40fcaf1d874168bb652ec67e", size = 352334 },
    { url = "https://files.pythonhosted.org/packages/40/14/aa6400fa8158b90a5a250a77f2077c0d0cd8a76fce31d9f2b289f04c6dec/rpds_py-0.22.3-cp312-cp312-macosx_11_0_arm64.whl", hash = "sha256:1978d0021e943aae58b9b0b196fb4895a25cc53d3956b8e35e0b7682eefb6d56", size = 342111 },
    { url = "https://files.pythonhosted.org/packages/7d/06/395a13bfaa8a28b302fb433fb285a67ce0ea2004959a027aea8f9c52bad4/rpds_py-0.22.3-cp312-cp312-manylinux_2_17_aarch64.manylinux2014_aarch64.whl", hash = "sha256:655ca44a831ecb238d124e0402d98f6212ac527a0ba6c55ca26f616604e60a45", size = 384286 },
    { url = "https://files.pythonhosted.org/packages/43/52/d8eeaffab047e6b7b7ef7f00d5ead074a07973968ffa2d5820fa131d7852/rpds_py-0.22.3-cp312-cp312-manylinux_2_17_armv7l.manylinux2014_armv7l.whl", hash = "sha256:feea821ee2a9273771bae61194004ee2fc33f8ec7db08117ef9147d4bbcbca8e", size = 391739 },
    { url = "https://files.pythonhosted.org/packages/83/31/52dc4bde85c60b63719610ed6f6d61877effdb5113a72007679b786377b8/rpds_py-0.22.3-cp312-cp312-manylinux_2_17_ppc64le.manylinux2014_ppc64le.whl", hash = "sha256:22bebe05a9ffc70ebfa127efbc429bc26ec9e9b4ee4d15a740033efda515cf3d", size = 427306 },
    { url = "https://files.pythonhosted.org/packages/70/d5/1bab8e389c2261dba1764e9e793ed6830a63f830fdbec581a242c7c46bda/rpds_py-0.22.3-cp312-cp312-manylinux_2_17_s390x.manylinux2014_s390x.whl", hash = "sha256:3af6e48651c4e0d2d166dc1b033b7042ea3f871504b6805ba5f4fe31581d8d38", size = 442717 },
    { url = "https://files.pythonhosted.org/packages/82/a1/a45f3e30835b553379b3a56ea6c4eb622cf11e72008229af840e4596a8ea/rpds_py-0.22.3-cp312-cp312-manylinux_2_17_x86_64.manylinux2014_x86_64.whl", hash = "sha256:e67ba3c290821343c192f7eae1d8fd5999ca2dc99994114643e2f2d3e6138b15", size = 385721 },
    { url = "https://files.pythonhosted.org/packages/a6/27/780c942de3120bdd4d0e69583f9c96e179dfff082f6ecbb46b8d6488841f/rpds_py-0.22.3-cp312-cp312-manylinux_2_5_i686.manylinux1_i686.whl", hash = "sha256:02fbb9c288ae08bcb34fb41d516d5eeb0455ac35b5512d03181d755d80810059", size = 415824 },
    { url = "https://files.pythonhosted.org/packages/94/0b/aa0542ca88ad20ea719b06520f925bae348ea5c1fdf201b7e7202d20871d/rpds_py-0.22.3-cp312-cp312-musllinux_1_2_aarch64.whl", hash = "sha256:f56a6b404f74ab372da986d240e2e002769a7d7102cc73eb238a4f72eec5284e", size = 561227 },
    { url = "https://files.pythonhosted.org/packages/0d/92/3ed77d215f82c8f844d7f98929d56cc321bb0bcfaf8f166559b8ec56e5f1/rpds_py-0.22.3-cp312-cp312-musllinux_1_2_i686.whl", hash = "sha256:0a0461200769ab3b9ab7e513f6013b7a97fdeee41c29b9db343f3c5a8e2b9e61", size = 587424 },
    { url = "https://files.pythonhosted.org/packages/09/42/cacaeb047a22cab6241f107644f230e2935d4efecf6488859a7dd82fc47d/rpds_py-0.22.3-cp312-cp312-musllinux_1_2_x86_64.whl", hash = "sha256:8633e471c6207a039eff6aa116e35f69f3156b3989ea3e2d755f7bc41754a4a7", size = 555953 },
    { url = "https://files.pythonhosted.org/packages/e6/52/c921dc6d5f5d45b212a456c1f5b17df1a471127e8037eb0972379e39dff4/rpds_py-0.22.3-cp312-cp312-win32.whl", hash = "sha256:593eba61ba0c3baae5bc9be2f5232430453fb4432048de28399ca7376de9c627", size = 221339 },
    { url = "https://files.pythonhosted.org/packages/f2/c7/f82b5be1e8456600395366f86104d1bd8d0faed3802ad511ef6d60c30d98/rpds_py-0.22.3-cp312-cp312-win_amd64.whl", hash = "sha256:d115bffdd417c6d806ea9069237a4ae02f513b778e3789a359bc5856e0404cc4", size = 235786 },
    { url = "https://files.pythonhosted.org/packages/d0/bf/36d5cc1f2c609ae6e8bf0fc35949355ca9d8790eceb66e6385680c951e60/rpds_py-0.22.3-cp313-cp313-macosx_10_12_x86_64.whl", hash = "sha256:ea7433ce7e4bfc3a85654aeb6747babe3f66eaf9a1d0c1e7a4435bbdf27fea84", size = 351657 },
    { url = "https://files.pythonhosted.org/packages/24/2a/f1e0fa124e300c26ea9382e59b2d582cba71cedd340f32d1447f4f29fa4e/rpds_py-0.22.3-cp313-cp313-macosx_11_0_arm64.whl", hash = "sha256:6dd9412824c4ce1aca56c47b0991e65bebb7ac3f4edccfd3f156150c96a7bf25", size = 341829 },
    { url = "https://files.pythonhosted.org/packages/cf/c2/0da1231dd16953845bed60d1a586fcd6b15ceaeb965f4d35cdc71f70f606/rpds_py-0.22.3-cp313-cp313-manylinux_2_17_aarch64.manylinux2014_aarch64.whl", hash = "sha256:20070c65396f7373f5df4005862fa162db5d25d56150bddd0b3e8214e8ef45b4", size = 384220 },
    { url = "https://files.pythonhosted.org/packages/c7/73/a4407f4e3a00a9d4b68c532bf2d873d6b562854a8eaff8faa6133b3588ec/rpds_py-0.22.3-cp313-cp313-manylinux_2_17_armv7l.manylinux2014_armv7l.whl", hash = "sha256:0b09865a9abc0ddff4e50b5ef65467cd94176bf1e0004184eb915cbc10fc05c5", size = 391009 },
    { url = "https://files.pythonhosted.org/packages/a9/c3/04b7353477ab360fe2563f5f0b176d2105982f97cd9ae80a9c5a18f1ae0f/rpds_py-0.22.3-cp313-cp313-manylinux_2_17_ppc64le.manylinux2014_ppc64le.whl", hash = "sha256:3453e8d41fe5f17d1f8e9c383a7473cd46a63661628ec58e07777c2fff7196dc", size = 426989 },
    { url = "https://files.pythonhosted.org/packages/8d/e6/e4b85b722bcf11398e17d59c0f6049d19cd606d35363221951e6d625fcb0/rpds_py-0.22.3-cp313-cp313-manylinux_2_17_s390x.manylinux2014_s390x.whl", hash = "sha256:f5d36399a1b96e1a5fdc91e0522544580dbebeb1f77f27b2b0ab25559e103b8b", size = 441544 },
    { url = "https://files.pythonhosted.org/packages/27/fc/403e65e56f65fff25f2973216974976d3f0a5c3f30e53758589b6dc9b79b/rpds_py-0.22.3-cp313-cp313-manylinux_2_17_x86_64.manylinux2014_x86_64.whl", hash = "sha256:009de23c9c9ee54bf11303a966edf4d9087cd43a6003672e6aa7def643d06518", size = 385179 },
    { url = "https://files.pythonhosted.org/packages/57/9b/2be9ff9700d664d51fd96b33d6595791c496d2778cb0b2a634f048437a55/rpds_py-0.22.3-cp313-cp313-manylinux_2_5_i686.manylinux1_i686.whl", hash = "sha256:1aef18820ef3e4587ebe8b3bc9ba6e55892a6d7b93bac6d29d9f631a3b4befbd", size = 415103 },
    { url = "https://files.pythonhosted.org/packages/bb/a5/03c2ad8ca10994fcf22dd2150dd1d653bc974fa82d9a590494c84c10c641/rpds_py-0.22.3-cp313-cp313-musllinux_1_2_aarch64.whl", hash = "sha256:f60bd8423be1d9d833f230fdbccf8f57af322d96bcad6599e5a771b151398eb2", size = 560916 },
    { url = "https://files.pythonhosted.org/packages/ba/2e/be4fdfc8b5b576e588782b56978c5b702c5a2307024120d8aeec1ab818f0/rpds_py-0.22.3-cp313-cp313-musllinux_1_2_i686.whl", hash = "sha256:62d9cfcf4948683a18a9aff0ab7e1474d407b7bab2ca03116109f8464698ab16", size = 587062 },
    { url = "https://files.pythonhosted.org/packages/67/e0/2034c221937709bf9c542603d25ad43a68b4b0a9a0c0b06a742f2756eb66/rpds_py-0.22.3-cp313-cp313-musllinux_1_2_x86_64.whl", hash = "sha256:9253fc214112405f0afa7db88739294295f0e08466987f1d70e29930262b4c8f", size = 555734 },
    { url = "https://files.pythonhosted.org/packages/ea/ce/240bae07b5401a22482b58e18cfbabaa392409b2797da60223cca10d7367/rpds_py-0.22.3-cp313-cp313-win32.whl", hash = "sha256:fb0ba113b4983beac1a2eb16faffd76cb41e176bf58c4afe3e14b9c681f702de", size = 220663 },
    { url = "https://files.pythonhosted.org/packages/cb/f0/d330d08f51126330467edae2fa4efa5cec8923c87551a79299380fdea30d/rpds_py-0.22.3-cp313-cp313-win_amd64.whl", hash = "sha256:c58e2339def52ef6b71b8f36d13c3688ea23fa093353f3a4fee2556e62086ec9", size = 235503 },
    { url = "https://files.pythonhosted.org/packages/f7/c4/dbe1cc03df013bf2feb5ad00615038050e7859f381e96fb5b7b4572cd814/rpds_py-0.22.3-cp313-cp313t-macosx_10_12_x86_64.whl", hash = "sha256:f82a116a1d03628a8ace4859556fb39fd1424c933341a08ea3ed6de1edb0283b", size = 347698 },
    { url = "https://files.pythonhosted.org/packages/a4/3a/684f66dd6b0f37499cad24cd1c0e523541fd768576fa5ce2d0a8799c3cba/rpds_py-0.22.3-cp313-cp313t-macosx_11_0_arm64.whl", hash = "sha256:3dfcbc95bd7992b16f3f7ba05af8a64ca694331bd24f9157b49dadeeb287493b", size = 337330 },
    { url = "https://files.pythonhosted.org/packages/82/eb/e022c08c2ce2e8f7683baa313476492c0e2c1ca97227fe8a75d9f0181e95/rpds_py-0.22.3-cp313-cp313t-manylinux_2_17_aarch64.manylinux2014_aarch64.whl", hash = "sha256:59259dc58e57b10e7e18ce02c311804c10c5a793e6568f8af4dead03264584d1", size = 380022 },
    { url = "https://files.pythonhosted.org/packages/e4/21/5a80e653e4c86aeb28eb4fea4add1f72e1787a3299687a9187105c3ee966/rpds_py-0.22.3-cp313-cp313t-manylinux_2_17_armv7l.manylinux2014_armv7l.whl", hash = "sha256:5725dd9cc02068996d4438d397e255dcb1df776b7ceea3b9cb972bdb11260a83", size = 390754 },
    { url = "https://files.pythonhosted.org/packages/37/a4/d320a04ae90f72d080b3d74597074e62be0a8ecad7d7321312dfe2dc5a6a/rpds_py-0.22.3-cp313-cp313t-manylinux_2_17_ppc64le.manylinux2014_ppc64le.whl", hash = "sha256:99b37292234e61325e7a5bb9689e55e48c3f5f603af88b1642666277a81f1fbd", size = 423840 },
    { url = "https://files.pythonhosted.org/packages/87/70/674dc47d93db30a6624279284e5631be4c3a12a0340e8e4f349153546728/rpds_py-0.22.3-cp313-cp313t-manylinux_2_17_s390x.manylinux2014_s390x.whl", hash = "sha256:27b1d3b3915a99208fee9ab092b8184c420f2905b7d7feb4aeb5e4a9c509b8a1", size = 438970 },
    { url = "https://files.pythonhosted.org/packages/3f/64/9500f4d66601d55cadd21e90784cfd5d5f4560e129d72e4339823129171c/rpds_py-0.22.3-cp313-cp313t-manylinux_2_17_x86_64.manylinux2014_x86_64.whl", hash = "sha256:f612463ac081803f243ff13cccc648578e2279295048f2a8d5eb430af2bae6e3", size = 383146 },
    { url = "https://files.pythonhosted.org/packages/4d/45/630327addb1d17173adcf4af01336fd0ee030c04798027dfcb50106001e0/rpds_py-0.22.3-cp313-cp313t-manylinux_2_5_i686.manylinux1_i686.whl", hash = "sha256:f73d3fef726b3243a811121de45193c0ca75f6407fe66f3f4e183c983573e130", size = 408294 },
    { url = "https://files.pythonhosted.org/packages/5f/ef/8efb3373cee54ea9d9980b772e5690a0c9e9214045a4e7fa35046e399fee/rpds_py-0.22.3-cp313-cp313t-musllinux_1_2_aarch64.whl", hash = "sha256:3f21f0495edea7fdbaaa87e633a8689cd285f8f4af5c869f27bc8074638ad69c", size = 556345 },
    { url = "https://files.pythonhosted.org/packages/54/01/151d3b9ef4925fc8f15bfb131086c12ec3c3d6dd4a4f7589c335bf8e85ba/rpds_py-0.22.3-cp313-cp313t-musllinux_1_2_i686.whl", hash = "sha256:1e9663daaf7a63ceccbbb8e3808fe90415b0757e2abddbfc2e06c857bf8c5e2b", size = 582292 },
    { url = "https://files.pythonhosted.org/packages/30/89/35fc7a6cdf3477d441c7aca5e9bbf5a14e0f25152aed7f63f4e0b141045d/rpds_py-0.22.3-cp313-cp313t-musllinux_1_2_x86_64.whl", hash = "sha256:a76e42402542b1fae59798fab64432b2d015ab9d0c8c47ba7addddbaf7952333", size = 553855 },
    { url = "https://files.pythonhosted.org/packages/8f/e0/830c02b2457c4bd20a8c5bb394d31d81f57fbefce2dbdd2e31feff4f7003/rpds_py-0.22.3-cp313-cp313t-win32.whl", hash = "sha256:69803198097467ee7282750acb507fba35ca22cc3b85f16cf45fb01cb9097730", size = 219100 },
    { url = "https://files.pythonhosted.org/packages/f8/30/7ac943f69855c2db77407ae363484b915d861702dbba1aa82d68d57f42be/rpds_py-0.22.3-cp313-cp313t-win_amd64.whl", hash = "sha256:f5cf2a0c2bdadf3791b5c205d55a37a54025c6e18a71c71f82bb536cf9a454bf", size = 233794 },
]

[[package]]
name = "runs"
version = "1.2.2"
source = { registry = "https://pypi.org/simple" }
dependencies = [
    { name = "xmod" },
]
sdist = { url = "https://files.pythonhosted.org/packages/26/6d/b9aace390f62db5d7d2c77eafce3d42774f27f1829d24fa9b6f598b3ef71/runs-1.2.2.tar.gz", hash = "sha256:9dc1815e2895cfb3a48317b173b9f1eac9ba5549b36a847b5cc60c3bf82ecef1", size = 5474 }
wheels = [
    { url = "https://files.pythonhosted.org/packages/86/d6/17caf2e4af1dec288477a0cbbe4a96fbc9b8a28457dce3f1f452630ce216/runs-1.2.2-py3-none-any.whl", hash = "sha256:0980dcbc25aba1505f307ac4f0e9e92cbd0be2a15a1e983ee86c24c87b839dfd", size = 7033 },
]

[[package]]
name = "safetensors"
version = "0.5.2"
source = { registry = "https://pypi.org/simple" }
sdist = { url = "https://files.pythonhosted.org/packages/f4/4f/2ef9ef1766f8c194b01b67a63a444d2e557c8fe1d82faf3ebd85f370a917/safetensors-0.5.2.tar.gz", hash = "sha256:cb4a8d98ba12fa016f4241932b1fc5e702e5143f5374bba0bbcf7ddc1c4cf2b8", size = 66957 }
wheels = [
    { url = "https://files.pythonhosted.org/packages/96/d1/017e31e75e274492a11a456a9e7c171f8f7911fe50735b4ec6ff37221220/safetensors-0.5.2-cp38-abi3-macosx_10_12_x86_64.whl", hash = "sha256:45b6092997ceb8aa3801693781a71a99909ab9cc776fbc3fa9322d29b1d3bef2", size = 427067 },
    { url = "https://files.pythonhosted.org/packages/24/84/e9d3ff57ae50dd0028f301c9ee064e5087fe8b00e55696677a0413c377a7/safetensors-0.5.2-cp38-abi3-macosx_11_0_arm64.whl", hash = "sha256:6d0d6a8ee2215a440e1296b843edf44fd377b055ba350eaba74655a2fe2c4bae", size = 408856 },
    { url = "https://files.pythonhosted.org/packages/f1/1d/fe95f5dd73db16757b11915e8a5106337663182d0381811c81993e0014a9/safetensors-0.5.2-cp38-abi3-manylinux_2_17_aarch64.manylinux2014_aarch64.whl", hash = "sha256:86016d40bcaa3bcc9a56cd74d97e654b5f4f4abe42b038c71e4f00a089c4526c", size = 450088 },
    { url = "https://files.pythonhosted.org/packages/cf/21/e527961b12d5ab528c6e47b92d5f57f33563c28a972750b238b871924e49/safetensors-0.5.2-cp38-abi3-manylinux_2_17_armv7l.manylinux2014_armv7l.whl", hash = "sha256:990833f70a5f9c7d3fc82c94507f03179930ff7d00941c287f73b6fcbf67f19e", size = 458966 },
    { url = "https://files.pythonhosted.org/packages/a5/8b/1a037d7a57f86837c0b41905040369aea7d8ca1ec4b2a77592372b2ec380/safetensors-0.5.2-cp38-abi3-manylinux_2_17_ppc64le.manylinux2014_ppc64le.whl", hash = "sha256:3dfa7c2f3fe55db34eba90c29df94bcdac4821043fc391cb5d082d9922013869", size = 509915 },
    { url = "https://files.pythonhosted.org/packages/61/3d/03dd5cfd33839df0ee3f4581a20bd09c40246d169c0e4518f20b21d5f077/safetensors-0.5.2-cp38-abi3-manylinux_2_17_s390x.manylinux2014_s390x.whl", hash = "sha256:46ff2116150ae70a4e9c490d2ab6b6e1b1b93f25e520e540abe1b81b48560c3a", size = 527664 },
    { url = "https://files.pythonhosted.org/packages/c5/dc/8952caafa9a10a3c0f40fa86bacf3190ae7f55fa5eef87415b97b29cb97f/safetensors-0.5.2-cp38-abi3-manylinux_2_17_x86_64.manylinux2014_x86_64.whl", hash = "sha256:3ab696dfdc060caffb61dbe4066b86419107a24c804a4e373ba59be699ebd8d5", size = 461978 },
    { url = "https://files.pythonhosted.org/packages/60/da/82de1fcf1194e3dbefd4faa92dc98b33c06bed5d67890e0962dd98e18287/safetensors-0.5.2-cp38-abi3-manylinux_2_5_i686.manylinux1_i686.whl", hash = "sha256:03c937100f38c9ff4c1507abea9928a6a9b02c9c1c9c3609ed4fb2bf413d4975", size = 491253 },
    { url = "https://files.pythonhosted.org/packages/5a/9a/d90e273c25f90c3ba1b0196a972003786f04c39e302fbd6649325b1272bb/safetensors-0.5.2-cp38-abi3-musllinux_1_2_aarch64.whl", hash = "sha256:a00e737948791b94dad83cf0eafc09a02c4d8c2171a239e8c8572fe04e25960e", size = 628644 },
    { url = "https://files.pythonhosted.org/packages/70/3c/acb23e05aa34b4f5edd2e7f393f8e6480fbccd10601ab42cd03a57d4ab5f/safetensors-0.5.2-cp38-abi3-musllinux_1_2_armv7l.whl", hash = "sha256:d3a06fae62418ec8e5c635b61a8086032c9e281f16c63c3af46a6efbab33156f", size = 721648 },
    { url = "https://files.pythonhosted.org/packages/71/45/eaa3dba5253a7c6931230dc961641455710ab231f8a89cb3c4c2af70f8c8/safetensors-0.5.2-cp38-abi3-musllinux_1_2_i686.whl", hash = "sha256:1506e4c2eda1431099cebe9abf6c76853e95d0b7a95addceaa74c6019c65d8cf", size = 659588 },
    { url = "https://files.pythonhosted.org/packages/b0/71/2f9851164f821064d43b481ddbea0149c2d676c4f4e077b178e7eeaa6660/safetensors-0.5.2-cp38-abi3-musllinux_1_2_x86_64.whl", hash = "sha256:5c5b5d9da594f638a259fca766046f44c97244cc7ab8bef161b3e80d04becc76", size = 632533 },
    { url = "https://files.pythonhosted.org/packages/00/f1/5680e2ef61d9c61454fad82c344f0e40b8741a9dbd1e31484f0d31a9b1c3/safetensors-0.5.2-cp38-abi3-win32.whl", hash = "sha256:fe55c039d97090d1f85277d402954dd6ad27f63034fa81985a9cc59655ac3ee2", size = 291167 },
    { url = "https://files.pythonhosted.org/packages/86/ca/aa489392ec6fb59223ffce825461e1f811a3affd417121a2088be7a5758b/safetensors-0.5.2-cp38-abi3-win_amd64.whl", hash = "sha256:78abdddd03a406646107f973c7843276e7b64e5e32623529dc17f3d94a20f589", size = 303756 },
]

[[package]]
name = "scikit-learn"
version = "1.6.1"
source = { registry = "https://pypi.org/simple" }
dependencies = [
    { name = "joblib" },
    { name = "numpy" },
    { name = "scipy" },
    { name = "threadpoolctl" },
]
sdist = { url = "https://files.pythonhosted.org/packages/9e/a5/4ae3b3a0755f7b35a280ac90b28817d1f380318973cff14075ab41ef50d9/scikit_learn-1.6.1.tar.gz", hash = "sha256:b4fc2525eca2c69a59260f583c56a7557c6ccdf8deafdba6e060f94c1c59738e", size = 7068312 }
wheels = [
    { url = "https://files.pythonhosted.org/packages/6c/2a/e291c29670795406a824567d1dfc91db7b699799a002fdaa452bceea8f6e/scikit_learn-1.6.1-cp311-cp311-macosx_10_9_x86_64.whl", hash = "sha256:72abc587c75234935e97d09aa4913a82f7b03ee0b74111dcc2881cba3c5a7b33", size = 12102620 },
    { url = "https://files.pythonhosted.org/packages/25/92/ee1d7a00bb6b8c55755d4984fd82608603a3cc59959245068ce32e7fb808/scikit_learn-1.6.1-cp311-cp311-macosx_12_0_arm64.whl", hash = "sha256:b3b00cdc8f1317b5f33191df1386c0befd16625f49d979fe77a8d44cae82410d", size = 11116234 },
    { url = "https://files.pythonhosted.org/packages/30/cd/ed4399485ef364bb25f388ab438e3724e60dc218c547a407b6e90ccccaef/scikit_learn-1.6.1-cp311-cp311-manylinux_2_17_aarch64.manylinux2014_aarch64.whl", hash = "sha256:dc4765af3386811c3ca21638f63b9cf5ecf66261cc4815c1db3f1e7dc7b79db2", size = 12592155 },
    { url = "https://files.pythonhosted.org/packages/a8/f3/62fc9a5a659bb58a03cdd7e258956a5824bdc9b4bb3c5d932f55880be569/scikit_learn-1.6.1-cp311-cp311-manylinux_2_17_x86_64.manylinux2014_x86_64.whl", hash = "sha256:25fc636bdaf1cc2f4a124a116312d837148b5e10872147bdaf4887926b8c03d8", size = 13497069 },
    { url = "https://files.pythonhosted.org/packages/a1/a6/c5b78606743a1f28eae8f11973de6613a5ee87366796583fb74c67d54939/scikit_learn-1.6.1-cp311-cp311-win_amd64.whl", hash = "sha256:fa909b1a36e000a03c382aade0bd2063fd5680ff8b8e501660c0f59f021a6415", size = 11139809 },
    { url = "https://files.pythonhosted.org/packages/0a/18/c797c9b8c10380d05616db3bfb48e2a3358c767affd0857d56c2eb501caa/scikit_learn-1.6.1-cp312-cp312-macosx_10_13_x86_64.whl", hash = "sha256:926f207c804104677af4857b2c609940b743d04c4c35ce0ddc8ff4f053cddc1b", size = 12104516 },
    { url = "https://files.pythonhosted.org/packages/c4/b7/2e35f8e289ab70108f8cbb2e7a2208f0575dc704749721286519dcf35f6f/scikit_learn-1.6.1-cp312-cp312-macosx_12_0_arm64.whl", hash = "sha256:2c2cae262064e6a9b77eee1c8e768fc46aa0b8338c6a8297b9b6759720ec0ff2", size = 11167837 },
    { url = "https://files.pythonhosted.org/packages/a4/f6/ff7beaeb644bcad72bcfd5a03ff36d32ee4e53a8b29a639f11bcb65d06cd/scikit_learn-1.6.1-cp312-cp312-manylinux_2_17_aarch64.manylinux2014_aarch64.whl", hash = "sha256:1061b7c028a8663fb9a1a1baf9317b64a257fcb036dae5c8752b2abef31d136f", size = 12253728 },
    { url = "https://files.pythonhosted.org/packages/29/7a/8bce8968883e9465de20be15542f4c7e221952441727c4dad24d534c6d99/scikit_learn-1.6.1-cp312-cp312-manylinux_2_17_x86_64.manylinux2014_x86_64.whl", hash = "sha256:2e69fab4ebfc9c9b580a7a80111b43d214ab06250f8a7ef590a4edf72464dd86", size = 13147700 },
    { url = "https://files.pythonhosted.org/packages/62/27/585859e72e117fe861c2079bcba35591a84f801e21bc1ab85bce6ce60305/scikit_learn-1.6.1-cp312-cp312-win_amd64.whl", hash = "sha256:70b1d7e85b1c96383f872a519b3375f92f14731e279a7b4c6cfd650cf5dffc52", size = 11110613 },
    { url = "https://files.pythonhosted.org/packages/2e/59/8eb1872ca87009bdcdb7f3cdc679ad557b992c12f4b61f9250659e592c63/scikit_learn-1.6.1-cp313-cp313-macosx_10_13_x86_64.whl", hash = "sha256:2ffa1e9e25b3d93990e74a4be2c2fc61ee5af85811562f1288d5d055880c4322", size = 12010001 },
    { url = "https://files.pythonhosted.org/packages/9d/05/f2fc4effc5b32e525408524c982c468c29d22f828834f0625c5ef3d601be/scikit_learn-1.6.1-cp313-cp313-macosx_12_0_arm64.whl", hash = "sha256:dc5cf3d68c5a20ad6d571584c0750ec641cc46aeef1c1507be51300e6003a7e1", size = 11096360 },
    { url = "https://files.pythonhosted.org/packages/c8/e4/4195d52cf4f113573fb8ebc44ed5a81bd511a92c0228889125fac2f4c3d1/scikit_learn-1.6.1-cp313-cp313-manylinux_2_17_aarch64.manylinux2014_aarch64.whl", hash = "sha256:c06beb2e839ecc641366000ca84f3cf6fa9faa1777e29cf0c04be6e4d096a348", size = 12209004 },
    { url = "https://files.pythonhosted.org/packages/94/be/47e16cdd1e7fcf97d95b3cb08bde1abb13e627861af427a3651fcb80b517/scikit_learn-1.6.1-cp313-cp313-manylinux_2_17_x86_64.manylinux2014_x86_64.whl", hash = "sha256:e8ca8cb270fee8f1f76fa9bfd5c3507d60c6438bbee5687f81042e2bb98e5a97", size = 13171776 },
    { url = "https://files.pythonhosted.org/packages/34/b0/ca92b90859070a1487827dbc672f998da95ce83edce1270fc23f96f1f61a/scikit_learn-1.6.1-cp313-cp313-win_amd64.whl", hash = "sha256:7a1c43c8ec9fde528d664d947dc4c0789be4077a3647f232869f41d9bf50e0fb", size = 11071865 },
    { url = "https://files.pythonhosted.org/packages/12/ae/993b0fb24a356e71e9a894e42b8a9eec528d4c70217353a1cd7a48bc25d4/scikit_learn-1.6.1-cp313-cp313t-macosx_10_13_x86_64.whl", hash = "sha256:a17c1dea1d56dcda2fac315712f3651a1fea86565b64b48fa1bc090249cbf236", size = 11955804 },
    { url = "https://files.pythonhosted.org/packages/d6/54/32fa2ee591af44507eac86406fa6bba968d1eb22831494470d0a2e4a1eb1/scikit_learn-1.6.1-cp313-cp313t-macosx_12_0_arm64.whl", hash = "sha256:6a7aa5f9908f0f28f4edaa6963c0a6183f1911e63a69aa03782f0d924c830a35", size = 11100530 },
    { url = "https://files.pythonhosted.org/packages/3f/58/55856da1adec655bdce77b502e94a267bf40a8c0b89f8622837f89503b5a/scikit_learn-1.6.1-cp313-cp313t-manylinux_2_17_x86_64.manylinux2014_x86_64.whl", hash = "sha256:0650e730afb87402baa88afbf31c07b84c98272622aaba002559b614600ca691", size = 12433852 },
    { url = "https://files.pythonhosted.org/packages/ff/4f/c83853af13901a574f8f13b645467285a48940f185b690936bb700a50863/scikit_learn-1.6.1-cp313-cp313t-win_amd64.whl", hash = "sha256:3f59fe08dc03ea158605170eb52b22a105f238a5d512c4470ddeca71feae8e5f", size = 11337256 },
]

[[package]]
name = "scipy"
version = "1.15.1"
source = { registry = "https://pypi.org/simple" }
dependencies = [
    { name = "numpy" },
]
sdist = { url = "https://files.pythonhosted.org/packages/76/c6/8eb0654ba0c7d0bb1bf67bf8fbace101a8e4f250f7722371105e8b6f68fc/scipy-1.15.1.tar.gz", hash = "sha256:033a75ddad1463970c96a88063a1df87ccfddd526437136b6ee81ff0312ebdf6", size = 59407493 }
wheels = [
    { url = "https://files.pythonhosted.org/packages/8e/2e/7b71312da9c2dabff53e7c9a9d08231bc34d9d8fdabe88a6f1155b44591c/scipy-1.15.1-cp311-cp311-macosx_10_13_x86_64.whl", hash = "sha256:5bd8d27d44e2c13d0c1124e6a556454f52cd3f704742985f6b09e75e163d20d2", size = 41424362 },
    { url = "https://files.pythonhosted.org/packages/81/8c/ab85f1aa1cc200c796532a385b6ebf6a81089747adc1da7482a062acc46c/scipy-1.15.1-cp311-cp311-macosx_12_0_arm64.whl", hash = "sha256:be3deeb32844c27599347faa077b359584ba96664c5c79d71a354b80a0ad0ce0", size = 32535910 },
    { url = "https://files.pythonhosted.org/packages/3b/9c/6f4b787058daa8d8da21ddff881b4320e28de4704a65ec147adb50cb2230/scipy-1.15.1-cp311-cp311-macosx_14_0_arm64.whl", hash = "sha256:5eb0ca35d4b08e95da99a9f9c400dc9f6c21c424298a0ba876fdc69c7afacedf", size = 24809398 },
    { url = "https://files.pythonhosted.org/packages/16/2b/949460a796df75fc7a1ee1becea202cf072edbe325ebe29f6d2029947aa7/scipy-1.15.1-cp311-cp311-macosx_14_0_x86_64.whl", hash = "sha256:74bb864ff7640dea310a1377d8567dc2cb7599c26a79ca852fc184cc851954ac", size = 27918045 },
    { url = "https://files.pythonhosted.org/packages/5f/36/67fe249dd7ccfcd2a38b25a640e3af7e59d9169c802478b6035ba91dfd6d/scipy-1.15.1-cp311-cp311-manylinux_2_17_aarch64.manylinux2014_aarch64.whl", hash = "sha256:667f950bf8b7c3a23b4199db24cb9bf7512e27e86d0e3813f015b74ec2c6e3df", size = 38332074 },
    { url = "https://files.pythonhosted.org/packages/fc/da/452e1119e6f720df3feb588cce3c42c5e3d628d4bfd4aec097bd30b7de0c/scipy-1.15.1-cp311-cp311-manylinux_2_17_x86_64.manylinux2014_x86_64.whl", hash = "sha256:395be70220d1189756068b3173853029a013d8c8dd5fd3d1361d505b2aa58fa7", size = 40588469 },
    { url = "https://files.pythonhosted.org/packages/7f/71/5f94aceeac99a4941478af94fe9f459c6752d497035b6b0761a700f5f9ff/scipy-1.15.1-cp311-cp311-musllinux_1_2_x86_64.whl", hash = "sha256:ce3a000cd28b4430426db2ca44d96636f701ed12e2b3ca1f2b1dd7abdd84b39a", size = 42965214 },
    { url = "https://files.pythonhosted.org/packages/af/25/caa430865749d504271757cafd24066d596217e83326155993980bc22f97/scipy-1.15.1-cp311-cp311-win_amd64.whl", hash = "sha256:3fe1d95944f9cf6ba77aa28b82dd6bb2a5b52f2026beb39ecf05304b8392864b", size = 43896034 },
    { url = "https://files.pythonhosted.org/packages/d8/6e/a9c42d0d39e09ed7fd203d0ac17adfea759cba61ab457671fe66e523dbec/scipy-1.15.1-cp312-cp312-macosx_10_13_x86_64.whl", hash = "sha256:c09aa9d90f3500ea4c9b393ee96f96b0ccb27f2f350d09a47f533293c78ea776", size = 41478318 },
    { url = "https://files.pythonhosted.org/packages/04/ee/e3e535c81828618878a7433992fecc92fa4df79393f31a8fea1d05615091/scipy-1.15.1-cp312-cp312-macosx_12_0_arm64.whl", hash = "sha256:0ac102ce99934b162914b1e4a6b94ca7da0f4058b6d6fd65b0cef330c0f3346f", size = 32596696 },
    { url = "https://files.pythonhosted.org/packages/c4/5e/b1b0124be8e76f87115f16b8915003eec4b7060298117715baf13f51942c/scipy-1.15.1-cp312-cp312-macosx_14_0_arm64.whl", hash = "sha256:09c52320c42d7f5c7748b69e9f0389266fd4f82cf34c38485c14ee976cb8cb04", size = 24870366 },
    { url = "https://files.pythonhosted.org/packages/14/36/c00cb73eefda85946172c27913ab995c6ad4eee00fa4f007572e8c50cd51/scipy-1.15.1-cp312-cp312-macosx_14_0_x86_64.whl", hash = "sha256:cdde8414154054763b42b74fe8ce89d7f3d17a7ac5dd77204f0e142cdc9239e9", size = 28007461 },
    { url = "https://files.pythonhosted.org/packages/68/94/aff5c51b3799349a9d1e67a056772a0f8a47db371e83b498d43467806557/scipy-1.15.1-cp312-cp312-manylinux_2_17_aarch64.manylinux2014_aarch64.whl", hash = "sha256:4c9d8fc81d6a3b6844235e6fd175ee1d4c060163905a2becce8e74cb0d7554ce", size = 38068174 },
    { url = "https://files.pythonhosted.org/packages/b0/3c/0de11ca154e24a57b579fb648151d901326d3102115bc4f9a7a86526ce54/scipy-1.15.1-cp312-cp312-manylinux_2_17_x86_64.manylinux2014_x86_64.whl", hash = "sha256:0fb57b30f0017d4afa5fe5f5b150b8f807618819287c21cbe51130de7ccdaed2", size = 40249869 },
    { url = "https://files.pythonhosted.org/packages/15/09/472e8d0a6b33199d1bb95e49bedcabc0976c3724edd9b0ef7602ccacf41e/scipy-1.15.1-cp312-cp312-musllinux_1_2_x86_64.whl", hash = "sha256:491d57fe89927fa1aafbe260f4cfa5ffa20ab9f1435025045a5315006a91b8f5", size = 42629068 },
    { url = "https://files.pythonhosted.org/packages/ff/ba/31c7a8131152822b3a2cdeba76398ffb404d81d640de98287d236da90c49/scipy-1.15.1-cp312-cp312-win_amd64.whl", hash = "sha256:900f3fa3db87257510f011c292a5779eb627043dd89731b9c461cd16ef76ab3d", size = 43621992 },
    { url = "https://files.pythonhosted.org/packages/2b/bf/dd68965a4c5138a630eeed0baec9ae96e5d598887835bdde96cdd2fe4780/scipy-1.15.1-cp313-cp313-macosx_10_13_x86_64.whl", hash = "sha256:100193bb72fbff37dbd0bf14322314fc7cbe08b7ff3137f11a34d06dc0ee6b85", size = 41441136 },
    { url = "https://files.pythonhosted.org/packages/ef/5e/4928581312922d7e4d416d74c416a660addec4dd5ea185401df2269ba5a0/scipy-1.15.1-cp313-cp313-macosx_12_0_arm64.whl", hash = "sha256:2114a08daec64980e4b4cbdf5bee90935af66d750146b1d2feb0d3ac30613692", size = 32533699 },
    { url = "https://files.pythonhosted.org/packages/32/90/03f99c43041852837686898c66767787cd41c5843d7a1509c39ffef683e9/scipy-1.15.1-cp313-cp313-macosx_14_0_arm64.whl", hash = "sha256:6b3e71893c6687fc5e29208d518900c24ea372a862854c9888368c0b267387ab", size = 24807289 },
    { url = "https://files.pythonhosted.org/packages/9d/52/bfe82b42ae112eaba1af2f3e556275b8727d55ac6e4932e7aef337a9d9d4/scipy-1.15.1-cp313-cp313-macosx_14_0_x86_64.whl", hash = "sha256:837299eec3d19b7e042923448d17d95a86e43941104d33f00da7e31a0f715d3c", size = 27929844 },
    { url = "https://files.pythonhosted.org/packages/f6/77/54ff610bad600462c313326acdb035783accc6a3d5f566d22757ad297564/scipy-1.15.1-cp313-cp313-manylinux_2_17_aarch64.manylinux2014_aarch64.whl", hash = "sha256:82add84e8a9fb12af5c2c1a3a3f1cb51849d27a580cb9e6bd66226195142be6e", size = 38031272 },
    { url = "https://files.pythonhosted.org/packages/f1/26/98585cbf04c7cf503d7eb0a1966df8a268154b5d923c5fe0c1ed13154c49/scipy-1.15.1-cp313-cp313-manylinux_2_17_x86_64.manylinux2014_x86_64.whl", hash = "sha256:070d10654f0cb6abd295bc96c12656f948e623ec5f9a4eab0ddb1466c000716e", size = 40210217 },
    { url = "https://files.pythonhosted.org/packages/fd/3f/3d2285eb6fece8bc5dbb2f9f94d61157d61d155e854fd5fea825b8218f12/scipy-1.15.1-cp313-cp313-musllinux_1_2_x86_64.whl", hash = "sha256:55cc79ce4085c702ac31e49b1e69b27ef41111f22beafb9b49fea67142b696c4", size = 42587785 },
    { url = "https://files.pythonhosted.org/packages/48/7d/5b5251984bf0160d6533695a74a5fddb1fa36edd6f26ffa8c871fbd4782a/scipy-1.15.1-cp313-cp313-win_amd64.whl", hash = "sha256:c352c1b6d7cac452534517e022f8f7b8d139cd9f27e6fbd9f3cbd0bfd39f5bef", size = 43640439 },
    { url = "https://files.pythonhosted.org/packages/e7/b8/0e092f592d280496de52e152582030f8a270b194f87f890e1a97c5599b81/scipy-1.15.1-cp313-cp313t-macosx_10_13_x86_64.whl", hash = "sha256:0458839c9f873062db69a03de9a9765ae2e694352c76a16be44f93ea45c28d2b", size = 41619862 },
    { url = "https://files.pythonhosted.org/packages/f6/19/0b6e1173aba4db9e0b7aa27fe45019857fb90d6904038b83927cbe0a6c1d/scipy-1.15.1-cp313-cp313t-macosx_12_0_arm64.whl", hash = "sha256:af0b61c1de46d0565b4b39c6417373304c1d4f5220004058bdad3061c9fa8a95", size = 32610387 },
    { url = "https://files.pythonhosted.org/packages/e7/02/754aae3bd1fa0f2479ade3cfdf1732ecd6b05853f63eee6066a32684563a/scipy-1.15.1-cp313-cp313t-macosx_14_0_arm64.whl", hash = "sha256:71ba9a76c2390eca6e359be81a3e879614af3a71dfdabb96d1d7ab33da6f2364", size = 24883814 },
    { url = "https://files.pythonhosted.org/packages/1f/ac/d7906201604a2ea3b143bb0de51b3966f66441ba50b7dc182c4505b3edf9/scipy-1.15.1-cp313-cp313t-macosx_14_0_x86_64.whl", hash = "sha256:14eaa373c89eaf553be73c3affb11ec6c37493b7eaaf31cf9ac5dffae700c2e0", size = 27944865 },
    { url = "https://files.pythonhosted.org/packages/84/9d/8f539002b5e203723af6a6f513a45e0a7671e9dabeedb08f417ac17e4edc/scipy-1.15.1-cp313-cp313t-manylinux_2_17_x86_64.manylinux2014_x86_64.whl", hash = "sha256:f735bc41bd1c792c96bc426dece66c8723283695f02df61dcc4d0a707a42fc54", size = 39883261 },
    { url = "https://files.pythonhosted.org/packages/97/c0/62fd3bab828bcccc9b864c5997645a3b86372a35941cdaf677565c25c98d/scipy-1.15.1-cp313-cp313t-musllinux_1_2_x86_64.whl", hash = "sha256:2722a021a7929d21168830790202a75dbb20b468a8133c74a2c0230c72626b6c", size = 42093299 },
    { url = "https://files.pythonhosted.org/packages/e4/1f/5d46a8d94e9f6d2c913cbb109e57e7eed914de38ea99e2c4d69a9fc93140/scipy-1.15.1-cp313-cp313t-win_amd64.whl", hash = "sha256:bc7136626261ac1ed988dca56cfc4ab5180f75e0ee52e58f1e6aa74b5f3eacd5", size = 43181730 },
]

[[package]]
name = "sentence-transformers"
version = "3.4.0"
source = { registry = "https://pypi.org/simple" }
dependencies = [
    { name = "huggingface-hub" },
    { name = "pillow" },
    { name = "scikit-learn" },
    { name = "scipy" },
    { name = "torch" },
    { name = "tqdm" },
    { name = "transformers" },
]
sdist = { url = "https://files.pythonhosted.org/packages/c9/85/46c3fa0560cf7b57bc1f135d386120b95d131780e3558bf1f244bdeaa61f/sentence_transformers-3.4.0.tar.gz", hash = "sha256:334288062d4b888cdd7b75913fead46b1e42bfe836f8343d23478d17f799e650", size = 223537 }
wheels = [
    { url = "https://files.pythonhosted.org/packages/73/5d/8bb8486058f6cda9903588f452c4774f3c3bbba6f840c582c5e92ac9ab95/sentence_transformers-3.4.0-py3-none-any.whl", hash = "sha256:f7d4ad81260149172a98108a3481d8e82c11d31f40d41885f43d481149237743", size = 275723 },
]

[[package]]
name = "sentry-sdk"
version = "2.20.0"
source = { registry = "https://pypi.org/simple" }
dependencies = [
    { name = "certifi" },
    { name = "urllib3" },
]
sdist = { url = "https://files.pythonhosted.org/packages/68/e8/6a366c0cd5e129dda6ecb20ff097f70b18182c248d4c27e813c21f98992a/sentry_sdk-2.20.0.tar.gz", hash = "sha256:afa82713a92facf847df3c6f63cec71eb488d826a50965def3d7722aa6f0fdab", size = 300125 }
wheels = [
    { url = "https://files.pythonhosted.org/packages/e6/0f/6f7e6cd0f4a141752caef3f79300148422fdf2b8b68b531f30b2b0c0cbda/sentry_sdk-2.20.0-py2.py3-none-any.whl", hash = "sha256:c359a1edf950eb5e80cffd7d9111f3dbeef57994cb4415df37d39fda2cf22364", size = 322576 },
]

[[package]]
name = "setuptools"
version = "75.8.0"
source = { registry = "https://pypi.org/simple" }
sdist = { url = "https://files.pythonhosted.org/packages/92/ec/089608b791d210aec4e7f97488e67ab0d33add3efccb83a056cbafe3a2a6/setuptools-75.8.0.tar.gz", hash = "sha256:c5afc8f407c626b8313a86e10311dd3f661c6cd9c09d4bf8c15c0e11f9f2b0e6", size = 1343222 }
wheels = [
    { url = "https://files.pythonhosted.org/packages/69/8a/b9dc7678803429e4a3bc9ba462fa3dd9066824d3c607490235c6a796be5a/setuptools-75.8.0-py3-none-any.whl", hash = "sha256:e3982f444617239225d675215d51f6ba05f845d4eec313da4418fdbb56fb27e3", size = 1228782 },
]

[[package]]
name = "six"
version = "1.17.0"
source = { registry = "https://pypi.org/simple" }
sdist = { url = "https://files.pythonhosted.org/packages/94/e7/b2c673351809dca68a0e064b6af791aa332cf192da575fd474ed7d6f16a2/six-1.17.0.tar.gz", hash = "sha256:ff70335d468e7eb6ec65b95b99d3a2836546063f63acc5171de367e834932a81", size = 34031 }
wheels = [
    { url = "https://files.pythonhosted.org/packages/b7/ce/149a00dd41f10bc29e5921b496af8b574d8413afcd5e30dfa0ed46c2cc5e/six-1.17.0-py2.py3-none-any.whl", hash = "sha256:4721f391ed90541fddacab5acf947aa0d3dc7d27b2e1e8eda2be8970586c3274", size = 11050 },
]

[[package]]
name = "smmap"
version = "5.0.2"
source = { registry = "https://pypi.org/simple" }
sdist = { url = "https://files.pythonhosted.org/packages/44/cd/a040c4b3119bbe532e5b0732286f805445375489fceaec1f48306068ee3b/smmap-5.0.2.tar.gz", hash = "sha256:26ea65a03958fa0c8a1c7e8c7a58fdc77221b8910f6be2131affade476898ad5", size = 22329 }
wheels = [
    { url = "https://files.pythonhosted.org/packages/04/be/d09147ad1ec7934636ad912901c5fd7667e1c858e19d355237db0d0cd5e4/smmap-5.0.2-py3-none-any.whl", hash = "sha256:b30115f0def7d7531d22a0fb6502488d879e75b260a9db4d0819cfb25403af5e", size = 24303 },
]

[[package]]
name = "sniffio"
version = "1.3.1"
source = { registry = "https://pypi.org/simple" }
sdist = { url = "https://files.pythonhosted.org/packages/a2/87/a6771e1546d97e7e041b6ae58d80074f81b7d5121207425c964ddf5cfdbd/sniffio-1.3.1.tar.gz", hash = "sha256:f4324edc670a0f49750a81b895f35c3adb843cca46f0530f79fc1babb23789dc", size = 20372 }
wheels = [
    { url = "https://files.pythonhosted.org/packages/e9/44/75a9c9421471a6c4805dbf2356f7c181a29c1879239abab1ea2cc8f38b40/sniffio-1.3.1-py3-none-any.whl", hash = "sha256:2f6da418d1f1e0fddd844478f41680e794e6051915791a034ff65e5f100525a2", size = 10235 },
]

[[package]]
name = "stack-data"
version = "0.6.3"
source = { registry = "https://pypi.org/simple" }
dependencies = [
    { name = "asttokens" },
    { name = "executing" },
    { name = "pure-eval" },
]
sdist = { url = "https://files.pythonhosted.org/packages/28/e3/55dcc2cfbc3ca9c29519eb6884dd1415ecb53b0e934862d3559ddcb7e20b/stack_data-0.6.3.tar.gz", hash = "sha256:836a778de4fec4dcd1dcd89ed8abff8a221f58308462e1c4aa2a3cf30148f0b9", size = 44707 }
wheels = [
    { url = "https://files.pythonhosted.org/packages/f1/7b/ce1eafaf1a76852e2ec9b22edecf1daa58175c090266e9f6c64afcd81d91/stack_data-0.6.3-py3-none-any.whl", hash = "sha256:d5558e0c25a4cb0853cddad3d77da9891a08cb85dd9f9f91b9f8cd66e511e695", size = 24521 },
]

[[package]]
name = "sympy"
version = "1.13.1"
source = { registry = "https://pypi.org/simple" }
dependencies = [
    { name = "mpmath" },
]
sdist = { url = "https://files.pythonhosted.org/packages/ca/99/5a5b6f19ff9f083671ddf7b9632028436167cd3d33e11015754e41b249a4/sympy-1.13.1.tar.gz", hash = "sha256:9cebf7e04ff162015ce31c9c6c9144daa34a93bd082f54fd8f12deca4f47515f", size = 7533040 }
wheels = [
    { url = "https://files.pythonhosted.org/packages/b2/fe/81695a1aa331a842b582453b605175f419fe8540355886031328089d840a/sympy-1.13.1-py3-none-any.whl", hash = "sha256:db36cdc64bf61b9b24578b6f7bab1ecdd2452cf008f34faa33776680c26d66f8", size = 6189177 },
]

[[package]]
name = "termcolor"
version = "2.5.0"
source = { registry = "https://pypi.org/simple" }
sdist = { url = "https://files.pythonhosted.org/packages/37/72/88311445fd44c455c7d553e61f95412cf89054308a1aa2434ab835075fc5/termcolor-2.5.0.tar.gz", hash = "sha256:998d8d27da6d48442e8e1f016119076b690d962507531df4890fcd2db2ef8a6f", size = 13057 }
wheels = [
    { url = "https://files.pythonhosted.org/packages/7f/be/df630c387a0a054815d60be6a97eb4e8f17385d5d6fe660e1c02750062b4/termcolor-2.5.0-py3-none-any.whl", hash = "sha256:37b17b5fc1e604945c2642c872a3764b5d547a48009871aea3edd3afa180afb8", size = 7755 },
]

[[package]]
name = "threadpoolctl"
version = "3.5.0"
source = { registry = "https://pypi.org/simple" }
sdist = { url = "https://files.pythonhosted.org/packages/bd/55/b5148dcbf72f5cde221f8bfe3b6a540da7aa1842f6b491ad979a6c8b84af/threadpoolctl-3.5.0.tar.gz", hash = "sha256:082433502dd922bf738de0d8bcc4fdcbf0979ff44c42bd40f5af8a282f6fa107", size = 41936 }
wheels = [
    { url = "https://files.pythonhosted.org/packages/4b/2c/ffbf7a134b9ab11a67b0cf0726453cedd9c5043a4fe7a35d1cefa9a1bcfb/threadpoolctl-3.5.0-py3-none-any.whl", hash = "sha256:56c1e26c150397e58c4926da8eeee87533b1e32bef131bd4bf6a2f45f3185467", size = 18414 },
]

[[package]]
name = "tiktoken"
version = "0.8.0"
source = { registry = "https://pypi.org/simple" }
dependencies = [
    { name = "regex" },
    { name = "requests" },
]
sdist = { url = "https://files.pythonhosted.org/packages/37/02/576ff3a6639e755c4f70997b2d315f56d6d71e0d046f4fb64cb81a3fb099/tiktoken-0.8.0.tar.gz", hash = "sha256:9ccbb2740f24542534369c5635cfd9b2b3c2490754a78ac8831d99f89f94eeb2", size = 35107 }
wheels = [
    { url = "https://files.pythonhosted.org/packages/f6/1e/ca48e7bfeeccaf76f3a501bd84db1fa28b3c22c9d1a1f41af9fb7579c5f6/tiktoken-0.8.0-cp311-cp311-macosx_10_9_x86_64.whl", hash = "sha256:d622d8011e6d6f239297efa42a2657043aaed06c4f68833550cac9e9bc723ef1", size = 1039700 },
    { url = "https://files.pythonhosted.org/packages/8c/f8/f0101d98d661b34534769c3818f5af631e59c36ac6d07268fbfc89e539ce/tiktoken-0.8.0-cp311-cp311-macosx_11_0_arm64.whl", hash = "sha256:2efaf6199717b4485031b4d6edb94075e4d79177a172f38dd934d911b588d54a", size = 982413 },
    { url = "https://files.pythonhosted.org/packages/ac/3c/2b95391d9bd520a73830469f80a96e3790e6c0a5ac2444f80f20b4b31051/tiktoken-0.8.0-cp311-cp311-manylinux_2_17_aarch64.manylinux2014_aarch64.whl", hash = "sha256:5637e425ce1fc49cf716d88df3092048359a4b3bbb7da762840426e937ada06d", size = 1144242 },
    { url = "https://files.pythonhosted.org/packages/01/c4/c4a4360de845217b6aa9709c15773484b50479f36bb50419c443204e5de9/tiktoken-0.8.0-cp311-cp311-manylinux_2_17_x86_64.manylinux2014_x86_64.whl", hash = "sha256:9fb0e352d1dbe15aba082883058b3cce9e48d33101bdaac1eccf66424feb5b47", size = 1176588 },
    { url = "https://files.pythonhosted.org/packages/f8/a3/ef984e976822cd6c2227c854f74d2e60cf4cd6fbfca46251199914746f78/tiktoken-0.8.0-cp311-cp311-musllinux_1_2_x86_64.whl", hash = "sha256:56edfefe896c8f10aba372ab5706b9e3558e78db39dd497c940b47bf228bc419", size = 1237261 },
    { url = "https://files.pythonhosted.org/packages/1e/86/eea2309dc258fb86c7d9b10db536434fc16420feaa3b6113df18b23db7c2/tiktoken-0.8.0-cp311-cp311-win_amd64.whl", hash = "sha256:326624128590def898775b722ccc327e90b073714227175ea8febbc920ac0a99", size = 884537 },
    { url = "https://files.pythonhosted.org/packages/c1/22/34b2e136a6f4af186b6640cbfd6f93400783c9ef6cd550d9eab80628d9de/tiktoken-0.8.0-cp312-cp312-macosx_10_13_x86_64.whl", hash = "sha256:881839cfeae051b3628d9823b2e56b5cc93a9e2efb435f4cf15f17dc45f21586", size = 1039357 },
    { url = "https://files.pythonhosted.org/packages/04/d2/c793cf49c20f5855fd6ce05d080c0537d7418f22c58e71f392d5e8c8dbf7/tiktoken-0.8.0-cp312-cp312-macosx_11_0_arm64.whl", hash = "sha256:fe9399bdc3f29d428f16a2f86c3c8ec20be3eac5f53693ce4980371c3245729b", size = 982616 },
    { url = "https://files.pythonhosted.org/packages/b3/a1/79846e5ef911cd5d75c844de3fa496a10c91b4b5f550aad695c5df153d72/tiktoken-0.8.0-cp312-cp312-manylinux_2_17_aarch64.manylinux2014_aarch64.whl", hash = "sha256:9a58deb7075d5b69237a3ff4bb51a726670419db6ea62bdcd8bd80c78497d7ab", size = 1144011 },
    { url = "https://files.pythonhosted.org/packages/26/32/e0e3a859136e95c85a572e4806dc58bf1ddf651108ae8b97d5f3ebe1a244/tiktoken-0.8.0-cp312-cp312-manylinux_2_17_x86_64.manylinux2014_x86_64.whl", hash = "sha256:d2908c0d043a7d03ebd80347266b0e58440bdef5564f84f4d29fb235b5df3b04", size = 1175432 },
    { url = "https://files.pythonhosted.org/packages/c7/89/926b66e9025b97e9fbabeaa59048a736fe3c3e4530a204109571104f921c/tiktoken-0.8.0-cp312-cp312-musllinux_1_2_x86_64.whl", hash = "sha256:294440d21a2a51e12d4238e68a5972095534fe9878be57d905c476017bff99fc", size = 1236576 },
    { url = "https://files.pythonhosted.org/packages/45/e2/39d4aa02a52bba73b2cd21ba4533c84425ff8786cc63c511d68c8897376e/tiktoken-0.8.0-cp312-cp312-win_amd64.whl", hash = "sha256:d8f3192733ac4d77977432947d563d7e1b310b96497acd3c196c9bddb36ed9db", size = 883824 },
    { url = "https://files.pythonhosted.org/packages/e3/38/802e79ba0ee5fcbf240cd624143f57744e5d411d2e9d9ad2db70d8395986/tiktoken-0.8.0-cp313-cp313-macosx_10_13_x86_64.whl", hash = "sha256:02be1666096aff7da6cbd7cdaa8e7917bfed3467cd64b38b1f112e96d3b06a24", size = 1039648 },
    { url = "https://files.pythonhosted.org/packages/b1/da/24cdbfc302c98663fbea66f5866f7fa1048405c7564ab88483aea97c3b1a/tiktoken-0.8.0-cp313-cp313-macosx_11_0_arm64.whl", hash = "sha256:c94ff53c5c74b535b2cbf431d907fc13c678bbd009ee633a2aca269a04389f9a", size = 982763 },
    { url = "https://files.pythonhosted.org/packages/e4/f0/0ecf79a279dfa41fc97d00adccf976ecc2556d3c08ef3e25e45eb31f665b/tiktoken-0.8.0-cp313-cp313-manylinux_2_17_aarch64.manylinux2014_aarch64.whl", hash = "sha256:6b231f5e8982c245ee3065cd84a4712d64692348bc609d84467c57b4b72dcbc5", size = 1144417 },
    { url = "https://files.pythonhosted.org/packages/ab/d3/155d2d4514f3471a25dc1d6d20549ef254e2aa9bb5b1060809b1d3b03d3a/tiktoken-0.8.0-cp313-cp313-manylinux_2_17_x86_64.manylinux2014_x86_64.whl", hash = "sha256:4177faa809bd55f699e88c96d9bb4635d22e3f59d635ba6fd9ffedf7150b9953", size = 1175108 },
    { url = "https://files.pythonhosted.org/packages/19/eb/5989e16821ee8300ef8ee13c16effc20dfc26c777d05fbb6825e3c037b81/tiktoken-0.8.0-cp313-cp313-musllinux_1_2_x86_64.whl", hash = "sha256:5376b6f8dc4753cd81ead935c5f518fa0fbe7e133d9e25f648d8c4dabdd4bad7", size = 1236520 },
    { url = "https://files.pythonhosted.org/packages/40/59/14b20465f1d1cb89cfbc96ec27e5617b2d41c79da12b5e04e96d689be2a7/tiktoken-0.8.0-cp313-cp313-win_amd64.whl", hash = "sha256:18228d624807d66c87acd8f25fc135665617cab220671eb65b50f5d70fa51f69", size = 883849 },
]

[[package]]
name = "timeout-decorator"
version = "0.5.0"
source = { registry = "https://pypi.org/simple" }
sdist = { url = "https://files.pythonhosted.org/packages/80/f8/0802dd14c58b5d3d72bb9caa4315535f58787a1dc50b81bbbcaaa15451be/timeout-decorator-0.5.0.tar.gz", hash = "sha256:6a2f2f58db1c5b24a2cc79de6345760377ad8bdc13813f5265f6c3e63d16b3d7", size = 4754 }

[[package]]
name = "tokenizers"
version = "0.21.0"
source = { registry = "https://pypi.org/simple" }
dependencies = [
    { name = "huggingface-hub" },
]
sdist = { url = "https://files.pythonhosted.org/packages/20/41/c2be10975ca37f6ec40d7abd7e98a5213bb04f284b869c1a24e6504fd94d/tokenizers-0.21.0.tar.gz", hash = "sha256:ee0894bf311b75b0c03079f33859ae4b2334d675d4e93f5a4132e1eae2834fe4", size = 343021 }
wheels = [
    { url = "https://files.pythonhosted.org/packages/b0/5c/8b09607b37e996dc47e70d6a7b6f4bdd4e4d5ab22fe49d7374565c7fefaf/tokenizers-0.21.0-cp39-abi3-macosx_10_12_x86_64.whl", hash = "sha256:3c4c93eae637e7d2aaae3d376f06085164e1660f89304c0ab2b1d08a406636b2", size = 2647461 },
    { url = "https://files.pythonhosted.org/packages/22/7a/88e58bb297c22633ed1c9d16029316e5b5ac5ee44012164c2edede599a5e/tokenizers-0.21.0-cp39-abi3-macosx_11_0_arm64.whl", hash = "sha256:f53ea537c925422a2e0e92a24cce96f6bc5046bbef24a1652a5edc8ba975f62e", size = 2563639 },
    { url = "https://files.pythonhosted.org/packages/f7/14/83429177c19364df27d22bc096d4c2e431e0ba43e56c525434f1f9b0fd00/tokenizers-0.21.0-cp39-abi3-manylinux_2_17_aarch64.manylinux2014_aarch64.whl", hash = "sha256:6b177fb54c4702ef611de0c069d9169f0004233890e0c4c5bd5508ae05abf193", size = 2903304 },
    { url = "https://files.pythonhosted.org/packages/7e/db/3433eab42347e0dc5452d8fcc8da03f638c9accffefe5a7c78146666964a/tokenizers-0.21.0-cp39-abi3-manylinux_2_17_armv7l.manylinux2014_armv7l.whl", hash = "sha256:6b43779a269f4629bebb114e19c3fca0223296ae9fea8bb9a7a6c6fb0657ff8e", size = 2804378 },
    { url = "https://files.pythonhosted.org/packages/57/8b/7da5e6f89736c2ade02816b4733983fca1c226b0c42980b1ae9dc8fcf5cc/tokenizers-0.21.0-cp39-abi3-manylinux_2_17_i686.manylinux2014_i686.whl", hash = "sha256:9aeb255802be90acfd363626753fda0064a8df06031012fe7d52fd9a905eb00e", size = 3095488 },
    { url = "https://files.pythonhosted.org/packages/4d/f6/5ed6711093dc2c04a4e03f6461798b12669bc5a17c8be7cce1240e0b5ce8/tokenizers-0.21.0-cp39-abi3-manylinux_2_17_ppc64le.manylinux2014_ppc64le.whl", hash = "sha256:d8b09dbeb7a8d73ee204a70f94fc06ea0f17dcf0844f16102b9f414f0b7463ba", size = 3121410 },
    { url = "https://files.pythonhosted.org/packages/81/42/07600892d48950c5e80505b81411044a2d969368cdc0d929b1c847bf6697/tokenizers-0.21.0-cp39-abi3-manylinux_2_17_s390x.manylinux2014_s390x.whl", hash = "sha256:400832c0904f77ce87c40f1a8a27493071282f785724ae62144324f171377273", size = 3388821 },
    { url = "https://files.pythonhosted.org/packages/22/06/69d7ce374747edaf1695a4f61b83570d91cc8bbfc51ccfecf76f56ab4aac/tokenizers-0.21.0-cp39-abi3-manylinux_2_17_x86_64.manylinux2014_x86_64.whl", hash = "sha256:e84ca973b3a96894d1707e189c14a774b701596d579ffc7e69debfc036a61a04", size = 3008868 },
    { url = "https://files.pythonhosted.org/packages/c8/69/54a0aee4d576045b49a0eb8bffdc495634309c823bf886042e6f46b80058/tokenizers-0.21.0-cp39-abi3-musllinux_1_2_aarch64.whl", hash = "sha256:eb7202d231b273c34ec67767378cd04c767e967fda12d4a9e36208a34e2f137e", size = 8975831 },
    { url = "https://files.pythonhosted.org/packages/f7/f3/b776061e4f3ebf2905ba1a25d90380aafd10c02d406437a8ba22d1724d76/tokenizers-0.21.0-cp39-abi3-musllinux_1_2_armv7l.whl", hash = "sha256:089d56db6782a73a27fd8abf3ba21779f5b85d4a9f35e3b493c7bbcbbf0d539b", size = 8920746 },
    { url = "https://files.pythonhosted.org/packages/d8/ee/ce83d5ec8b6844ad4c3ecfe3333d58ecc1adc61f0878b323a15355bcab24/tokenizers-0.21.0-cp39-abi3-musllinux_1_2_i686.whl", hash = "sha256:c87ca3dc48b9b1222d984b6b7490355a6fdb411a2d810f6f05977258400ddb74", size = 9161814 },
    { url = "https://files.pythonhosted.org/packages/18/07/3e88e65c0ed28fa93aa0c4d264988428eef3df2764c3126dc83e243cb36f/tokenizers-0.21.0-cp39-abi3-musllinux_1_2_x86_64.whl", hash = "sha256:4145505a973116f91bc3ac45988a92e618a6f83eb458f49ea0790df94ee243ff", size = 9357138 },
    { url = "https://files.pythonhosted.org/packages/15/b0/dc4572ca61555fc482ebc933f26cb407c6aceb3dc19c301c68184f8cad03/tokenizers-0.21.0-cp39-abi3-win32.whl", hash = "sha256:eb1702c2f27d25d9dd5b389cc1f2f51813e99f8ca30d9e25348db6585a97e24a", size = 2202266 },
    { url = "https://files.pythonhosted.org/packages/44/69/d21eb253fa91622da25585d362a874fa4710be600f0ea9446d8d0217cec1/tokenizers-0.21.0-cp39-abi3-win_amd64.whl", hash = "sha256:87841da5a25a3a5f70c102de371db120f41873b854ba65e52bccd57df5a3780c", size = 2389192 },
]

[[package]]
name = "tomlkit"
version = "0.13.2"
source = { registry = "https://pypi.org/simple" }
sdist = { url = "https://files.pythonhosted.org/packages/b1/09/a439bec5888f00a54b8b9f05fa94d7f901d6735ef4e55dcec9bc37b5d8fa/tomlkit-0.13.2.tar.gz", hash = "sha256:fff5fe59a87295b278abd31bec92c15d9bc4a06885ab12bcea52c71119392e79", size = 192885 }
wheels = [
    { url = "https://files.pythonhosted.org/packages/f9/b6/a447b5e4ec71e13871be01ba81f5dfc9d0af7e473da256ff46bc0e24026f/tomlkit-0.13.2-py3-none-any.whl", hash = "sha256:7a974427f6e119197f670fbbbeae7bef749a6c14e793db934baefc1b5f03efde", size = 37955 },
]

[[package]]
name = "torch"
version = "2.5.1"
source = { registry = "https://pypi.org/simple" }
dependencies = [
    { name = "filelock" },
    { name = "fsspec" },
    { name = "jinja2" },
    { name = "networkx" },
    { name = "nvidia-cublas-cu12", marker = "platform_machine == 'x86_64' and sys_platform == 'linux'" },
    { name = "nvidia-cuda-cupti-cu12", marker = "platform_machine == 'x86_64' and sys_platform == 'linux'" },
    { name = "nvidia-cuda-nvrtc-cu12", marker = "platform_machine == 'x86_64' and sys_platform == 'linux'" },
    { name = "nvidia-cuda-runtime-cu12", marker = "platform_machine == 'x86_64' and sys_platform == 'linux'" },
    { name = "nvidia-cudnn-cu12", marker = "platform_machine == 'x86_64' and sys_platform == 'linux'" },
    { name = "nvidia-cufft-cu12", marker = "platform_machine == 'x86_64' and sys_platform == 'linux'" },
    { name = "nvidia-curand-cu12", marker = "platform_machine == 'x86_64' and sys_platform == 'linux'" },
    { name = "nvidia-cusolver-cu12", marker = "platform_machine == 'x86_64' and sys_platform == 'linux'" },
    { name = "nvidia-cusparse-cu12", marker = "platform_machine == 'x86_64' and sys_platform == 'linux'" },
    { name = "nvidia-nccl-cu12", marker = "platform_machine == 'x86_64' and sys_platform == 'linux'" },
    { name = "nvidia-nvjitlink-cu12", marker = "platform_machine == 'x86_64' and sys_platform == 'linux'" },
    { name = "nvidia-nvtx-cu12", marker = "platform_machine == 'x86_64' and sys_platform == 'linux'" },
    { name = "setuptools", marker = "python_full_version >= '3.12'" },
    { name = "sympy" },
    { name = "triton", marker = "python_full_version < '3.13' and platform_machine == 'x86_64' and sys_platform == 'linux'" },
    { name = "typing-extensions" },
]
wheels = [
    { url = "https://files.pythonhosted.org/packages/d1/35/e8b2daf02ce933e4518e6f5682c72fd0ed66c15910ea1fb4168f442b71c4/torch-2.5.1-cp311-cp311-manylinux1_x86_64.whl", hash = "sha256:de5b7d6740c4b636ef4db92be922f0edc425b65ed78c5076c43c42d362a45457", size = 906474467 },
    { url = "https://files.pythonhosted.org/packages/40/04/bd91593a4ca178ece93ca55f27e2783aa524aaccbfda66831d59a054c31e/torch-2.5.1-cp311-cp311-manylinux2014_aarch64.whl", hash = "sha256:340ce0432cad0d37f5a31be666896e16788f1adf8ad7be481196b503dad675b9", size = 91919450 },
    { url = "https://files.pythonhosted.org/packages/0d/4a/e51420d46cfc90562e85af2fee912237c662ab31140ab179e49bd69401d6/torch-2.5.1-cp311-cp311-win_amd64.whl", hash = "sha256:603c52d2fe06433c18b747d25f5c333f9c1d58615620578c326d66f258686f9a", size = 203098237 },
    { url = "https://files.pythonhosted.org/packages/d0/db/5d9cbfbc7968d79c5c09a0bc0bc3735da079f2fd07cc10498a62b320a480/torch-2.5.1-cp311-none-macosx_11_0_arm64.whl", hash = "sha256:31f8c39660962f9ae4eeec995e3049b5492eb7360dd4f07377658ef4d728fa4c", size = 63884466 },
    { url = "https://files.pythonhosted.org/packages/8b/5c/36c114d120bfe10f9323ed35061bc5878cc74f3f594003854b0ea298942f/torch-2.5.1-cp312-cp312-manylinux1_x86_64.whl", hash = "sha256:ed231a4b3a5952177fafb661213d690a72caaad97d5824dd4fc17ab9e15cec03", size = 906389343 },
    { url = "https://files.pythonhosted.org/packages/6d/69/d8ada8b6e0a4257556d5b4ddeb4345ea8eeaaef3c98b60d1cca197c7ad8e/torch-2.5.1-cp312-cp312-manylinux2014_aarch64.whl", hash = "sha256:3f4b7f10a247e0dcd7ea97dc2d3bfbfc90302ed36d7f3952b0008d0df264e697", size = 91811673 },
    { url = "https://files.pythonhosted.org/packages/5f/ba/607d013b55b9fd805db2a5c2662ec7551f1910b4eef39653eeaba182c5b2/torch-2.5.1-cp312-cp312-win_amd64.whl", hash = "sha256:73e58e78f7d220917c5dbfad1a40e09df9929d3b95d25e57d9f8558f84c9a11c", size = 203046841 },
    { url = "https://files.pythonhosted.org/packages/57/6c/bf52ff061da33deb9f94f4121fde7ff3058812cb7d2036c97bc167793bd1/torch-2.5.1-cp312-none-macosx_11_0_arm64.whl", hash = "sha256:8c712df61101964eb11910a846514011f0b6f5920c55dbf567bff8a34163d5b1", size = 63858109 },
    { url = "https://files.pythonhosted.org/packages/69/72/20cb30f3b39a9face296491a86adb6ff8f1a47a897e4d14667e6cf89d5c3/torch-2.5.1-cp313-cp313-manylinux1_x86_64.whl", hash = "sha256:9b61edf3b4f6e3b0e0adda8b3960266b9009d02b37555971f4d1c8f7a05afed7", size = 906393265 },
]

[[package]]
name = "tqdm"
version = "4.67.1"
source = { registry = "https://pypi.org/simple" }
dependencies = [
    { name = "colorama", marker = "sys_platform == 'win32'" },
]
sdist = { url = "https://files.pythonhosted.org/packages/a8/4b/29b4ef32e036bb34e4ab51796dd745cdba7ed47ad142a9f4a1eb8e0c744d/tqdm-4.67.1.tar.gz", hash = "sha256:f8aef9c52c08c13a65f30ea34f4e5aac3fd1a34959879d7e59e63027286627f2", size = 169737 }
wheels = [
    { url = "https://files.pythonhosted.org/packages/d0/30/dc54f88dd4a2b5dc8a0279bdd7270e735851848b762aeb1c1184ed1f6b14/tqdm-4.67.1-py3-none-any.whl", hash = "sha256:26445eca388f82e72884e0d580d5464cd801a3ea01e63e5601bdff9ba6a48de2", size = 78540 },
]

[[package]]
name = "traitlets"
version = "5.14.3"
source = { registry = "https://pypi.org/simple" }
sdist = { url = "https://files.pythonhosted.org/packages/eb/79/72064e6a701c2183016abbbfedaba506d81e30e232a68c9f0d6f6fcd1574/traitlets-5.14.3.tar.gz", hash = "sha256:9ed0579d3502c94b4b3732ac120375cda96f923114522847de4b3bb98b96b6b7", size = 161621 }
wheels = [
    { url = "https://files.pythonhosted.org/packages/00/c0/8f5d070730d7836adc9c9b6408dec68c6ced86b304a9b26a14df072a6e8c/traitlets-5.14.3-py3-none-any.whl", hash = "sha256:b74e89e397b1ed28cc831db7aea759ba6640cb3de13090ca145426688ff1ac4f", size = 85359 },
]

[[package]]
name = "transformers"
version = "4.48.1"
source = { registry = "https://pypi.org/simple" }
dependencies = [
    { name = "filelock" },
    { name = "huggingface-hub" },
    { name = "numpy" },
    { name = "packaging" },
    { name = "pyyaml" },
    { name = "regex" },
    { name = "requests" },
    { name = "safetensors" },
    { name = "tokenizers" },
    { name = "tqdm" },
]
sdist = { url = "https://files.pythonhosted.org/packages/21/6b/caf620fae7fbf35947c81e7dd0834493b9ad9b71bb9e433025ac7a07e79a/transformers-4.48.1.tar.gz", hash = "sha256:7c1931facc3ee8adcbf86fc7a87461d54c1e40eca3bb57fef1ee9f3ecd32187e", size = 8365872 }
wheels = [
    { url = "https://files.pythonhosted.org/packages/7b/9f/92d3091c44cb19add044064af1bf1345cd35fbb84d32a3690f912800a295/transformers-4.48.1-py3-none-any.whl", hash = "sha256:24be0564b0a36d9e433d9a65de248f1545b6f6edce1737669605eb6a8141bbbb", size = 9665001 },
]

[[package]]
name = "triton"
version = "3.1.0"
source = { registry = "https://pypi.org/simple" }
dependencies = [
    { name = "filelock", marker = "python_full_version < '3.13'" },
]
wheels = [
    { url = "https://files.pythonhosted.org/packages/86/17/d9a5cf4fcf46291856d1e90762e36cbabd2a56c7265da0d1d9508c8e3943/triton-3.1.0-cp311-cp311-manylinux_2_17_x86_64.manylinux2014_x86_64.whl", hash = "sha256:0f34f6e7885d1bf0eaaf7ba875a5f0ce6f3c13ba98f9503651c1e6dc6757ed5c", size = 209506424 },
    { url = "https://files.pythonhosted.org/packages/78/eb/65f5ba83c2a123f6498a3097746607e5b2f16add29e36765305e4ac7fdd8/triton-3.1.0-cp312-cp312-manylinux_2_17_x86_64.manylinux2014_x86_64.whl", hash = "sha256:c8182f42fd8080a7d39d666814fa36c5e30cc00ea7eeeb1a2983dbb4c99a0fdc", size = 209551444 },
]

[[package]]
name = "typeguard"
version = "4.4.1"
source = { registry = "https://pypi.org/simple" }
dependencies = [
    { name = "typing-extensions" },
]
sdist = { url = "https://files.pythonhosted.org/packages/62/c3/400917dd37d7b8c07e9723f3046818530423e1e759a56a22133362adab00/typeguard-4.4.1.tar.gz", hash = "sha256:0d22a89d00b453b47c49875f42b6601b961757541a2e1e0ef517b6e24213c21b", size = 74959 }
wheels = [
    { url = "https://files.pythonhosted.org/packages/f2/53/9465dedf2d69fe26008e7732cf6e0a385e387c240869e7d54eed49782a3c/typeguard-4.4.1-py3-none-any.whl", hash = "sha256:9324ec07a27ec67fc54a9c063020ca4c0ae6abad5e9f0f9804ca59aee68c6e21", size = 35635 },
]

[[package]]
name = "typeshed-client"
version = "2.7.0"
source = { registry = "https://pypi.org/simple" }
dependencies = [
    { name = "importlib-resources" },
    { name = "typing-extensions" },
]
sdist = { url = "https://files.pythonhosted.org/packages/65/1e/f20e33447be772486acf028295cdd21437454a051adb602d52ddb5334f9e/typeshed_client-2.7.0.tar.gz", hash = "sha256:e63df1e738588ad39f1226de042f4407ab6a99c456f0837063afd83b1415447c", size = 433569 }
wheels = [
    { url = "https://files.pythonhosted.org/packages/fd/39/4702c2901899c018189b9aa7eb75aa8eb54527aed71c3f285895190dc664/typeshed_client-2.7.0-py3-none-any.whl", hash = "sha256:97084e5abc58a76ace2c4618ecaebd625f2d19bbd85aa1b3fb86216bf174bbea", size = 624417 },
]

[[package]]
name = "typing-extensions"
version = "4.12.2"
source = { registry = "https://pypi.org/simple" }
sdist = { url = "https://files.pythonhosted.org/packages/df/db/f35a00659bc03fec321ba8bce9420de607a1d37f8342eee1863174c69557/typing_extensions-4.12.2.tar.gz", hash = "sha256:1a7ead55c7e559dd4dee8856e3a88b41225abfe1ce8df57b7c13915fe121ffb8", size = 85321 }
wheels = [
    { url = "https://files.pythonhosted.org/packages/26/9f/ad63fc0248c5379346306f8668cda6e2e2e9c95e01216d2b8ffd9ff037d0/typing_extensions-4.12.2-py3-none-any.whl", hash = "sha256:04e5ca0351e0f3f85c6853954072df659d0d13fac324d0072316b67d7794700d", size = 37438 },
]

[[package]]
name = "typing-inspect"
version = "0.9.0"
source = { registry = "https://pypi.org/simple" }
dependencies = [
    { name = "mypy-extensions" },
    { name = "typing-extensions" },
]
sdist = { url = "https://files.pythonhosted.org/packages/dc/74/1789779d91f1961fa9438e9a8710cdae6bd138c80d7303996933d117264a/typing_inspect-0.9.0.tar.gz", hash = "sha256:b23fc42ff6f6ef6954e4852c1fb512cdd18dbea03134f91f856a95ccc9461f78", size = 13825 }
wheels = [
    { url = "https://files.pythonhosted.org/packages/65/f3/107a22063bf27bdccf2024833d3445f4eea42b2e598abfbd46f6a63b6cb0/typing_inspect-0.9.0-py3-none-any.whl", hash = "sha256:9ee6fc59062311ef8547596ab6b955e1b8aa46242d854bfc78f4f6b0eff35f9f", size = 8827 },
]

[[package]]
name = "unidiff"
version = "0.7.5"
source = { registry = "https://pypi.org/simple" }
sdist = { url = "https://files.pythonhosted.org/packages/a3/48/81be0ac96e423a877754153699731ef439fd7b80b4c8b5425c94ed079ebd/unidiff-0.7.5.tar.gz", hash = "sha256:2e5f0162052248946b9f0970a40e9e124236bf86c82b70821143a6fc1dea2574", size = 20931 }
wheels = [
    { url = "https://files.pythonhosted.org/packages/8a/54/57c411a6e8f7bd7848c8b66e4dcaffa586bf4c02e63f2280db0327a4e6eb/unidiff-0.7.5-py2.py3-none-any.whl", hash = "sha256:c93bf2265cc1ba2a520e415ab05da587370bc2a3ae9e0414329f54f0c2fc09e8", size = 14386 },
]

[[package]]
name = "unittest-xml-reporting"
version = "3.2.0"
source = { registry = "https://pypi.org/simple" }
dependencies = [
    { name = "lxml" },
]
sdist = { url = "https://files.pythonhosted.org/packages/ed/40/3bf1afc96e93c7322520981ac4593cbb29daa21b48d32746f05ab5563dca/unittest-xml-reporting-3.2.0.tar.gz", hash = "sha256:edd8d3170b40c3a81b8cf910f46c6a304ae2847ec01036d02e9c0f9b85762d28", size = 18002 }
wheels = [
    { url = "https://files.pythonhosted.org/packages/39/88/f6e9b87428584a3c62cac768185c438ca6d561367a5d267b293259d76075/unittest_xml_reporting-3.2.0-py2.py3-none-any.whl", hash = "sha256:f3d7402e5b3ac72a5ee3149278339db1a8f932ee405f48bcb9c681372f2717d5", size = 20936 },
]

[[package]]
name = "urllib3"
version = "1.26.20"
source = { registry = "https://pypi.org/simple" }
sdist = { url = "https://files.pythonhosted.org/packages/e4/e8/6ff5e6bc22095cfc59b6ea711b687e2b7ed4bdb373f7eeec370a97d7392f/urllib3-1.26.20.tar.gz", hash = "sha256:40c2dc0c681e47eb8f90e7e27bf6ff7df2e677421fd46756da1161c39ca70d32", size = 307380 }
wheels = [
    { url = "https://files.pythonhosted.org/packages/33/cf/8435d5a7159e2a9c83a95896ed596f68cf798005fe107cc655b5c5c14704/urllib3-1.26.20-py2.py3-none-any.whl", hash = "sha256:0ed14ccfbf1c30a9072c7ca157e4319b70d65f623e91e7b32fadb2853431016e", size = 144225 },
]

[[package]]
name = "vcrpy"
version = "7.0.0"
source = { registry = "https://pypi.org/simple" }
dependencies = [
    { name = "pyyaml" },
    { name = "urllib3" },
    { name = "wrapt" },
    { name = "yarl" },
]
sdist = { url = "https://files.pythonhosted.org/packages/25/d3/856e06184d4572aada1dd559ddec3bedc46df1f2edc5ab2c91121a2cccdb/vcrpy-7.0.0.tar.gz", hash = "sha256:176391ad0425edde1680c5b20738ea3dc7fb942520a48d2993448050986b3a50", size = 85502 }
wheels = [
    { url = "https://files.pythonhosted.org/packages/13/5d/1f15b252890c968d42b348d1e9b0aa12d5bf3e776704178ec37cceccdb63/vcrpy-7.0.0-py2.py3-none-any.whl", hash = "sha256:55791e26c18daa363435054d8b35bd41a4ac441b6676167635d1b37a71dbe124", size = 42321 },
]

[[package]]
name = "virtualenv"
version = "20.29.1"
source = { registry = "https://pypi.org/simple" }
dependencies = [
    { name = "distlib" },
    { name = "filelock" },
    { name = "platformdirs" },
]
sdist = { url = "https://files.pythonhosted.org/packages/a7/ca/f23dcb02e161a9bba141b1c08aa50e8da6ea25e6d780528f1d385a3efe25/virtualenv-20.29.1.tar.gz", hash = "sha256:b8b8970138d32fb606192cb97f6cd4bb644fa486be9308fb9b63f81091b5dc35", size = 7658028 }
wheels = [
    { url = "https://files.pythonhosted.org/packages/89/9b/599bcfc7064fbe5740919e78c5df18e5dceb0887e676256a1061bb5ae232/virtualenv-20.29.1-py3-none-any.whl", hash = "sha256:4e4cb403c0b0da39e13b46b1b2476e505cb0046b25f242bee80f62bf990b2779", size = 4282379 },
]

[[package]]
name = "wcwidth"
version = "0.2.13"
source = { registry = "https://pypi.org/simple" }
sdist = { url = "https://files.pythonhosted.org/packages/6c/63/53559446a878410fc5a5974feb13d31d78d752eb18aeba59c7fef1af7598/wcwidth-0.2.13.tar.gz", hash = "sha256:72ea0c06399eb286d978fdedb6923a9eb47e1c486ce63e9b4e64fc18303972b5", size = 101301 }
wheels = [
    { url = "https://files.pythonhosted.org/packages/fd/84/fd2ba7aafacbad3c4201d395674fc6348826569da3c0937e75505ead3528/wcwidth-0.2.13-py2.py3-none-any.whl", hash = "sha256:3da69048e4540d84af32131829ff948f1e022c1c6bdb8d6102117aac784f6859", size = 34166 },
]

[[package]]
name = "wrapt"
version = "1.17.2"
source = { registry = "https://pypi.org/simple" }
sdist = { url = "https://files.pythonhosted.org/packages/c3/fc/e91cc220803d7bc4db93fb02facd8461c37364151b8494762cc88b0fbcef/wrapt-1.17.2.tar.gz", hash = "sha256:41388e9d4d1522446fe79d3213196bd9e3b301a336965b9e27ca2788ebd122f3", size = 55531 }
wheels = [
    { url = "https://files.pythonhosted.org/packages/cd/f7/a2aab2cbc7a665efab072344a8949a71081eed1d2f451f7f7d2b966594a2/wrapt-1.17.2-cp311-cp311-macosx_10_9_universal2.whl", hash = "sha256:ff04ef6eec3eee8a5efef2401495967a916feaa353643defcc03fc74fe213b58", size = 53308 },
    { url = "https://files.pythonhosted.org/packages/50/ff/149aba8365fdacef52b31a258c4dc1c57c79759c335eff0b3316a2664a64/wrapt-1.17.2-cp311-cp311-macosx_10_9_x86_64.whl", hash = "sha256:4db983e7bca53819efdbd64590ee96c9213894272c776966ca6306b73e4affda", size = 38488 },
    { url = "https://files.pythonhosted.org/packages/65/46/5a917ce85b5c3b490d35c02bf71aedaa9f2f63f2d15d9949cc4ba56e8ba9/wrapt-1.17.2-cp311-cp311-macosx_11_0_arm64.whl", hash = "sha256:9abc77a4ce4c6f2a3168ff34b1da9b0f311a8f1cfd694ec96b0603dff1c79438", size = 38776 },
    { url = "https://files.pythonhosted.org/packages/ca/74/336c918d2915a4943501c77566db41d1bd6e9f4dbc317f356b9a244dfe83/wrapt-1.17.2-cp311-cp311-manylinux_2_17_aarch64.manylinux2014_aarch64.whl", hash = "sha256:0b929ac182f5ace000d459c59c2c9c33047e20e935f8e39371fa6e3b85d56f4a", size = 83776 },
    { url = "https://files.pythonhosted.org/packages/09/99/c0c844a5ccde0fe5761d4305485297f91d67cf2a1a824c5f282e661ec7ff/wrapt-1.17.2-cp311-cp311-manylinux_2_5_i686.manylinux1_i686.manylinux_2_17_i686.manylinux2014_i686.whl", hash = "sha256:f09b286faeff3c750a879d336fb6d8713206fc97af3adc14def0cdd349df6000", size = 75420 },
    { url = "https://files.pythonhosted.org/packages/b4/b0/9fc566b0fe08b282c850063591a756057c3247b2362b9286429ec5bf1721/wrapt-1.17.2-cp311-cp311-manylinux_2_5_x86_64.manylinux1_x86_64.manylinux_2_17_x86_64.manylinux2014_x86_64.whl", hash = "sha256:1a7ed2d9d039bd41e889f6fb9364554052ca21ce823580f6a07c4ec245c1f5d6", size = 83199 },
    { url = "https://files.pythonhosted.org/packages/9d/4b/71996e62d543b0a0bd95dda485219856def3347e3e9380cc0d6cf10cfb2f/wrapt-1.17.2-cp311-cp311-musllinux_1_2_aarch64.whl", hash = "sha256:129a150f5c445165ff941fc02ee27df65940fcb8a22a61828b1853c98763a64b", size = 82307 },
    { url = "https://files.pythonhosted.org/packages/39/35/0282c0d8789c0dc9bcc738911776c762a701f95cfe113fb8f0b40e45c2b9/wrapt-1.17.2-cp311-cp311-musllinux_1_2_i686.whl", hash = "sha256:1fb5699e4464afe5c7e65fa51d4f99e0b2eadcc176e4aa33600a3df7801d6662", size = 75025 },
    { url = "https://files.pythonhosted.org/packages/4f/6d/90c9fd2c3c6fee181feecb620d95105370198b6b98a0770cba090441a828/wrapt-1.17.2-cp311-cp311-musllinux_1_2_x86_64.whl", hash = "sha256:9a2bce789a5ea90e51a02dfcc39e31b7f1e662bc3317979aa7e5538e3a034f72", size = 81879 },
    { url = "https://files.pythonhosted.org/packages/8f/fa/9fb6e594f2ce03ef03eddbdb5f4f90acb1452221a5351116c7c4708ac865/wrapt-1.17.2-cp311-cp311-win32.whl", hash = "sha256:4afd5814270fdf6380616b321fd31435a462019d834f83c8611a0ce7484c7317", size = 36419 },
    { url = "https://files.pythonhosted.org/packages/47/f8/fb1773491a253cbc123c5d5dc15c86041f746ed30416535f2a8df1f4a392/wrapt-1.17.2-cp311-cp311-win_amd64.whl", hash = "sha256:acc130bc0375999da18e3d19e5a86403667ac0c4042a094fefb7eec8ebac7cf3", size = 38773 },
    { url = "https://files.pythonhosted.org/packages/a1/bd/ab55f849fd1f9a58ed7ea47f5559ff09741b25f00c191231f9f059c83949/wrapt-1.17.2-cp312-cp312-macosx_10_13_universal2.whl", hash = "sha256:d5e2439eecc762cd85e7bd37161d4714aa03a33c5ba884e26c81559817ca0925", size = 53799 },
    { url = "https://files.pythonhosted.org/packages/53/18/75ddc64c3f63988f5a1d7e10fb204ffe5762bc663f8023f18ecaf31a332e/wrapt-1.17.2-cp312-cp312-macosx_10_13_x86_64.whl", hash = "sha256:3fc7cb4c1c744f8c05cd5f9438a3caa6ab94ce8344e952d7c45a8ed59dd88392", size = 38821 },
    { url = "https://files.pythonhosted.org/packages/48/2a/97928387d6ed1c1ebbfd4efc4133a0633546bec8481a2dd5ec961313a1c7/wrapt-1.17.2-cp312-cp312-macosx_11_0_arm64.whl", hash = "sha256:8fdbdb757d5390f7c675e558fd3186d590973244fab0c5fe63d373ade3e99d40", size = 38919 },
    { url = "https://files.pythonhosted.org/packages/73/54/3bfe5a1febbbccb7a2f77de47b989c0b85ed3a6a41614b104204a788c20e/wrapt-1.17.2-cp312-cp312-manylinux_2_17_aarch64.manylinux2014_aarch64.whl", hash = "sha256:5bb1d0dbf99411f3d871deb6faa9aabb9d4e744d67dcaaa05399af89d847a91d", size = 88721 },
    { url = "https://files.pythonhosted.org/packages/25/cb/7262bc1b0300b4b64af50c2720ef958c2c1917525238d661c3e9a2b71b7b/wrapt-1.17.2-cp312-cp312-manylinux_2_5_i686.manylinux1_i686.manylinux_2_17_i686.manylinux2014_i686.whl", hash = "sha256:d18a4865f46b8579d44e4fe1e2bcbc6472ad83d98e22a26c963d46e4c125ef0b", size = 80899 },
    { url = "https://files.pythonhosted.org/packages/2a/5a/04cde32b07a7431d4ed0553a76fdb7a61270e78c5fd5a603e190ac389f14/wrapt-1.17.2-cp312-cp312-manylinux_2_5_x86_64.manylinux1_x86_64.manylinux_2_17_x86_64.manylinux2014_x86_64.whl", hash = "sha256:bc570b5f14a79734437cb7b0500376b6b791153314986074486e0b0fa8d71d98", size = 89222 },
    { url = "https://files.pythonhosted.org/packages/09/28/2e45a4f4771fcfb109e244d5dbe54259e970362a311b67a965555ba65026/wrapt-1.17.2-cp312-cp312-musllinux_1_2_aarch64.whl", hash = "sha256:6d9187b01bebc3875bac9b087948a2bccefe464a7d8f627cf6e48b1bbae30f82", size = 86707 },
    { url = "https://files.pythonhosted.org/packages/c6/d2/dcb56bf5f32fcd4bd9aacc77b50a539abdd5b6536872413fd3f428b21bed/wrapt-1.17.2-cp312-cp312-musllinux_1_2_i686.whl", hash = "sha256:9e8659775f1adf02eb1e6f109751268e493c73716ca5761f8acb695e52a756ae", size = 79685 },
    { url = "https://files.pythonhosted.org/packages/80/4e/eb8b353e36711347893f502ce91c770b0b0929f8f0bed2670a6856e667a9/wrapt-1.17.2-cp312-cp312-musllinux_1_2_x86_64.whl", hash = "sha256:e8b2816ebef96d83657b56306152a93909a83f23994f4b30ad4573b00bd11bb9", size = 87567 },
    { url = "https://files.pythonhosted.org/packages/17/27/4fe749a54e7fae6e7146f1c7d914d28ef599dacd4416566c055564080fe2/wrapt-1.17.2-cp312-cp312-win32.whl", hash = "sha256:468090021f391fe0056ad3e807e3d9034e0fd01adcd3bdfba977b6fdf4213ea9", size = 36672 },
    { url = "https://files.pythonhosted.org/packages/15/06/1dbf478ea45c03e78a6a8c4be4fdc3c3bddea5c8de8a93bc971415e47f0f/wrapt-1.17.2-cp312-cp312-win_amd64.whl", hash = "sha256:ec89ed91f2fa8e3f52ae53cd3cf640d6feff92ba90d62236a81e4e563ac0e991", size = 38865 },
    { url = "https://files.pythonhosted.org/packages/ce/b9/0ffd557a92f3b11d4c5d5e0c5e4ad057bd9eb8586615cdaf901409920b14/wrapt-1.17.2-cp313-cp313-macosx_10_13_universal2.whl", hash = "sha256:6ed6ffac43aecfe6d86ec5b74b06a5be33d5bb9243d055141e8cabb12aa08125", size = 53800 },
    { url = "https://files.pythonhosted.org/packages/c0/ef/8be90a0b7e73c32e550c73cfb2fa09db62234227ece47b0e80a05073b375/wrapt-1.17.2-cp313-cp313-macosx_10_13_x86_64.whl", hash = "sha256:35621ae4c00e056adb0009f8e86e28eb4a41a4bfa8f9bfa9fca7d343fe94f998", size = 38824 },
    { url = "https://files.pythonhosted.org/packages/36/89/0aae34c10fe524cce30fe5fc433210376bce94cf74d05b0d68344c8ba46e/wrapt-1.17.2-cp313-cp313-macosx_11_0_arm64.whl", hash = "sha256:a604bf7a053f8362d27eb9fefd2097f82600b856d5abe996d623babd067b1ab5", size = 38920 },
    { url = "https://files.pythonhosted.org/packages/3b/24/11c4510de906d77e0cfb5197f1b1445d4fec42c9a39ea853d482698ac681/wrapt-1.17.2-cp313-cp313-manylinux_2_17_aarch64.manylinux2014_aarch64.whl", hash = "sha256:5cbabee4f083b6b4cd282f5b817a867cf0b1028c54d445b7ec7cfe6505057cf8", size = 88690 },
    { url = "https://files.pythonhosted.org/packages/71/d7/cfcf842291267bf455b3e266c0c29dcb675b5540ee8b50ba1699abf3af45/wrapt-1.17.2-cp313-cp313-manylinux_2_5_i686.manylinux1_i686.manylinux_2_17_i686.manylinux2014_i686.whl", hash = "sha256:49703ce2ddc220df165bd2962f8e03b84c89fee2d65e1c24a7defff6f988f4d6", size = 80861 },
    { url = "https://files.pythonhosted.org/packages/d5/66/5d973e9f3e7370fd686fb47a9af3319418ed925c27d72ce16b791231576d/wrapt-1.17.2-cp313-cp313-manylinux_2_5_x86_64.manylinux1_x86_64.manylinux_2_17_x86_64.manylinux2014_x86_64.whl", hash = "sha256:8112e52c5822fc4253f3901b676c55ddf288614dc7011634e2719718eaa187dc", size = 89174 },
    { url = "https://files.pythonhosted.org/packages/a7/d3/8e17bb70f6ae25dabc1aaf990f86824e4fd98ee9cadf197054e068500d27/wrapt-1.17.2-cp313-cp313-musllinux_1_2_aarch64.whl", hash = "sha256:9fee687dce376205d9a494e9c121e27183b2a3df18037f89d69bd7b35bcf59e2", size = 86721 },
    { url = "https://files.pythonhosted.org/packages/6f/54/f170dfb278fe1c30d0ff864513cff526d624ab8de3254b20abb9cffedc24/wrapt-1.17.2-cp313-cp313-musllinux_1_2_i686.whl", hash = "sha256:18983c537e04d11cf027fbb60a1e8dfd5190e2b60cc27bc0808e653e7b218d1b", size = 79763 },
    { url = "https://files.pythonhosted.org/packages/4a/98/de07243751f1c4a9b15c76019250210dd3486ce098c3d80d5f729cba029c/wrapt-1.17.2-cp313-cp313-musllinux_1_2_x86_64.whl", hash = "sha256:703919b1633412ab54bcf920ab388735832fdcb9f9a00ae49387f0fe67dad504", size = 87585 },
    { url = "https://files.pythonhosted.org/packages/f9/f0/13925f4bd6548013038cdeb11ee2cbd4e37c30f8bfd5db9e5a2a370d6e20/wrapt-1.17.2-cp313-cp313-win32.whl", hash = "sha256:abbb9e76177c35d4e8568e58650aa6926040d6a9f6f03435b7a522bf1c487f9a", size = 36676 },
    { url = "https://files.pythonhosted.org/packages/bf/ae/743f16ef8c2e3628df3ddfd652b7d4c555d12c84b53f3d8218498f4ade9b/wrapt-1.17.2-cp313-cp313-win_amd64.whl", hash = "sha256:69606d7bb691b50a4240ce6b22ebb319c1cfb164e5f6569835058196e0f3a845", size = 38871 },
    { url = "https://files.pythonhosted.org/packages/3d/bc/30f903f891a82d402ffb5fda27ec1d621cc97cb74c16fea0b6141f1d4e87/wrapt-1.17.2-cp313-cp313t-macosx_10_13_universal2.whl", hash = "sha256:4a721d3c943dae44f8e243b380cb645a709ba5bd35d3ad27bc2ed947e9c68192", size = 56312 },
    { url = "https://files.pythonhosted.org/packages/8a/04/c97273eb491b5f1c918857cd26f314b74fc9b29224521f5b83f872253725/wrapt-1.17.2-cp313-cp313t-macosx_10_13_x86_64.whl", hash = "sha256:766d8bbefcb9e00c3ac3b000d9acc51f1b399513f44d77dfe0eb026ad7c9a19b", size = 40062 },
    { url = "https://files.pythonhosted.org/packages/4e/ca/3b7afa1eae3a9e7fefe499db9b96813f41828b9fdb016ee836c4c379dadb/wrapt-1.17.2-cp313-cp313t-macosx_11_0_arm64.whl", hash = "sha256:e496a8ce2c256da1eb98bd15803a79bee00fc351f5dfb9ea82594a3f058309e0", size = 40155 },
    { url = "https://files.pythonhosted.org/packages/89/be/7c1baed43290775cb9030c774bc53c860db140397047cc49aedaf0a15477/wrapt-1.17.2-cp313-cp313t-manylinux_2_17_aarch64.manylinux2014_aarch64.whl", hash = "sha256:40d615e4fe22f4ad3528448c193b218e077656ca9ccb22ce2cb20db730f8d306", size = 113471 },
    { url = "https://files.pythonhosted.org/packages/32/98/4ed894cf012b6d6aae5f5cc974006bdeb92f0241775addad3f8cd6ab71c8/wrapt-1.17.2-cp313-cp313t-manylinux_2_5_i686.manylinux1_i686.manylinux_2_17_i686.manylinux2014_i686.whl", hash = "sha256:a5aaeff38654462bc4b09023918b7f21790efb807f54c000a39d41d69cf552cb", size = 101208 },
    { url = "https://files.pythonhosted.org/packages/ea/fd/0c30f2301ca94e655e5e057012e83284ce8c545df7661a78d8bfca2fac7a/wrapt-1.17.2-cp313-cp313t-manylinux_2_5_x86_64.manylinux1_x86_64.manylinux_2_17_x86_64.manylinux2014_x86_64.whl", hash = "sha256:9a7d15bbd2bc99e92e39f49a04653062ee6085c0e18b3b7512a4f2fe91f2d681", size = 109339 },
    { url = "https://files.pythonhosted.org/packages/75/56/05d000de894c4cfcb84bcd6b1df6214297b8089a7bd324c21a4765e49b14/wrapt-1.17.2-cp313-cp313t-musllinux_1_2_aarch64.whl", hash = "sha256:e3890b508a23299083e065f435a492b5435eba6e304a7114d2f919d400888cc6", size = 110232 },
    { url = "https://files.pythonhosted.org/packages/53/f8/c3f6b2cf9b9277fb0813418e1503e68414cd036b3b099c823379c9575e6d/wrapt-1.17.2-cp313-cp313t-musllinux_1_2_i686.whl", hash = "sha256:8c8b293cd65ad716d13d8dd3624e42e5a19cc2a2f1acc74b30c2c13f15cb61a6", size = 100476 },
    { url = "https://files.pythonhosted.org/packages/a7/b1/0bb11e29aa5139d90b770ebbfa167267b1fc548d2302c30c8f7572851738/wrapt-1.17.2-cp313-cp313t-musllinux_1_2_x86_64.whl", hash = "sha256:4c82b8785d98cdd9fed4cac84d765d234ed3251bd6afe34cb7ac523cb93e8b4f", size = 106377 },
    { url = "https://files.pythonhosted.org/packages/6a/e1/0122853035b40b3f333bbb25f1939fc1045e21dd518f7f0922b60c156f7c/wrapt-1.17.2-cp313-cp313t-win32.whl", hash = "sha256:13e6afb7fe71fe7485a4550a8844cc9ffbe263c0f1a1eea569bc7091d4898555", size = 37986 },
    { url = "https://files.pythonhosted.org/packages/09/5e/1655cf481e079c1f22d0cabdd4e51733679932718dc23bf2db175f329b76/wrapt-1.17.2-cp313-cp313t-win_amd64.whl", hash = "sha256:eaf675418ed6b3b31c7a989fd007fa7c3be66ce14e5c3b27336383604c9da85c", size = 40750 },
    { url = "https://files.pythonhosted.org/packages/2d/82/f56956041adef78f849db6b289b282e72b55ab8045a75abad81898c28d19/wrapt-1.17.2-py3-none-any.whl", hash = "sha256:b18f2d1533a71f069c7f82d524a52599053d4c7166e9dd374ae2136b7f40f7c8", size = 23594 },
]

[[package]]
name = "xmod"
version = "1.8.1"
source = { registry = "https://pypi.org/simple" }
sdist = { url = "https://files.pythonhosted.org/packages/72/b2/e3edc608823348e628a919e1d7129e641997afadd946febdd704aecc5881/xmod-1.8.1.tar.gz", hash = "sha256:38c76486b9d672c546d57d8035df0beb7f4a9b088bc3fb2de5431ae821444377", size = 3988 }
wheels = [
    { url = "https://files.pythonhosted.org/packages/33/6b/0dc75b64a764ea1cb8e4c32d1fb273c147304d4e5483cd58be482dc62e45/xmod-1.8.1-py3-none-any.whl", hash = "sha256:a24e9458a4853489042522bdca9e50ee2eac5ab75c809a91150a8a7f40670d48", size = 4610 },
]

[[package]]
name = "yarl"
version = "1.18.3"
source = { registry = "https://pypi.org/simple" }
dependencies = [
    { name = "idna" },
    { name = "multidict" },
    { name = "propcache" },
]
sdist = { url = "https://files.pythonhosted.org/packages/b7/9d/4b94a8e6d2b51b599516a5cb88e5bc99b4d8d4583e468057eaa29d5f0918/yarl-1.18.3.tar.gz", hash = "sha256:ac1801c45cbf77b6c99242eeff4fffb5e4e73a800b5c4ad4fc0be5def634d2e1", size = 181062 }
wheels = [
    { url = "https://files.pythonhosted.org/packages/40/93/282b5f4898d8e8efaf0790ba6d10e2245d2c9f30e199d1a85cae9356098c/yarl-1.18.3-cp311-cp311-macosx_10_9_universal2.whl", hash = "sha256:8503ad47387b8ebd39cbbbdf0bf113e17330ffd339ba1144074da24c545f0069", size = 141555 },
    { url = "https://files.pythonhosted.org/packages/6d/9c/0a49af78df099c283ca3444560f10718fadb8a18dc8b3edf8c7bd9fd7d89/yarl-1.18.3-cp311-cp311-macosx_10_9_x86_64.whl", hash = "sha256:02ddb6756f8f4517a2d5e99d8b2f272488e18dd0bfbc802f31c16c6c20f22193", size = 94351 },
    { url = "https://files.pythonhosted.org/packages/5a/a1/205ab51e148fdcedad189ca8dd587794c6f119882437d04c33c01a75dece/yarl-1.18.3-cp311-cp311-macosx_11_0_arm64.whl", hash = "sha256:67a283dd2882ac98cc6318384f565bffc751ab564605959df4752d42483ad889", size = 92286 },
    { url = "https://files.pythonhosted.org/packages/ed/fe/88b690b30f3f59275fb674f5f93ddd4a3ae796c2b62e5bb9ece8a4914b83/yarl-1.18.3-cp311-cp311-manylinux_2_17_aarch64.manylinux2014_aarch64.whl", hash = "sha256:d980e0325b6eddc81331d3f4551e2a333999fb176fd153e075c6d1c2530aa8a8", size = 340649 },
    { url = "https://files.pythonhosted.org/packages/07/eb/3b65499b568e01f36e847cebdc8d7ccb51fff716dbda1ae83c3cbb8ca1c9/yarl-1.18.3-cp311-cp311-manylinux_2_17_ppc64le.manylinux2014_ppc64le.whl", hash = "sha256:b643562c12680b01e17239be267bc306bbc6aac1f34f6444d1bded0c5ce438ca", size = 356623 },
    { url = "https://files.pythonhosted.org/packages/33/46/f559dc184280b745fc76ec6b1954de2c55595f0ec0a7614238b9ebf69618/yarl-1.18.3-cp311-cp311-manylinux_2_17_s390x.manylinux2014_s390x.whl", hash = "sha256:c017a3b6df3a1bd45b9fa49a0f54005e53fbcad16633870104b66fa1a30a29d8", size = 354007 },
    { url = "https://files.pythonhosted.org/packages/af/ba/1865d85212351ad160f19fb99808acf23aab9a0f8ff31c8c9f1b4d671fc9/yarl-1.18.3-cp311-cp311-manylinux_2_17_x86_64.manylinux2014_x86_64.whl", hash = "sha256:75674776d96d7b851b6498f17824ba17849d790a44d282929c42dbb77d4f17ae", size = 344145 },
    { url = "https://files.pythonhosted.org/packages/94/cb/5c3e975d77755d7b3d5193e92056b19d83752ea2da7ab394e22260a7b824/yarl-1.18.3-cp311-cp311-manylinux_2_5_i686.manylinux1_i686.manylinux_2_17_i686.manylinux2014_i686.whl", hash = "sha256:ccaa3a4b521b780a7e771cc336a2dba389a0861592bbce09a476190bb0c8b4b3", size = 336133 },
    { url = "https://files.pythonhosted.org/packages/19/89/b77d3fd249ab52a5c40859815765d35c91425b6bb82e7427ab2f78f5ff55/yarl-1.18.3-cp311-cp311-musllinux_1_2_aarch64.whl", hash = "sha256:2d06d3005e668744e11ed80812e61efd77d70bb7f03e33c1598c301eea20efbb", size = 347967 },
    { url = "https://files.pythonhosted.org/packages/35/bd/f6b7630ba2cc06c319c3235634c582a6ab014d52311e7d7c22f9518189b5/yarl-1.18.3-cp311-cp311-musllinux_1_2_armv7l.whl", hash = "sha256:9d41beda9dc97ca9ab0b9888cb71f7539124bc05df02c0cff6e5acc5a19dcc6e", size = 346397 },
    { url = "https://files.pythonhosted.org/packages/18/1a/0b4e367d5a72d1f095318344848e93ea70da728118221f84f1bf6c1e39e7/yarl-1.18.3-cp311-cp311-musllinux_1_2_i686.whl", hash = "sha256:ba23302c0c61a9999784e73809427c9dbedd79f66a13d84ad1b1943802eaaf59", size = 350206 },
    { url = "https://files.pythonhosted.org/packages/b5/cf/320fff4367341fb77809a2d8d7fe75b5d323a8e1b35710aafe41fdbf327b/yarl-1.18.3-cp311-cp311-musllinux_1_2_ppc64le.whl", hash = "sha256:6748dbf9bfa5ba1afcc7556b71cda0d7ce5f24768043a02a58846e4a443d808d", size = 362089 },
    { url = "https://files.pythonhosted.org/packages/57/cf/aadba261d8b920253204085268bad5e8cdd86b50162fcb1b10c10834885a/yarl-1.18.3-cp311-cp311-musllinux_1_2_s390x.whl", hash = "sha256:0b0cad37311123211dc91eadcb322ef4d4a66008d3e1bdc404808992260e1a0e", size = 366267 },
    { url = "https://files.pythonhosted.org/packages/54/58/fb4cadd81acdee6dafe14abeb258f876e4dd410518099ae9a35c88d8097c/yarl-1.18.3-cp311-cp311-musllinux_1_2_x86_64.whl", hash = "sha256:0fb2171a4486bb075316ee754c6d8382ea6eb8b399d4ec62fde2b591f879778a", size = 359141 },
    { url = "https://files.pythonhosted.org/packages/9a/7a/4c571597589da4cd5c14ed2a0b17ac56ec9ee7ee615013f74653169e702d/yarl-1.18.3-cp311-cp311-win32.whl", hash = "sha256:61b1a825a13bef4a5f10b1885245377d3cd0bf87cba068e1d9a88c2ae36880e1", size = 84402 },
    { url = "https://files.pythonhosted.org/packages/ae/7b/8600250b3d89b625f1121d897062f629883c2f45339623b69b1747ec65fa/yarl-1.18.3-cp311-cp311-win_amd64.whl", hash = "sha256:b9d60031cf568c627d028239693fd718025719c02c9f55df0a53e587aab951b5", size = 91030 },
    { url = "https://files.pythonhosted.org/packages/33/85/bd2e2729752ff4c77338e0102914897512e92496375e079ce0150a6dc306/yarl-1.18.3-cp312-cp312-macosx_10_13_universal2.whl", hash = "sha256:1dd4bdd05407ced96fed3d7f25dbbf88d2ffb045a0db60dbc247f5b3c5c25d50", size = 142644 },
    { url = "https://files.pythonhosted.org/packages/ff/74/1178322cc0f10288d7eefa6e4a85d8d2e28187ccab13d5b844e8b5d7c88d/yarl-1.18.3-cp312-cp312-macosx_10_13_x86_64.whl", hash = "sha256:7c33dd1931a95e5d9a772d0ac5e44cac8957eaf58e3c8da8c1414de7dd27c576", size = 94962 },
    { url = "https://files.pythonhosted.org/packages/be/75/79c6acc0261e2c2ae8a1c41cf12265e91628c8c58ae91f5ff59e29c0787f/yarl-1.18.3-cp312-cp312-macosx_11_0_arm64.whl", hash = "sha256:25b411eddcfd56a2f0cd6a384e9f4f7aa3efee14b188de13048c25b5e91f1640", size = 92795 },
    { url = "https://files.pythonhosted.org/packages/6b/32/927b2d67a412c31199e83fefdce6e645247b4fb164aa1ecb35a0f9eb2058/yarl-1.18.3-cp312-cp312-manylinux_2_17_aarch64.manylinux2014_aarch64.whl", hash = "sha256:436c4fc0a4d66b2badc6c5fc5ef4e47bb10e4fd9bf0c79524ac719a01f3607c2", size = 332368 },
    { url = "https://files.pythonhosted.org/packages/19/e5/859fca07169d6eceeaa4fde1997c91d8abde4e9a7c018e371640c2da2b71/yarl-1.18.3-cp312-cp312-manylinux_2_17_ppc64le.manylinux2014_ppc64le.whl", hash = "sha256:e35ef8683211db69ffe129a25d5634319a677570ab6b2eba4afa860f54eeaf75", size = 342314 },
    { url = "https://files.pythonhosted.org/packages/08/75/76b63ccd91c9e03ab213ef27ae6add2e3400e77e5cdddf8ed2dbc36e3f21/yarl-1.18.3-cp312-cp312-manylinux_2_17_s390x.manylinux2014_s390x.whl", hash = "sha256:84b2deecba4a3f1a398df819151eb72d29bfeb3b69abb145a00ddc8d30094512", size = 341987 },
    { url = "https://files.pythonhosted.org/packages/1a/e1/a097d5755d3ea8479a42856f51d97eeff7a3a7160593332d98f2709b3580/yarl-1.18.3-cp312-cp312-manylinux_2_17_x86_64.manylinux2014_x86_64.whl", hash = "sha256:00e5a1fea0fd4f5bfa7440a47eff01d9822a65b4488f7cff83155a0f31a2ecba", size = 336914 },
    { url = "https://files.pythonhosted.org/packages/0b/42/e1b4d0e396b7987feceebe565286c27bc085bf07d61a59508cdaf2d45e63/yarl-1.18.3-cp312-cp312-manylinux_2_5_i686.manylinux1_i686.manylinux_2_17_i686.manylinux2014_i686.whl", hash = "sha256:d0e883008013c0e4aef84dcfe2a0b172c4d23c2669412cf5b3371003941f72bb", size = 325765 },
    { url = "https://files.pythonhosted.org/packages/7e/18/03a5834ccc9177f97ca1bbb245b93c13e58e8225276f01eedc4cc98ab820/yarl-1.18.3-cp312-cp312-musllinux_1_2_aarch64.whl", hash = "sha256:5a3f356548e34a70b0172d8890006c37be92995f62d95a07b4a42e90fba54272", size = 344444 },
    { url = "https://files.pythonhosted.org/packages/c8/03/a713633bdde0640b0472aa197b5b86e90fbc4c5bc05b727b714cd8a40e6d/yarl-1.18.3-cp312-cp312-musllinux_1_2_armv7l.whl", hash = "sha256:ccd17349166b1bee6e529b4add61727d3f55edb7babbe4069b5764c9587a8cc6", size = 340760 },
    { url = "https://files.pythonhosted.org/packages/eb/99/f6567e3f3bbad8fd101886ea0276c68ecb86a2b58be0f64077396cd4b95e/yarl-1.18.3-cp312-cp312-musllinux_1_2_i686.whl", hash = "sha256:b958ddd075ddba5b09bb0be8a6d9906d2ce933aee81100db289badbeb966f54e", size = 346484 },
    { url = "https://files.pythonhosted.org/packages/8e/a9/84717c896b2fc6cb15bd4eecd64e34a2f0a9fd6669e69170c73a8b46795a/yarl-1.18.3-cp312-cp312-musllinux_1_2_ppc64le.whl", hash = "sha256:c7d79f7d9aabd6011004e33b22bc13056a3e3fb54794d138af57f5ee9d9032cb", size = 359864 },
    { url = "https://files.pythonhosted.org/packages/1e/2e/d0f5f1bef7ee93ed17e739ec8dbcb47794af891f7d165fa6014517b48169/yarl-1.18.3-cp312-cp312-musllinux_1_2_s390x.whl", hash = "sha256:4891ed92157e5430874dad17b15eb1fda57627710756c27422200c52d8a4e393", size = 364537 },
    { url = "https://files.pythonhosted.org/packages/97/8a/568d07c5d4964da5b02621a517532adb8ec5ba181ad1687191fffeda0ab6/yarl-1.18.3-cp312-cp312-musllinux_1_2_x86_64.whl", hash = "sha256:ce1af883b94304f493698b00d0f006d56aea98aeb49d75ec7d98cd4a777e9285", size = 357861 },
    { url = "https://files.pythonhosted.org/packages/7d/e3/924c3f64b6b3077889df9a1ece1ed8947e7b61b0a933f2ec93041990a677/yarl-1.18.3-cp312-cp312-win32.whl", hash = "sha256:f91c4803173928a25e1a55b943c81f55b8872f0018be83e3ad4938adffb77dd2", size = 84097 },
    { url = "https://files.pythonhosted.org/packages/34/45/0e055320daaabfc169b21ff6174567b2c910c45617b0d79c68d7ab349b02/yarl-1.18.3-cp312-cp312-win_amd64.whl", hash = "sha256:7e2ee16578af3b52ac2f334c3b1f92262f47e02cc6193c598502bd46f5cd1477", size = 90399 },
    { url = "https://files.pythonhosted.org/packages/30/c7/c790513d5328a8390be8f47be5d52e141f78b66c6c48f48d241ca6bd5265/yarl-1.18.3-cp313-cp313-macosx_10_13_universal2.whl", hash = "sha256:90adb47ad432332d4f0bc28f83a5963f426ce9a1a8809f5e584e704b82685dcb", size = 140789 },
    { url = "https://files.pythonhosted.org/packages/30/aa/a2f84e93554a578463e2edaaf2300faa61c8701f0898725842c704ba5444/yarl-1.18.3-cp313-cp313-macosx_10_13_x86_64.whl", hash = "sha256:913829534200eb0f789d45349e55203a091f45c37a2674678744ae52fae23efa", size = 94144 },
    { url = "https://files.pythonhosted.org/packages/c6/fc/d68d8f83714b221a85ce7866832cba36d7c04a68fa6a960b908c2c84f325/yarl-1.18.3-cp313-cp313-macosx_11_0_arm64.whl", hash = "sha256:ef9f7768395923c3039055c14334ba4d926f3baf7b776c923c93d80195624782", size = 91974 },
    { url = "https://files.pythonhosted.org/packages/56/4e/d2563d8323a7e9a414b5b25341b3942af5902a2263d36d20fb17c40411e2/yarl-1.18.3-cp313-cp313-manylinux_2_17_aarch64.manylinux2014_aarch64.whl", hash = "sha256:88a19f62ff30117e706ebc9090b8ecc79aeb77d0b1f5ec10d2d27a12bc9f66d0", size = 333587 },
    { url = "https://files.pythonhosted.org/packages/25/c9/cfec0bc0cac8d054be223e9f2c7909d3e8442a856af9dbce7e3442a8ec8d/yarl-1.18.3-cp313-cp313-manylinux_2_17_ppc64le.manylinux2014_ppc64le.whl", hash = "sha256:e17c9361d46a4d5addf777c6dd5eab0715a7684c2f11b88c67ac37edfba6c482", size = 344386 },
    { url = "https://files.pythonhosted.org/packages/ab/5d/4c532190113b25f1364d25f4c319322e86232d69175b91f27e3ebc2caf9a/yarl-1.18.3-cp313-cp313-manylinux_2_17_s390x.manylinux2014_s390x.whl", hash = "sha256:1a74a13a4c857a84a845505fd2d68e54826a2cd01935a96efb1e9d86c728e186", size = 345421 },
    { url = "https://files.pythonhosted.org/packages/23/d1/6cdd1632da013aa6ba18cee4d750d953104a5e7aac44e249d9410a972bf5/yarl-1.18.3-cp313-cp313-manylinux_2_17_x86_64.manylinux2014_x86_64.whl", hash = "sha256:41f7ce59d6ee7741af71d82020346af364949314ed3d87553763a2df1829cc58", size = 339384 },
    { url = "https://files.pythonhosted.org/packages/9a/c4/6b3c39bec352e441bd30f432cda6ba51681ab19bb8abe023f0d19777aad1/yarl-1.18.3-cp313-cp313-manylinux_2_5_i686.manylinux1_i686.manylinux_2_17_i686.manylinux2014_i686.whl", hash = "sha256:f52a265001d830bc425f82ca9eabda94a64a4d753b07d623a9f2863fde532b53", size = 326689 },
    { url = "https://files.pythonhosted.org/packages/23/30/07fb088f2eefdc0aa4fc1af4e3ca4eb1a3aadd1ce7d866d74c0f124e6a85/yarl-1.18.3-cp313-cp313-musllinux_1_2_aarch64.whl", hash = "sha256:82123d0c954dc58db301f5021a01854a85bf1f3bb7d12ae0c01afc414a882ca2", size = 345453 },
    { url = "https://files.pythonhosted.org/packages/63/09/d54befb48f9cd8eec43797f624ec37783a0266855f4930a91e3d5c7717f8/yarl-1.18.3-cp313-cp313-musllinux_1_2_armv7l.whl", hash = "sha256:2ec9bbba33b2d00999af4631a3397d1fd78290c48e2a3e52d8dd72db3a067ac8", size = 341872 },
    { url = "https://files.pythonhosted.org/packages/91/26/fd0ef9bf29dd906a84b59f0cd1281e65b0c3e08c6aa94b57f7d11f593518/yarl-1.18.3-cp313-cp313-musllinux_1_2_i686.whl", hash = "sha256:fbd6748e8ab9b41171bb95c6142faf068f5ef1511935a0aa07025438dd9a9bc1", size = 347497 },
    { url = "https://files.pythonhosted.org/packages/d9/b5/14ac7a256d0511b2ac168d50d4b7d744aea1c1aa20c79f620d1059aab8b2/yarl-1.18.3-cp313-cp313-musllinux_1_2_ppc64le.whl", hash = "sha256:877d209b6aebeb5b16c42cbb377f5f94d9e556626b1bfff66d7b0d115be88d0a", size = 359981 },
    { url = "https://files.pythonhosted.org/packages/ca/b3/d493221ad5cbd18bc07e642894030437e405e1413c4236dd5db6e46bcec9/yarl-1.18.3-cp313-cp313-musllinux_1_2_s390x.whl", hash = "sha256:b464c4ab4bfcb41e3bfd3f1c26600d038376c2de3297760dfe064d2cb7ea8e10", size = 366229 },
    { url = "https://files.pythonhosted.org/packages/04/56/6a3e2a5d9152c56c346df9b8fb8edd2c8888b1e03f96324d457e5cf06d34/yarl-1.18.3-cp313-cp313-musllinux_1_2_x86_64.whl", hash = "sha256:8d39d351e7faf01483cc7ff7c0213c412e38e5a340238826be7e0e4da450fdc8", size = 360383 },
    { url = "https://files.pythonhosted.org/packages/fd/b7/4b3c7c7913a278d445cc6284e59b2e62fa25e72758f888b7a7a39eb8423f/yarl-1.18.3-cp313-cp313-win32.whl", hash = "sha256:61ee62ead9b68b9123ec24bc866cbef297dd266175d53296e2db5e7f797f902d", size = 310152 },
    { url = "https://files.pythonhosted.org/packages/f5/d5/688db678e987c3e0fb17867970700b92603cadf36c56e5fb08f23e822a0c/yarl-1.18.3-cp313-cp313-win_amd64.whl", hash = "sha256:578e281c393af575879990861823ef19d66e2b1d0098414855dd367e234f5b3c", size = 315723 },
    { url = "https://files.pythonhosted.org/packages/f5/4b/a06e0ec3d155924f77835ed2d167ebd3b211a7b0853da1cf8d8414d784ef/yarl-1.18.3-py3-none-any.whl", hash = "sha256:b57f4f58099328dfb26c6a771d09fb20dbbae81d20cfb66141251ea063bd101b", size = 45109 },
]

[[package]]
name = "z3-solver"
version = "4.13.4.0"
source = { registry = "https://pypi.org/simple" }
sdist = { url = "https://files.pythonhosted.org/packages/cd/4e/91d92ce676a6b1e8be0805983f5cea3f087702da2eb934e7b04a1925a4c2/z3_solver-4.13.4.0.tar.gz", hash = "sha256:66944689398d19f831f94524e95e99961d998afa27cfef1918a5a441029ea73f", size = 4969872 }
wheels = [
    { url = "https://files.pythonhosted.org/packages/88/a5/dfde6aa22f66e5b5daac29e2b139533558a6535e3d7d790fa94635675ec5/z3_solver-4.13.4.0-py3-none-macosx_13_0_arm64.whl", hash = "sha256:39ba75b867d6afadabc4812b999c9d96656da07d152510452e71ae9374e98926", size = 36887361 },
    { url = "https://files.pythonhosted.org/packages/27/09/5344531552faf759dfdd318309810c68b6f95142d3b77dd402c35e62336e/z3_solver-4.13.4.0-py3-none-macosx_13_0_x86_64.whl", hash = "sha256:6f3d3eff878b5b3c0d6e7f4237c869a489288fbdd8a2d878046ce977339a1a7a", size = 39646865 },
    { url = "https://files.pythonhosted.org/packages/03/53/928b21d33618c86b290408883323dbae27c307951385a634498d3507abbd/z3_solver-4.13.4.0-py3-none-manylinux_2_17_x86_64.manylinux2014_x86_64.whl", hash = "sha256:2fb8a857adf1064f89581c424fd729ee3e8bad95f4ebf0fb4c1210f65b831f37", size = 28964810 },
    { url = "https://files.pythonhosted.org/packages/a3/db/46e8b8c862e1fb0fd388f31c24b2d7e6dea9e689d9ed0b61c98a8470251f/z3_solver-4.13.4.0-py3-none-manylinux_2_34_aarch64.whl", hash = "sha256:f674d758c199006fa0a527bdf78cb31b4ba5baaaef6c6c0fa80fb063d3834a6c", size = 26990815 },
    { url = "https://files.pythonhosted.org/packages/85/43/8a8119345e17671c62d3c9c4e4482aab5e89095fb57e0977f3388c45466b/z3_solver-4.13.4.0-py3-none-win32.whl", hash = "sha256:d23cb6d7c67ce3a4e57b8715e2be0c0fa350a282e641475e5e559521651471a0", size = 13099333 },
    { url = "https://files.pythonhosted.org/packages/3c/4b/5626ed801d6fb4b383628a544af6cc0c53b3ef00451e2e524c5013a39316/z3_solver-4.13.4.0-py3-none-win_amd64.whl", hash = "sha256:fafb65d7bb04db93e4a46f4357042fd53b420b412db66f0a0053612ed15024ca", size = 16080751 },
]

[[package]]
name = "zipp"
version = "3.21.0"
source = { registry = "https://pypi.org/simple" }
sdist = { url = "https://files.pythonhosted.org/packages/3f/50/bad581df71744867e9468ebd0bcd6505de3b275e06f202c2cb016e3ff56f/zipp-3.21.0.tar.gz", hash = "sha256:2c9958f6430a2040341a52eb608ed6dd93ef4392e02ffe219417c1b28b5dd1f4", size = 24545 }
wheels = [
    { url = "https://files.pythonhosted.org/packages/b7/1a/7e4798e9339adc931158c9d69ecc34f5e6791489d469f5e50ec15e35f458/zipp-3.21.0-py3-none-any.whl", hash = "sha256:ac1bbe05fd2991f160ebce24ffbac5f6d11d83dc90891255885223d42b3cd931", size = 9630 },
]<|MERGE_RESOLUTION|>--- conflicted
+++ resolved
@@ -537,10 +537,7 @@
 
 [[package]]
 name = "fh-llm-client"
-<<<<<<< HEAD
 version = "0.0.11.dev12+g069526c.d20250123"
-=======
->>>>>>> 6c41ddfd
 source = { editable = "." }
 dependencies = [
     { name = "coredis" },
@@ -598,13 +595,9 @@
     { name = "fhaviary", extras = ["xml"], marker = "extra == 'dev'" },
     { name = "ipython", marker = "extra == 'dev'", specifier = ">=8" },
     { name = "limits" },
-<<<<<<< HEAD
     { name = "litellm", marker = "python_full_version < '3.13'" },
     { name = "litellm", marker = "python_full_version >= '3.13'", specifier = ">=1.49.1" },
     { name = "litellm", marker = "extra == 'deepseek'", specifier = ">1.59.3" },
-=======
-    { name = "litellm", specifier = ">=1.59.3" },
->>>>>>> 6c41ddfd
     { name = "mypy", marker = "extra == 'dev'", specifier = ">=1.8" },
     { name = "numpy", marker = "extra == 'local'" },
     { name = "pre-commit", marker = "extra == 'dev'", specifier = ">=3.4" },
